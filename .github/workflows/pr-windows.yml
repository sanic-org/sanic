name: Run Unit Tests on Windows
on:
  pull_request:
    branches:
      - main

jobs:
  testsOnWindows:
    name: ut-${{ matrix.config.tox-env }}
    runs-on: windows-latest
    strategy:
      fail-fast: false
      matrix:
        config:
          - { python-version: 3.7, tox-env: py37-no-ext }
          - { python-version: 3.8, tox-env: py38-no-ext }
          - { python-version: 3.9, tox-env: py39-no-ext }
          - { python-version: pypy-3.7, tox-env: pypy37-no-ext }

    steps:
      - name: Checkout Repository
        uses: actions/checkout@v2

      - name: Run Unit Tests
<<<<<<< HEAD
        uses:  ahopkins/custom-actions@pip-extra-args
=======
        uses: ahopkins/custom-actions@pip-extra-args
>>>>>>> 680484bd
        with:
          python-version: ${{ matrix.config.python-version }}
          test-infra-tool: tox
          test-infra-version: latest
          action: tests
          test-additional-args: "-e=${{ matrix.config.tox-env }}"
          experimental-ignore-error: "true"
<<<<<<< HEAD
          command-timeout: '600000'
=======
          command-timeout: "600000"
>>>>>>> 680484bd
          pip-extra-args: "--user"<|MERGE_RESOLUTION|>--- conflicted
+++ resolved
@@ -22,11 +22,7 @@
         uses: actions/checkout@v2
 
       - name: Run Unit Tests
-<<<<<<< HEAD
-        uses:  ahopkins/custom-actions@pip-extra-args
-=======
         uses: ahopkins/custom-actions@pip-extra-args
->>>>>>> 680484bd
         with:
           python-version: ${{ matrix.config.python-version }}
           test-infra-tool: tox
@@ -34,9 +30,5 @@
           action: tests
           test-additional-args: "-e=${{ matrix.config.tox-env }}"
           experimental-ignore-error: "true"
-<<<<<<< HEAD
-          command-timeout: '600000'
-=======
           command-timeout: "600000"
->>>>>>> 680484bd
           pip-extra-args: "--user"