--- conflicted
+++ resolved
@@ -1,16 +1,6 @@
 import asyncio
 
-<<<<<<< HEAD
-from sanic import Sanic, response
-
-
-# import uvloop
-
-=======
-from signal import SIGINT, signal
-
 import uvloop
->>>>>>> 55c36e02
 
 from sanic import Sanic, response
 
@@ -23,7 +13,6 @@
     return response.json({"answer": "42"})
 
 
-<<<<<<< HEAD
 async def main():
     server = await app.create_server(
         port=8000, host="0.0.0.0", return_asyncio_server=True
@@ -37,21 +26,5 @@
 
 
 if __name__ == "__main__":
-    # asyncio.set_event_loop(uvloop.new_event_loop())
-    asyncio.run(main())
-=======
-asyncio.set_event_loop(uvloop.new_event_loop())
-server = app.create_server(
-    host="0.0.0.0", port=8000, return_asyncio_server=True
-)
-loop = asyncio.get_event_loop()
-task = asyncio.ensure_future(server)
-server = loop.run_until_complete(task)
-loop.run_until_complete(server.startup())
-signal(SIGINT, lambda s, f: loop.stop())
-
-try:
-    loop.run_forever()
-finally:
-    loop.stop()
->>>>>>> 55c36e02
+    asyncio.set_event_loop(uvloop.new_event_loop())
+    asyncio.run(main())