# Handlers

The next important building block are your _handlers_. These are also sometimes called "views".

In Sanic, a handler is any callable that takes at least a :class:`sanic.request.Request` instance as an argument, and returns either an :class:`sanic.response.HTTPResponse` instance, or a coroutine that does the same.

.. column::

    Huh? 😕

    It is a **function**; either synchronous or asynchronous.

    The job of the handler is to respond to an endpoint and do something. This is where the majority of your business logic will go.

.. column::

    ```python
    def i_am_a_handler(request):
        return HTTPResponse()

    async def i_am_ALSO_a_handler(request):
        return HTTPResponse()
    ```

Two more important items to note:

1. You almost *never* will want to use :class:`sanic.response.HTTPresponse` directly. It is much simpler to use one of the [convenience methods](./response#methods).

    - `from sanic import json`
    - `from sanic import html`
    - `from sanic import redirect`
    - *etc*
    
1. As we will see in [the streaming section](../advanced/streaming#response-streaming), you do not always need to return an object. If you use this lower-level API, you can control the flow of the response from within the handler, and a return object is not used.

.. tip:: Heads up

    If you want to learn more about encapsulating your logic, checkout [class based views](../advanced/class-based-views.md). For now, we will continue forward with just function-based views.


### A simple function-based handler

The most common way to create a route handler is to decorate the function. It creates a visually simple identification of a route definition. We'll learn more about [routing soon](./routing.md).

.. column::

    Let's look at a practical example.

    - We use a convenience decorator on our app instance: `@app.get()`
    - And a handy convenience method for generating out response object: `text()`

    Mission accomplished 💪

.. column::

    ```python
    from sanic import text

    @app.get("/foo")
    async def foo_handler(request):
        return text("I said foo!")
    ```

---

## A word about _async_...

.. column::

    It is entirely possible to write handlers that are synchronous.

    In this example, we are using the _blocking_ `time.sleep()` to simulate 100ms of processing time. Perhaps this represents fetching data from a DB, or a 3rd-party website.

    Using four (4) worker processes and a common benchmarking tool:

    - **956** requests in 30.10s
    - Or, about **31.76** requests/second

.. column::

    ```python
    @app.get("/sync")
    def sync_handler(request):
        time.sleep(0.1)
        return text("Done.")
    ```


.. column::

    Just by changing to the asynchronous alternative `asyncio.sleep()`, we see an incredible change in performance. 🚀

    Using the same four (4) worker processes:

    - **115,590** requests in 30.08s
    - Or, about **3,843.17** requests/second

    .. attrs::
        :class: is-size-2
    
        🤯

.. column::

    ```python
    @app.get("/async")
    async def async_handler(request):
        await asyncio.sleep(0.1)
        return text("Done.")
    ```


Okay... this is a ridiculously overdramatic result. And any benchmark you see is inherently very biased. This example is meant to over-the-top show the benefit of `async/await` in the web world. Results will certainly vary. Tools like Sanic and other async Python libraries are not magic bullets that make things faster. They make them _more efficient_.

In our example, the asynchronous version is so much better because while one request is sleeping, it is able to start another one, and another one, and another one, and another one...

But, this is the point! Sanic is fast because it takes the available resources and squeezes performance out of them. It can handle many requests concurrently, which means more requests per second.


.. tip:: A common mistake!

    Don't do this! You need to ping a website. What do you use? `pip install your-fav-request-library` 🙈

    Instead, try using a client that is `async/await` capable. Your server will thank you. Avoid using blocking tools, and favor those that play well in the asynchronous ecosystem. If you need recommendations, check out [Awesome Sanic](https://github.com/mekicha/awesome-sanic).

    Sanic uses [httpx](https://www.python-httpx.org/) inside of its testing package (sanic-testing) 😉.


---

## A fully annotated handler

For those that are using type annotations...

```python
from sanic.response import HTTPResponse, text
from sanic.request import Request

@app.get("/typed")
async def typed_handler(request: Request) -> HTTPResponse:
    return text("Done.")
```

## Naming your handlers

All handlers are named automatically. This is useful for debugging, and for generating URLs in templates. When not specified, the name that will be used is the name of the function.

.. column::

    For example, this handler will be named `foo_handler`.

.. column::

    ```python
    # Handler name will be "foo_handler"
    @app.get("/foo")
    async def foo_handler(request):
        return text("I said foo!")
    ```

.. column::

    However, you can override this by passing the `name` argument to the decorator.

.. column::

    ```python
    # Handler name will be "foo"
    @app.get("/foo", name="foo")
    async def foo_handler(request):
        return text("I said foo!")
    ```

.. column::

    In fact, as you will, there may be times when you **MUST** supply a name. For example, if you use two decorators on the same function, you will need to supply a name for at least one of them.
    
    If you do not, you will get an error and your app will not start. Names **must** be unique within your app.

.. column::

    ```python
<<<<<<< HEAD
    # Two handlers, same function,
    # different names:
    # - "foo"
    # - "foo_handler"
    @app.get("/foo", name="foo")
    @app.get("/bar")
    async def foo_handler(request):
=======
    @app.get("/foo/<arg>", name="foo_arg")
    @app.get("/foo")
    async def foo(request, arg=None):
>>>>>>> 160ec7ae
        return text("I said foo!")
    ```<|MERGE_RESOLUTION|>--- conflicted
+++ resolved
@@ -180,18 +180,12 @@
 .. column::
 
     ```python
-<<<<<<< HEAD
     # Two handlers, same function,
     # different names:
+    # - "foo_arg"
     # - "foo"
-    # - "foo_handler"
-    @app.get("/foo", name="foo")
-    @app.get("/bar")
-    async def foo_handler(request):
-=======
     @app.get("/foo/<arg>", name="foo_arg")
     @app.get("/foo")
     async def foo(request, arg=None):
->>>>>>> 160ec7ae
         return text("I said foo!")
     ```