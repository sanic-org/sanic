<<<<<<< HEAD
$body-size: 24px;


=======
$body-size: 20px;
>>>>>>> 160ec7ae

@import "./colors.scss";
@import "./bulma/bulma.sass";
@import "./bulma-prefers-dark/bulma-prefers-dark.sass";
@import "./theme.scss";
@import "./menu.scss";
@import "./general.scss";
@import "./elements.scss";
@import "./home.scss";
@import "./overrides.scss";<|MERGE_RESOLUTION|>--- conflicted
+++ resolved
@@ -1,10 +1,4 @@
-<<<<<<< HEAD
-$body-size: 24px;
-
-
-=======
 $body-size: 20px;
->>>>>>> 160ec7ae
 
 @import "./colors.scss";
 @import "./bulma/bulma.sass";
