import re
from textwrap import dedent

from mistune import HTMLRenderer, create_markdown, escape
from mistune.directives import RSTDirective, TableOfContents
from mistune.util import safe_entity
from pygments import highlight
from pygments.formatters import html
from pygments.lexers import get_lexer_by_name

from html5tagger import HTML, Builder, E  # type: ignore

from .code_style import SanicCodeStyle
from .plugins.attrs import Attributes
from .plugins.columns import Column
from .plugins.hook import Hook
from .plugins.mermaid import Mermaid
from .plugins.notification import Notification
from .plugins.span import span
from .plugins.inline_directive import inline_directive
from .plugins.tabs import Tabs
from .text import slugify


class DocsRenderer(HTMLRenderer):
    def block_code(self, code: str, info: str | None = None):
        builder = Builder("Block")
        with builder.div(class_="code-block"):
            if info:
                lexer = get_lexer_by_name(info, stripall=False)
                formatter = html.HtmlFormatter(
                    style=SanicCodeStyle,
                    wrapcode=True,
                    cssclass=f"highlight language-{info}",
                )
                builder(HTML(highlight(code, lexer, formatter)))
                with builder.div(
                    class_="code-block__copy",
                    onclick="copyCode(this)",
                ):
                    builder.div(
                        class_="code-block__rectangle code-block__filled"
                    ).div(class_="code-block__rectangle code-block__outlined")
            else:
                builder.pre(E.code(escape(code)))
        return str(builder)

    def heading(self, text: str, level: int, **attrs) -> str:
        ident = slugify(text)
        if level > 1:
            text += self._make_tag(
                "a", {"href": f"#{ident}", "class": "anchor"}, "#"
            )
        return self._make_tag(
            f"h{level}",
            {
                "id": ident,
                "class": (
                    f"is-size-{level}-desktop " f"is-size-{level+2}-touch"
                ),
            },
            text,
        )

    def link(self, text: str, url: str, title: str | None = None) -> str:
<<<<<<< HEAD
        anchor = ""
        if "#" in url:
            url, anchor = url.split("#", 1)
            anchor = "#" + anchor
        url = self.safe_url(url).removesuffix(".md")
        if not url.endswith("/"):
            url += ".html"

        url += anchor
=======
        url = self.safe_url(url).replace(".md", ".html")
        url, anchor = url.split("#", 1) if "#" in url else (url, None)
        if (
            not url.endswith("/")
            and not url.endswith(".html")
            and not url.startswith("http")
        ):
            url += ".html"
        if anchor:
            url += f"#{anchor}"
>>>>>>> ef8584e5
        attributes: dict[str, str] = {"href": url}
        if title:
            attributes["title"] = safe_entity(title)
        if url.startswith("http"):
            attributes["target"] = "_blank"
            attributes["rel"] = "nofollow noreferrer"
        else:
            attributes["hx-get"] = url
            attributes["hx-target"] = "#content"
            attributes["hx-swap"] = "innerHTML"
            attributes["hx-push-url"] = "true"
        return self._make_tag("a", attributes, text)

    def span(self, text, classes, **attrs) -> str:
        if classes:
            attrs["class"] = classes
        return self._make_tag("span", attrs, text)

    def list(self, text: str, ordered: bool, **attrs) -> str:
        tag = "ol" if ordered else "ul"
        attrs["class"] = tag
        return self._make_tag(tag, attrs, text)

    def list_item(self, text: str, **attrs) -> str:
        attrs["class"] = "li"
        return self._make_tag("li", attrs, text)

    def table(self, text: str, **attrs) -> str:
        attrs["class"] = "table is-fullwidth is-bordered"
        return self._make_tag("table", attrs, text)

    def inline_directive(self, text: str, **attrs) -> str:
        num_dots = text.count(".")
        display = self.codespan(text)

        if num_dots <= 1:
            return display

        module, *_ = text.rsplit(".", num_dots - 1)
        href = f"/api/{module}.html"
        return self._make_tag(
            "a",
            {"href": href, "class": "inline-directive"},
            display,
        )

    def _make_tag(
        self, tag: str, attributes: dict[str, str], text: str | None = None
    ) -> str:
        attrs = " ".join(
            f'{key}="{value}"' for key, value in attributes.items()
        )
        if text is None:
            return f"<{tag} {attrs} />"
        return f"<{tag} {attrs}>{text}</{tag}>"


RST_CODE_BLOCK_PATTERN = re.compile(
    r"\.\.\scode-block::\s(\w+)\n\n((?:\n|(?:\s\s\s\s[^\n]*))+)"
)

_render_markdown = create_markdown(
    renderer=DocsRenderer(),
    plugins=[
        RSTDirective(
            [
                # Admonition(),
                Attributes(),
                Notification(),
                TableOfContents(),
                Column(),
                Mermaid(),
                Tabs(),
                Hook(),
            ]
        ),
        "abbr",
        "def_list",
        "footnotes",
        "mark",
        "table",
        span,
        inline_directive,
    ],
)


def render_markdown(text: str) -> str:
    def replacer(match):
        language = match.group(1)
        code_block = dedent(match.group(2)).strip()
        return f"```{language}\n{code_block}\n```\n\n"

    text = RST_CODE_BLOCK_PATTERN.sub(replacer, text)
    return _render_markdown(text)<|MERGE_RESOLUTION|>--- conflicted
+++ resolved
@@ -38,9 +38,9 @@
                     class_="code-block__copy",
                     onclick="copyCode(this)",
                 ):
-                    builder.div(
-                        class_="code-block__rectangle code-block__filled"
-                    ).div(class_="code-block__rectangle code-block__outlined")
+                    builder.div(class_="code-block__rectangle code-block__filled").div(
+                        class_="code-block__rectangle code-block__outlined"
+                    )
             else:
                 builder.pre(E.code(escape(code)))
         return str(builder)
@@ -48,32 +48,17 @@
     def heading(self, text: str, level: int, **attrs) -> str:
         ident = slugify(text)
         if level > 1:
-            text += self._make_tag(
-                "a", {"href": f"#{ident}", "class": "anchor"}, "#"
-            )
+            text += self._make_tag("a", {"href": f"#{ident}", "class": "anchor"}, "#")
         return self._make_tag(
             f"h{level}",
             {
                 "id": ident,
-                "class": (
-                    f"is-size-{level}-desktop " f"is-size-{level+2}-touch"
-                ),
+                "class": (f"is-size-{level}-desktop " f"is-size-{level+2}-touch"),
             },
             text,
         )
 
     def link(self, text: str, url: str, title: str | None = None) -> str:
-<<<<<<< HEAD
-        anchor = ""
-        if "#" in url:
-            url, anchor = url.split("#", 1)
-            anchor = "#" + anchor
-        url = self.safe_url(url).removesuffix(".md")
-        if not url.endswith("/"):
-            url += ".html"
-
-        url += anchor
-=======
         url = self.safe_url(url).replace(".md", ".html")
         url, anchor = url.split("#", 1) if "#" in url else (url, None)
         if (
@@ -84,7 +69,6 @@
             url += ".html"
         if anchor:
             url += f"#{anchor}"
->>>>>>> ef8584e5
         attributes: dict[str, str] = {"href": url}
         if title:
             attributes["title"] = safe_entity(title)
@@ -134,9 +118,7 @@
     def _make_tag(
         self, tag: str, attributes: dict[str, str], text: str | None = None
     ) -> str:
-        attrs = " ".join(
-            f'{key}="{value}"' for key, value in attributes.items()
-        )
+        attrs = " ".join(f'{key}="{value}"' for key, value in attributes.items())
         if text is None:
             return f"<{tag} {attrs} />"
         return f"<{tag} {attrs}>{text}</{tag}>"
