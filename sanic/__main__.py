--- conflicted
+++ resolved
@@ -174,13 +174,10 @@
                     f"Module is not a Sanic app, it is a {app_type_name}.  "
                     f"Perhaps you meant {args.module}.app?"
                 )
-<<<<<<< HEAD
+
         ssl: Union[None, dict, str, list] = []
         if args.tlshost:
             ssl.append(None)
-=======
-
->>>>>>> 5b82884f
         if args.cert is not None or args.key is not None:
             ssl.append(dict(cert=args.cert, key=args.key))
         if args.tls:
