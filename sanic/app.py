from __future__ import annotations

import asyncio
import logging
import logging.config
import re
import sys

from asyncio import (
    AbstractEventLoop,
    CancelledError,
    Task,
    ensure_future,
    get_running_loop,
    wait_for,
)
from asyncio.futures import Future
from collections import defaultdict, deque
from contextlib import contextmanager, suppress
from enum import Enum
from functools import partial, wraps
from inspect import isawaitable
from os import environ
from pathlib import Path
from socket import socket
from traceback import format_exc
from types import SimpleNamespace
from typing import (
    TYPE_CHECKING,
    Any,
    AnyStr,
    Awaitable,
    Callable,
    ClassVar,
    Coroutine,
    Deque,
    Dict,
    Generic,
    Iterable,
    Iterator,
    List,
    Literal,
    Optional,
    Set,
    Tuple,
    Type,
    TypeVar,
    Union,
    cast,
    overload,
)
from urllib.parse import urlencode, urlunparse

from sanic_routing.exceptions import FinalizationError, NotFound
from sanic_routing.route import Route

from sanic.application.ext import setup_ext
from sanic.application.state import ApplicationState, ServerStage
from sanic.asgi import ASGIApp, Lifespan
from sanic.base.root import BaseSanic
from sanic.blueprint_group import BlueprintGroup
from sanic.blueprints import Blueprint
from sanic.compat import OS_IS_WINDOWS, enable_windows_color_support
from sanic.config import SANIC_PREFIX, Config
from sanic.exceptions import (
    BadRequest,
    SanicException,
    ServerError,
    URLBuildError,
)
from sanic.handlers import ErrorHandler
from sanic.helpers import Default, _default
from sanic.http import Stage
from sanic.log import LOGGING_CONFIG_DEFAULTS, error_logger, logger
from sanic.middleware import Middleware, MiddlewareLocation
from sanic.mixins.listeners import ListenerEvent
from sanic.mixins.startup import StartupMixin
from sanic.mixins.static import StaticHandleMixin
from sanic.models.futures import (
    FutureException,
    FutureListener,
    FutureMiddleware,
    FutureRegistry,
    FutureRoute,
    FutureSignal,
)
from sanic.models.handler_types import ListenerType, MiddlewareType
from sanic.models.handler_types import Sanic as SanicVar
from sanic.request import Request
from sanic.response import BaseHTTPResponse, HTTPResponse, ResponseStream
from sanic.router import Router
from sanic.server.websockets.impl import ConnectionClosed
from sanic.signals import Event, Signal, SignalRouter
from sanic.touchup import TouchUp, TouchUpMeta
from sanic.types.shared_ctx import SharedContext
from sanic.worker.inspector import Inspector
from sanic.worker.loader import CertLoader
from sanic.worker.manager import WorkerManager


if TYPE_CHECKING:
    try:
        from sanic_ext import Extend  # type: ignore
        from sanic_ext.extensions.base import Extension  # type: ignore
    except ImportError:
        Extend = TypeVar("Extend", Type)  # type: ignore


if OS_IS_WINDOWS:  # no cov
    enable_windows_color_support()

ctx_type = TypeVar("ctx_type")
config_type = TypeVar("config_type", bound=Config)


class Sanic(
    Generic[config_type, ctx_type],
    StaticHandleMixin,
    BaseSanic,
    StartupMixin,
    metaclass=TouchUpMeta,
):
    """The main application instance

    You will create an instance of this class and use it to register
    routes, listeners, middleware, blueprints, error handlers, etc.

    By convention, it is often called `app`. It must be named using
    the `name` parameter and is roughly constrained to the same
    restrictions as a Python module name, however, it can contain
    hyphens (`-`).

    ```python
    # will cause an error because it contains spaces
    Sanic("This is not legal")
    ```

    ```python
    # this is legal
    Sanic("Hyphens-are-legal_or_also_underscores")
    ```

    Args:
        name (str): The name of the application. Must be a valid
            Python module name (including hyphens).
        config (Optional[config_type]): The configuration to use for
            the application. Defaults to `None`.
        ctx (Optional[ctx_type]): The context to use for the
            application. Defaults to `None`.
        router (Optional[Router]): The router to use for the
            application. Defaults to `None`.
        signal_router (Optional[SignalRouter]): The signal router to
            use for the application. Defaults to `None`.
        error_handler (Optional[ErrorHandler]): The error handler to
            use for the application. Defaults to `None`.
        env_prefix (Optional[str]): The prefix to use for environment
            variables. Defaults to `SANIC_`.
        request_class (Optional[Type[Request]]): The request class to
            use for the application. Defaults to `Request`.
        strict_slashes (bool): Whether to enforce strict slashes.
            Defaults to `False`.
        log_config (Optional[Dict[str, Any]]): The logging configuration
            to use for the application. Defaults to `None`.
        configure_logging (bool): Whether to configure logging.
            Defaults to `True`.
        dumps (Optional[Callable[..., AnyStr]]): The function to use
            for serializing JSON. Defaults to `None`.
        loads (Optional[Callable[..., Any]]): The function to use
            for deserializing JSON. Defaults to `None`.
        inspector (bool): Whether to enable the inspector. Defaults
            to `False`.
        inspector_class (Optional[Type[Inspector]]): The inspector
            class to use for the application. Defaults to `None`.
        certloader_class (Optional[Type[CertLoader]]): The certloader
            class to use for the application. Defaults to `None`.
    """

    __touchup__ = (
        "handle_request",
        "handle_exception",
        "_run_response_middleware",
        "_run_request_middleware",
    )
    __slots__ = (
        "_asgi_app",
        "_asgi_lifespan",
        "_asgi_client",
        "_blueprint_order",
        "_delayed_tasks",
        "_ext",
        "_future_exceptions",
        "_future_listeners",
        "_future_middleware",
        "_future_registry",
        "_future_routes",
        "_future_signals",
        "_future_statics",
        "_inspector",
        "_manager",
        "_state",
        "_task_registry",
        "_test_client",
        "_test_manager",
        "blueprints",
        "certloader_class",
        "config",
        "configure_logging",
        "ctx",
        "error_handler",
        "inspector_class",
        "go_fast",
        "listeners",
        "multiplexer",
        "named_request_middleware",
        "named_response_middleware",
        "request_class",
        "request_middleware",
        "response_middleware",
        "router",
        "shared_ctx",
        "signal_router",
        "sock",
        "strict_slashes",
        "websocket_enabled",
        "websocket_tasks",
        "unique_route_name_generate",
    )

    _app_registry: ClassVar[Dict[str, "Sanic"]] = {}
    test_mode: ClassVar[bool] = False

    @overload
    def __init__(
        self: Sanic[Config, SimpleNamespace],
        name: str,
        config: None = None,
        ctx: None = None,
        router: Optional[Router] = None,
        signal_router: Optional[SignalRouter] = None,
        error_handler: Optional[ErrorHandler] = None,
        env_prefix: Optional[str] = SANIC_PREFIX,
        request_class: Optional[Type[Request]] = None,
        strict_slashes: bool = False,
        log_config: Optional[Dict[str, Any]] = None,
        configure_logging: bool = True,
        dumps: Optional[Callable[..., AnyStr]] = None,
        loads: Optional[Callable[..., Any]] = None,
        inspector: bool = False,
        inspector_class: Optional[Type[Inspector]] = None,
        certloader_class: Optional[Type[CertLoader]] = None,
<<<<<<< HEAD
        unique_route_name_generate: bool = False,
    ) -> None:
        ...
=======
    ) -> None: ...
>>>>>>> 1a70930a

    @overload
    def __init__(
        self: Sanic[config_type, SimpleNamespace],
        name: str,
        config: Optional[config_type] = None,
        ctx: None = None,
        router: Optional[Router] = None,
        signal_router: Optional[SignalRouter] = None,
        error_handler: Optional[ErrorHandler] = None,
        env_prefix: Optional[str] = SANIC_PREFIX,
        request_class: Optional[Type[Request]] = None,
        strict_slashes: bool = False,
        log_config: Optional[Dict[str, Any]] = None,
        configure_logging: bool = True,
        dumps: Optional[Callable[..., AnyStr]] = None,
        loads: Optional[Callable[..., Any]] = None,
        inspector: bool = False,
        inspector_class: Optional[Type[Inspector]] = None,
        certloader_class: Optional[Type[CertLoader]] = None,
<<<<<<< HEAD
        unique_route_name_generate: bool = False,
    ) -> None:
        ...
=======
    ) -> None: ...
>>>>>>> 1a70930a

    @overload
    def __init__(
        self: Sanic[Config, ctx_type],
        name: str,
        config: None = None,
        ctx: Optional[ctx_type] = None,
        router: Optional[Router] = None,
        signal_router: Optional[SignalRouter] = None,
        error_handler: Optional[ErrorHandler] = None,
        env_prefix: Optional[str] = SANIC_PREFIX,
        request_class: Optional[Type[Request]] = None,
        strict_slashes: bool = False,
        log_config: Optional[Dict[str, Any]] = None,
        configure_logging: bool = True,
        dumps: Optional[Callable[..., AnyStr]] = None,
        loads: Optional[Callable[..., Any]] = None,
        inspector: bool = False,
        inspector_class: Optional[Type[Inspector]] = None,
        certloader_class: Optional[Type[CertLoader]] = None,
<<<<<<< HEAD
        unique_route_name_generate: bool = False,
    ) -> None:
        ...
=======
    ) -> None: ...
>>>>>>> 1a70930a

    @overload
    def __init__(
        self: Sanic[config_type, ctx_type],
        name: str,
        config: Optional[config_type] = None,
        ctx: Optional[ctx_type] = None,
        router: Optional[Router] = None,
        signal_router: Optional[SignalRouter] = None,
        error_handler: Optional[ErrorHandler] = None,
        env_prefix: Optional[str] = SANIC_PREFIX,
        request_class: Optional[Type[Request]] = None,
        strict_slashes: bool = False,
        log_config: Optional[Dict[str, Any]] = None,
        configure_logging: bool = True,
        dumps: Optional[Callable[..., AnyStr]] = None,
        loads: Optional[Callable[..., Any]] = None,
        inspector: bool = False,
        inspector_class: Optional[Type[Inspector]] = None,
        certloader_class: Optional[Type[CertLoader]] = None,
<<<<<<< HEAD
        unique_route_name_generate: bool = False,
    ) -> None:
        ...
=======
    ) -> None: ...
>>>>>>> 1a70930a

    def __init__(
        self,
        name: str,
        config: Optional[config_type] = None,
        ctx: Optional[ctx_type] = None,
        router: Optional[Router] = None,
        signal_router: Optional[SignalRouter] = None,
        error_handler: Optional[ErrorHandler] = None,
        env_prefix: Optional[str] = SANIC_PREFIX,
        request_class: Optional[Type[Request]] = None,
        strict_slashes: bool = False,
        log_config: Optional[Dict[str, Any]] = None,
        configure_logging: bool = True,
        dumps: Optional[Callable[..., AnyStr]] = None,
        loads: Optional[Callable[..., Any]] = None,
        inspector: bool = False,
        inspector_class: Optional[Type[Inspector]] = None,
        certloader_class: Optional[Type[CertLoader]] = None,
        unique_route_name_generate: bool = False,
    ) -> None:
        super().__init__(name=name)
        # logging
        if configure_logging:
            dict_config = log_config or LOGGING_CONFIG_DEFAULTS
            logging.config.dictConfig(dict_config)  # type: ignore

        if config and env_prefix != SANIC_PREFIX:
            raise SanicException(
                "When instantiating Sanic with config, you cannot also pass "
                "env_prefix"
            )

        # First setup config
        self.config: config_type = cast(
            config_type, config or Config(env_prefix=env_prefix)
        )
        if inspector:
            self.config.INSPECTOR = inspector

        # Then we can do the rest
        self._asgi_app: Optional[ASGIApp] = None
        self._asgi_lifespan: Optional[Lifespan] = None
        self._asgi_client: Any = None
        self._blueprint_order: List[Blueprint] = []
        self._delayed_tasks: List[str] = []
        self._future_registry: FutureRegistry = FutureRegistry()
        self._inspector: Optional[Inspector] = None
        self._manager: Optional[WorkerManager] = None
        self._state: ApplicationState = ApplicationState(app=self)
        self._task_registry: Dict[str, Union[Task, None]] = {}
        self._test_client: Any = None
        self._test_manager: Any = None
        self.asgi = False
        self.auto_reload = False
        self.blueprints: Dict[str, Blueprint] = {}
        self.certloader_class: Type[CertLoader] = (
            certloader_class or CertLoader
        )
        self.configure_logging: bool = configure_logging
        self.ctx: ctx_type = cast(ctx_type, ctx or SimpleNamespace())
        self.error_handler: ErrorHandler = error_handler or ErrorHandler()
        self.inspector_class: Type[Inspector] = inspector_class or Inspector
        self.listeners: Dict[str, List[ListenerType[Any]]] = defaultdict(list)
        self.named_request_middleware: Dict[str, Deque[Middleware]] = {}
        self.named_response_middleware: Dict[str, Deque[Middleware]] = {}
        self.request_class = request_class or Request
        self.request_middleware: Deque[Middleware] = deque()
        self.response_middleware: Deque[Middleware] = deque()
        self.router: Router = router or Router()
        self.shared_ctx: SharedContext = SharedContext()
        self.signal_router: SignalRouter = signal_router or SignalRouter()
        self.sock: Optional[socket] = None
        self.strict_slashes: bool = strict_slashes
        self.websocket_enabled: bool = False
        self.websocket_tasks: Set[Future[Any]] = set()
        self.unique_route_name_generate = unique_route_name_generate

        # Register alternative method names
        self.go_fast = self.run
        self.router.ctx.app = self
        self.signal_router.ctx.app = self
        self.__class__.register_app(self)

        if dumps:
            BaseHTTPResponse._dumps = dumps  # type: ignore
        if loads:
            Request._loads = loads  # type: ignore

    @property
    def loop(self) -> AbstractEventLoop:
        """Synonymous with asyncio.get_event_loop().

        .. note::
            Only supported when using the `app.run` method.

        Returns:
            AbstractEventLoop: The event loop for the application.

        Raises:
            SanicException: If the application is not running.
        """
        if self.state.stage is ServerStage.STOPPED and self.asgi is False:
            raise SanicException(
                "Loop can only be retrieved after the app has started "
                "running. Not supported with `create_server` function"
            )
        try:
            return get_running_loop()
        except RuntimeError:  # no cov
            if sys.version_info > (3, 10):
                return asyncio.get_event_loop_policy().get_event_loop()
            else:
                return asyncio.get_event_loop()

    # -------------------------------------------------------------------- #
    # Registration
    # -------------------------------------------------------------------- #

    def register_listener(
        self,
        listener: ListenerType[SanicVar],
        event: str,
        *,
        priority: int = 0,
    ) -> ListenerType[SanicVar]:
        """Register the listener for a given event.

        Args:
            listener (Callable): The listener to register.
            event (str): The event to listen for.

        Returns:
            Callable: The listener that was registered.
        """

        try:
            _event = ListenerEvent[event.upper()]
        except (ValueError, AttributeError):
            valid = ", ".join(
                map(lambda x: x.lower(), ListenerEvent.__members__.keys())
            )
            raise BadRequest(f"Invalid event: {event}. Use one of: {valid}")

        if "." in _event:
            self.signal(_event.value, priority=priority)(
                partial(self._listener, listener=listener)
            )
        else:
            if priority:
                error_logger.warning(
                    f"Priority is not supported for {_event.value}"
                )
            self.listeners[_event.value].append(listener)

        return listener

    def register_middleware(
        self,
        middleware: Union[MiddlewareType, Middleware],
        attach_to: str = "request",
        *,
        priority: Union[Default, int] = _default,
    ) -> Union[MiddlewareType, Middleware]:
        """Register a middleware to be called before a request is handled.

        Args:
            middleware (Callable): A callable that takes in a request.
            attach_to (str): Whether to attach to request or response.
                Defaults to `'request'`.
            priority (int): The priority level of the middleware.
                Lower numbers are executed first. Defaults to `0`.

        Returns:
            Union[Callable, Callable[[Callable], Callable]]: The decorated
                middleware function or a partial function depending on how
                the method was called.
        """
        retval = middleware
        location = MiddlewareLocation[attach_to.upper()]

        if not isinstance(middleware, Middleware):
            middleware = Middleware(
                middleware,
                location=location,
                priority=priority if isinstance(priority, int) else 0,
            )
        elif middleware.priority != priority and isinstance(priority, int):
            middleware = Middleware(
                middleware.func,
                location=middleware.location,
                priority=priority,
            )

        if location is MiddlewareLocation.REQUEST:
            if middleware not in self.request_middleware:
                self.request_middleware.append(middleware)
        if location is MiddlewareLocation.RESPONSE:
            if middleware not in self.response_middleware:
                self.response_middleware.appendleft(middleware)
        return retval

    def register_named_middleware(
        self,
        middleware: MiddlewareType,
        route_names: Iterable[str],
        attach_to: str = "request",
        *,
        priority: Union[Default, int] = _default,
    ):
        """Used to register named middleqare (middleware typically on blueprints)

        Args:
            middleware (Callable): A callable that takes in a request.
            route_names (Iterable[str]): The route names to attach the
                middleware to.
            attach_to (str): Whether to attach to request or response.
                Defaults to `'request'`.
            priority (int): The priority level of the middleware.
                Lower numbers are executed first. Defaults to `0`.

        Returns:
            Union[Callable, Callable[[Callable], Callable]]: The decorated
                middleware function or a partial function depending on how
                the method was called.
        """  # noqa: E501
        retval = middleware
        location = MiddlewareLocation[attach_to.upper()]

        if not isinstance(middleware, Middleware):
            middleware = Middleware(
                middleware,
                location=location,
                priority=priority if isinstance(priority, int) else 0,
            )
        elif middleware.priority != priority and isinstance(priority, int):
            middleware = Middleware(
                middleware.func,
                location=middleware.location,
                priority=priority,
            )

        if location is MiddlewareLocation.REQUEST:
            for _rn in route_names:
                if _rn not in self.named_request_middleware:
                    self.named_request_middleware[_rn] = deque()
                if middleware not in self.named_request_middleware[_rn]:
                    self.named_request_middleware[_rn].append(middleware)
        if location is MiddlewareLocation.RESPONSE:
            for _rn in route_names:
                if _rn not in self.named_response_middleware:
                    self.named_response_middleware[_rn] = deque()
                if middleware not in self.named_response_middleware[_rn]:
                    self.named_response_middleware[_rn].appendleft(middleware)
        return retval

    def _apply_exception_handler(
        self,
        handler: FutureException,
        route_names: Optional[List[str]] = None,
    ):
        """Decorate a function to be registered as a handler for exceptions

        :param exceptions: exceptions
        :return: decorated function
        """

        for exception in handler.exceptions:
            if isinstance(exception, (tuple, list)):
                for e in exception:
                    self.error_handler.add(e, handler.handler, route_names)
            else:
                self.error_handler.add(exception, handler.handler, route_names)
        return handler.handler

    def _apply_listener(self, listener: FutureListener):
        return self.register_listener(
            listener.listener, listener.event, priority=listener.priority
        )

    def _apply_route(
        self, route: FutureRoute, overwrite: bool = False
    ) -> List[Route]:
        params = route._asdict()
        params["overwrite"] = overwrite
        websocket = params.pop("websocket", False)
        subprotocols = params.pop("subprotocols", None)

        if websocket:
            self.enable_websocket()
            websocket_handler = partial(
                self._websocket_handler,
                route.handler,
                subprotocols=subprotocols,
            )
            websocket_handler.__name__ = route.handler.__name__  # type: ignore
            websocket_handler.is_websocket = True  # type: ignore
            params["handler"] = websocket_handler

        ctx = params.pop("route_context")

        with self.amend():
            routes = self.router.add(**params)
            if isinstance(routes, Route):
                routes = [routes]

            for r in routes:
                r.extra.websocket = websocket
                r.extra.static = params.get("static", False)
                r.ctx.__dict__.update(ctx)

        return routes

    def _apply_middleware(
        self,
        middleware: FutureMiddleware,
        route_names: Optional[List[str]] = None,
    ):
        with self.amend():
            if route_names:
                return self.register_named_middleware(
                    middleware.middleware, route_names, middleware.attach_to
                )
            else:
                return self.register_middleware(
                    middleware.middleware, middleware.attach_to
                )

    def _apply_signal(self, signal: FutureSignal) -> Signal:
        with self.amend():
            return self.signal_router.add(
                handler=signal.handler,
                event=signal.event,
                condition=signal.condition,
                exclusive=signal.exclusive,
                priority=signal.priority,
            )

    @overload
    def dispatch(
        self,
        event: str,
        *,
        condition: Optional[Dict[str, str]] = None,
        context: Optional[Dict[str, Any]] = None,
        fail_not_found: bool = True,
        inline: Literal[True],
        reverse: bool = False,
    ) -> Coroutine[Any, Any, Awaitable[Any]]: ...

    @overload
    def dispatch(
        self,
        event: str,
        *,
        condition: Optional[Dict[str, str]] = None,
        context: Optional[Dict[str, Any]] = None,
        fail_not_found: bool = True,
        inline: Literal[False] = False,
        reverse: bool = False,
    ) -> Coroutine[Any, Any, Awaitable[Task]]: ...

    def dispatch(
        self,
        event: str,
        *,
        condition: Optional[Dict[str, str]] = None,
        context: Optional[Dict[str, Any]] = None,
        fail_not_found: bool = True,
        inline: bool = False,
        reverse: bool = False,
    ) -> Coroutine[Any, Any, Awaitable[Union[Task, Any]]]:
        """Dispatches an event to the signal router.

        Args:
            event (str): Name of the event to dispatch.
            condition (Optional[Dict[str, str]]): Condition for the
                event dispatch.
            context (Optional[Dict[str, Any]]): Context for the event dispatch.
            fail_not_found (bool): Whether to fail if the event is not found.
                Default is `True`.
            inline (bool): If `True`, returns the result directly. If `False`,
                returns a `Task`. Default is `False`.
            reverse (bool): Whether to reverse the dispatch order.
                Default is `False`.

        Returns:
            Coroutine[Any, Any, Awaitable[Union[Task, Any]]]: An awaitable
                that returns the result directly if `inline=True`, or a `Task`
                if `inline=False`.

        Examples:
            ```python
            @app.signal("user.registration.created")
            async def send_registration_email(**context):
                await send_email(context["email"], template="registration")

            @app.post("/register")
            async def handle_registration(request):
                await do_registration(request)
                await request.app.dispatch(
                    "user.registration.created",
                    context={"email": request.json.email}
                })
            ```
        """
        return self.signal_router.dispatch(
            event,
            context=context,
            condition=condition,
            inline=inline,
            reverse=reverse,
            fail_not_found=fail_not_found,
        )

    async def event(
        self,
        event: Union[str, Enum],
        timeout: Optional[Union[int, float]] = None,
        *,
        condition: Optional[Dict[str, Any]] = None,
        exclusive: bool = True,
    ) -> None:
        """Wait for a specific event to be triggered.

        This method waits for a named event to be triggered and can be used
        in conjunction with the signal system to wait for specific signals.
        If the event is not found and auto-registration of events is enabled,
        the event will be registered and then waited on. If the event is not
        found and auto-registration is not enabled, a `NotFound` exception
        is raised.

        Auto-registration can be handled by setting the `EVENT_AUTOREGISTER`
        config value to `True`.

        ```python
        app.config.EVENT_AUTOREGISTER = True
        ```

        Args:
            event (str): The name of the event to wait for.
            timeout (Optional[Union[int, float]]): An optional timeout value
                in seconds. If provided, the wait will be terminated if the
                timeout is reached. Defaults to `None`, meaning no timeout.
            condition: If provided, method will only return when the signal
                is dispatched with the given condition.
            exclusive: When true (default), the signal can only be dispatched
                when the condition has been met. When ``False``, the signal can
                be dispatched either with or without it.

        Raises:
            NotFound: If the event is not found and auto-registration of
                events is not enabled.

        Returns:
            The context dict of the dispatched signal.

        Examples:
            ```python
            async def wait_for_event(app):
                while True:
                    print("> waiting")
                    await app.event("foo.bar.baz")
                    print("> event found")

            @app.after_server_start
            async def after_server_start(app, loop):
                app.add_task(wait_for_event(app))
            ```
        """

        waiter = self.signal_router.get_waiter(event, condition, exclusive)

        if not waiter and self.config.EVENT_AUTOREGISTER:
            self.signal_router.reset()
            self.add_signal(None, event)
            waiter = self.signal_router.get_waiter(event, condition, exclusive)
            self.signal_router.finalize()

        if not waiter:
            raise NotFound(f"Could not find signal {event}")

        return await wait_for(waiter.wait(), timeout=timeout)

    def report_exception(
        self, handler: Callable[[Sanic, Exception], Coroutine[Any, Any, None]]
    ) -> Callable[[Exception], Coroutine[Any, Any, None]]:
        """Register a handler to report exceptions.

        A convenience method to register a handler for the signal that
        is emitted when an exception occurs. It is typically used to
        report exceptions to an external service.

        It is equivalent to:

        ```python
        @app.signal(Event.SERVER_EXCEPTION_REPORT)
        async def report(exception):
            await do_something_with_error(exception)
        ```

        Args:
            handler (Callable[[Sanic, Exception], Coroutine[Any, Any, None]]):
                The handler to register.

        Returns:
            Callable[[Sanic, Exception], Coroutine[Any, Any, None]]: The
                handler that was registered.
        """

        @wraps(handler)
        async def report(exception: Exception) -> None:
            await handler(self, exception)

        self.add_signal(
            handler=report, event=Event.SERVER_EXCEPTION_REPORT.value
        )

        return report

    def enable_websocket(self, enable: bool = True) -> None:
        """Enable or disable the support for websocket.

        Websocket is enabled automatically if websocket routes are
        added to the application. This typically will not need to be
        called manually.

        Args:
            enable (bool, optional): If set to `True`, enables websocket
                support. If set to `False`, disables websocket support.
                Defaults to `True`.

        Returns:
            None
        """

        if not self.websocket_enabled:
            # if the server is stopped, we want to cancel any ongoing
            # websocket tasks, to allow the server to exit promptly
            self.listener("before_server_stop")(self._cancel_websocket_tasks)

        self.websocket_enabled = enable

    def blueprint(
        self,
        blueprint: Union[Blueprint, Iterable[Blueprint], BlueprintGroup],
        *,
        url_prefix: Optional[str] = None,
        version: Optional[Union[int, float, str]] = None,
        strict_slashes: Optional[bool] = None,
        version_prefix: Optional[str] = None,
        name_prefix: Optional[str] = None,
    ) -> None:
        """Register a blueprint on the application.

        See [Blueprints](/en/guide/best-practices/blueprints) for more information.

        Args:
            blueprint (Union[Blueprint, Iterable[Blueprint], BlueprintGroup]): Blueprint object or (list, tuple) thereof.
            url_prefix (Optional[str]): Prefix for all URLs bound to the blueprint. Defaults to `None`.
            version (Optional[Union[int, float, str]]): Version prefix for URLs. Defaults to `None`.
            strict_slashes (Optional[bool]): Enforce the trailing slashes. Defaults to `None`.
            version_prefix (Optional[str]): Prefix for version. Defaults to `None`.
            name_prefix (Optional[str]): Prefix for the blueprint name. Defaults to `None`.

        Example:
            ```python
            app = Sanic("TestApp")
            bp = Blueprint('TestBP')

            @bp.route('/route')
            def handler(request):
                return text('Hello, Blueprint!')

            app.blueprint(bp, url_prefix='/blueprint')
            ```
        """  # noqa: E501
        options: Dict[str, Any] = {}
        if url_prefix is not None:
            options["url_prefix"] = url_prefix
        if version is not None:
            options["version"] = version
        if strict_slashes is not None:
            options["strict_slashes"] = strict_slashes
        if version_prefix is not None:
            options["version_prefix"] = version_prefix
        if name_prefix is not None:
            options["name_prefix"] = name_prefix
        if isinstance(blueprint, (Iterable, BlueprintGroup)):
            for item in blueprint:
                params: Dict[str, Any] = {**options}
                if isinstance(blueprint, BlueprintGroup):
                    merge_from = [
                        options.get("url_prefix", ""),
                        blueprint.url_prefix or "",
                    ]
                    if not isinstance(item, BlueprintGroup):
                        merge_from.append(item.url_prefix or "")
                    merged_prefix = "/".join(
                        str(u).strip("/") for u in merge_from if u
                    ).rstrip("/")
                    params["url_prefix"] = f"/{merged_prefix}"

                    for _attr in ["version", "strict_slashes"]:
                        if getattr(item, _attr) is None:
                            params[_attr] = getattr(
                                blueprint, _attr
                            ) or options.get(_attr)
                    if item.version_prefix == "/v":
                        if blueprint.version_prefix == "/v":
                            params["version_prefix"] = options.get(
                                "version_prefix"
                            )
                        else:
                            params["version_prefix"] = blueprint.version_prefix
                    name_prefix = getattr(blueprint, "name_prefix", None)
                    if name_prefix and "name_prefix" not in params:
                        params["name_prefix"] = name_prefix
                self.blueprint(item, **params)
            return
        if blueprint.name in self.blueprints:
            assert self.blueprints[blueprint.name] is blueprint, (
                'A blueprint with the name "%s" is already registered.  '
                "Blueprint names must be unique." % (blueprint.name,)
            )
        else:
            self.blueprints[blueprint.name] = blueprint
            self._blueprint_order.append(blueprint)

        if (
            self.strict_slashes is not None
            and blueprint.strict_slashes is None
        ):
            blueprint.strict_slashes = self.strict_slashes
        blueprint.register(self, options)

    def url_for(self, view_name: str, **kwargs):
        """Build a URL based on a view name and the values provided.

        This method constructs URLs for a given view name, taking into account
        various special keyword arguments that can be used to modify the resulting
        URL. It can handle internal routing as well as external URLs with different
        schemes.

        There are several special keyword arguments that can be used to modify
        the URL that is built. They each begin with an underscore. They are:

        - `_anchor`
        - `_external`
        - `_host`
        - `_server`
        - `_scheme`

        Args:
            view_name (str): String referencing the view name.
            _anchor (str): Adds an "#anchor" to the end.
            _scheme (str): Should be either "http" or "https", default is "http".
            _external (bool): Whether to return the path or a full URL with scheme and host.
            _host (str): Used when one or more hosts are defined for a route to tell Sanic which to use.
            _server (str): If not using "_host", this will be used for defining the hostname of the URL.
            **kwargs: Keys and values that are used to build request parameters and
                    query string arguments.

        Raises:
            URLBuildError: If there are issues with constructing the URL.

        Returns:
            str: The built URL.

        Examples:
            Building a URL for a specific view with parameters:
            ```python
            url_for('view_name', param1='value1', param2='value2')
            # /view-name?param1=value1&param2=value2
            ```

            Creating an external URL with a specific scheme and anchor:
            ```python
            url_for('view_name', _scheme='https', _external=True, _anchor='section1')
            # https://example.com/view-name#section1
            ```

            Creating a URL with a specific host:
            ```python
            url_for('view_name', _host='subdomain.example.com')
            # http://subdomain.example.com/view-name
        """  # noqa: E501
        # find the route by the supplied view name
        kw: Dict[str, str] = {}
        # special static files url_for

        if "." not in view_name:
            view_name = f"{self.name}.{view_name}"

        if view_name.endswith(".static"):
            name = kwargs.pop("name", None)
            if name:
                view_name = view_name.replace("static", name)
            kw.update(name=view_name)

        route = self.router.find_route_by_view_name(view_name, **kw)
        if not route:
            raise URLBuildError(
                f"Endpoint with name `{view_name}` was not found"
            )

        uri = route.path

        if getattr(route.extra, "static", None):
            filename = kwargs.pop("filename", "")
            # it's static folder
            if "__file_uri__" in uri:
                folder_ = uri.split("<__file_uri__:", 1)[0]
                if folder_.endswith("/"):
                    folder_ = folder_[:-1]

                if filename.startswith("/"):
                    filename = filename[1:]

                kwargs["__file_uri__"] = filename

        if (
            uri != "/"
            and uri.endswith("/")
            and not route.strict
            and not route.raw_path[:-1]
        ):
            uri = uri[:-1]

        if not uri.startswith("/"):
            uri = f"/{uri}"

        out = uri

        # _method is only a placeholder now, don't know how to support it
        kwargs.pop("_method", None)
        anchor = kwargs.pop("_anchor", "")
        # _external need SERVER_NAME in config or pass _server arg
        host = kwargs.pop("_host", None)
        external = kwargs.pop("_external", False) or bool(host)
        scheme = kwargs.pop("_scheme", "")
        if route.extra.hosts and external:
            if not host and len(route.extra.hosts) > 1:
                raise ValueError(
                    f"Host is ambiguous: {', '.join(route.extra.hosts)}"
                )
            elif host and host not in route.extra.hosts:
                raise ValueError(
                    f"Requested host ({host}) is not available for this "
                    f"route: {route.extra.hosts}"
                )
            elif not host:
                host = list(route.extra.hosts)[0]

        if scheme and not external:
            raise ValueError("When specifying _scheme, _external must be True")

        netloc = kwargs.pop("_server", None)
        if netloc is None and external:
            netloc = host or self.config.get("SERVER_NAME", "")

        if external:
            if not scheme:
                if ":" in netloc[:8]:
                    scheme = netloc[:8].split(":", 1)[0]
                else:
                    scheme = "http"
                # Replace http/https with ws/wss for WebSocket handlers
                if route.extra.websocket:
                    scheme = scheme.replace("http", "ws")

            if "://" in netloc[:8]:
                netloc = netloc.split("://", 1)[-1]

        # find all the parameters we will need to build in the URL
        # matched_params = re.findall(self.router.parameter_pattern, uri)
        route.finalize()
        for param_info in route.params.values():
            # name, _type, pattern = self.router.parse_parameter_string(match)
            # we only want to match against each individual parameter

            try:
                supplied_param = str(kwargs.pop(param_info.name))
            except KeyError:
                raise URLBuildError(
                    f"Required parameter `{param_info.name}` was not "
                    "passed to url_for"
                )

            # determine if the parameter supplied by the caller
            # passes the test in the URL
            if param_info.pattern:
                pattern = (
                    param_info.pattern[1]
                    if isinstance(param_info.pattern, tuple)
                    else param_info.pattern
                )
                passes_pattern = pattern.match(supplied_param)
                if not passes_pattern:
                    if param_info.cast != str:
                        msg = (
                            f'Value "{supplied_param}" '
                            f"for parameter `{param_info.name}` does "
                            "not match pattern for type "
                            f"`{param_info.cast.__name__}`: "
                            f"{pattern.pattern}"
                        )
                    else:
                        msg = (
                            f'Value "{supplied_param}" for parameter '
                            f"`{param_info.name}` does not satisfy "
                            f"pattern {pattern.pattern}"
                        )
                    raise URLBuildError(msg)

            # replace the parameter in the URL with the supplied value
            replacement_regex = f"(<{param_info.name}.*?>)"
            out = re.sub(replacement_regex, supplied_param, out)

        # parse the remainder of the keyword arguments into a querystring
        query_string = urlencode(kwargs, doseq=True) if kwargs else ""
        # scheme://netloc/path;parameters?query#fragment
        out = urlunparse((scheme, netloc, out, "", query_string, anchor))

        return out

    # -------------------------------------------------------------------- #
    # Request Handling
    # -------------------------------------------------------------------- #

    async def handle_exception(
        self,
        request: Request,
        exception: BaseException,
        run_middleware: bool = True,
    ) -> None:  # no cov
        """A handler that catches specific exceptions and outputs a response.

        .. note::
            This method is typically used internally, and you should not need
            to call it directly.

        Args:
            request (Request): The current request object.
            exception (BaseException): The exception that was raised.
            run_middleware (bool): Whether to run middleware. Defaults
                to `True`.

        Raises:
            ServerError: response 500.
        """
        response = None
        if not getattr(exception, "__dispatched__", False):
            ...  # DO NOT REMOVE THIS LINE. IT IS NEEDED FOR TOUCHUP.
            await self.dispatch(
                "server.exception.report",
                context={"exception": exception},
            )
        await self.dispatch(
            "http.lifecycle.exception",
            inline=True,
            context={"request": request, "exception": exception},
        )

        if (
            request.stream is not None
            and request.stream.stage is not Stage.HANDLER
        ):
            error_logger.exception(exception, exc_info=True)
            logger.error(
                "The error response will not be sent to the client for "
                f'the following exception:"{exception}". A previous response '
                "has at least partially been sent."
            )

            handler = self.error_handler._lookup(
                exception, request.name if request else None
            )
            if handler:
                logger.warning(
                    "An error occurred while handling the request after at "
                    "least some part of the response was sent to the client. "
                    "The response from your custom exception handler "
                    f"{handler.__name__} will not be sent to the client."
                    "Exception handlers should only be used to generate the "
                    "exception responses. If you would like to perform any "
                    "other action on a raised exception, consider using a "
                    "signal handler like "
                    '`@app.signal("http.lifecycle.exception")`\n'
                    "For further information, please see the docs: "
                    "https://sanicframework.org/en/guide/advanced/"
                    "signals.html",
                )
            return

        # -------------------------------------------- #
        # Request Middleware
        # -------------------------------------------- #
        if run_middleware:
            middleware = (
                request.route and request.route.extra.request_middleware
            ) or self.request_middleware
            response = await self._run_request_middleware(request, middleware)
        # No middleware results
        if not response:
            try:
                response = self.error_handler.response(request, exception)
                if isawaitable(response):
                    response = await response
            except Exception as e:
                if isinstance(e, SanicException):
                    response = self.error_handler.default(request, e)
                elif self.debug:
                    response = HTTPResponse(
                        (
                            f"Error while handling error: {e}\n"
                            f"Stack: {format_exc()}"
                        ),
                        status=500,
                    )
                else:
                    response = HTTPResponse(
                        "An error occurred while handling an error", status=500
                    )
        if response is not None:
            try:
                request.reset_response()
                response = await request.respond(response)
            except BaseException:
                # Skip response middleware
                if request.stream:
                    request.stream.respond(response)
                await response.send(end_stream=True)
                raise
        else:
            if request.stream:
                response = request.stream.response

        # Marked for cleanup and DRY with handle_request/handle_exception
        # when ResponseStream is no longer supporder
        if isinstance(response, BaseHTTPResponse):
            await self.dispatch(
                "http.lifecycle.response",
                inline=True,
                context={
                    "request": request,
                    "response": response,
                },
            )
            await response.send(end_stream=True)
        elif isinstance(response, ResponseStream):
            resp = await response(request)
            await self.dispatch(
                "http.lifecycle.response",
                inline=True,
                context={
                    "request": request,
                    "response": resp,
                },
            )
            await response.eof()
        else:
            raise ServerError(
                f"Invalid response type {response!r} (need HTTPResponse)"
            )

    async def handle_request(self, request: Request) -> None:  # no cov
        """Handles a request by dispatching it to the appropriate handler.

        .. note::
            This method is typically used internally, and you should not need
            to call it directly.

        Args:
            request (Request): The current request object.

        Raises:
            ServerError: response 500.
        """
        __tracebackhide__ = True

        await self.dispatch(
            "http.lifecycle.handle",
            inline=True,
            context={"request": request},
        )

        # Define `response` var here to remove warnings about
        # allocation before assignment below.
        response: Optional[
            Union[
                BaseHTTPResponse,
                Coroutine[Any, Any, Optional[BaseHTTPResponse]],
                ResponseStream,
            ]
        ] = None
        run_middleware = True
        try:
            await self.dispatch(
                "http.routing.before",
                inline=True,
                context={"request": request},
            )
            # Fetch handler from router
            route, handler, kwargs = self.router.get(
                request.path,
                request.method,
                request.headers.getone("host", None),
            )

            request._match_info = {**kwargs}
            request.route = route

            await self.dispatch(
                "http.routing.after",
                inline=True,
                context={
                    "request": request,
                    "route": route,
                    "kwargs": kwargs,
                    "handler": handler,
                },
            )

            if (
                request.stream
                and request.stream.request_body
                and not route.extra.ignore_body
            ):
                if hasattr(handler, "is_stream"):
                    # Streaming handler: lift the size limit
                    request.stream.request_max_size = float("inf")
                else:
                    # Non-streaming handler: preload body
                    await request.receive_body()

            # -------------------------------------------- #
            # Request Middleware
            # -------------------------------------------- #
            run_middleware = False
            if request.route.extra.request_middleware:
                response = await self._run_request_middleware(
                    request, request.route.extra.request_middleware
                )

            # No middleware results
            if not response:
                # -------------------------------------------- #
                # Execute Handler
                # -------------------------------------------- #

                if handler is None:
                    raise ServerError(
                        (
                            "'None' was returned while requesting a "
                            "handler from the router"
                        )
                    )

                # Run response handler
                await self.dispatch(
                    "http.handler.before",
                    inline=True,
                    context={"request": request},
                )
                response = handler(request, **request.match_info)
                if isawaitable(response):
                    response = await response
                await self.dispatch(
                    "http.handler.after",
                    inline=True,
                    context={"request": request},
                )

            if request.responded:
                if response is not None:
                    error_logger.error(
                        "The response object returned by the route handler "
                        "will not be sent to client. The request has already "
                        "been responded to."
                    )
                if request.stream is not None:
                    response = request.stream.response
            elif response is not None:
                response = await request.respond(response)  # type: ignore
            elif not hasattr(handler, "is_websocket"):
                response = request.stream.response  # type: ignore

            # Marked for cleanup and DRY with handle_request/handle_exception
            # when ResponseStream is no longer supporder
            if isinstance(response, BaseHTTPResponse):
                await self.dispatch(
                    "http.lifecycle.response",
                    inline=True,
                    context={
                        "request": request,
                        "response": response,
                    },
                )
                ...
                await response.send(end_stream=True)
            elif isinstance(response, ResponseStream):
                resp = await response(request)
                await self.dispatch(
                    "http.lifecycle.response",
                    inline=True,
                    context={
                        "request": request,
                        "response": resp,
                    },
                )
                await response.eof()
            else:
                if not hasattr(handler, "is_websocket"):
                    raise ServerError(
                        f"Invalid response type {response!r} "
                        "(need HTTPResponse)"
                    )

        except CancelledError:  # type: ignore
            raise
        except Exception as e:
            # Response Generation Failed
            await self.handle_exception(
                request, e, run_middleware=run_middleware
            )

    async def _websocket_handler(
        self, handler, request, *args, subprotocols=None, **kwargs
    ):
        if self.asgi:
            ws = request.transport.get_websocket_connection()
            await ws.accept(subprotocols)
        else:
            protocol = request.transport.get_protocol()
            ws = await protocol.websocket_handshake(request, subprotocols)

        await self.dispatch(
            "websocket.handler.before",
            inline=True,
            context={"request": request, "websocket": ws},
            fail_not_found=False,
        )
        # schedule the application handler
        # its future is kept in self.websocket_tasks in case it
        # needs to be cancelled due to the server being stopped
        fut = ensure_future(handler(request, ws, *args, **kwargs))
        self.websocket_tasks.add(fut)
        cancelled = False
        try:
            await fut
            await self.dispatch(
                "websocket.handler.after",
                inline=True,
                context={"request": request, "websocket": ws},
                reverse=True,
                fail_not_found=False,
            )
        except (CancelledError, ConnectionClosed):  # type: ignore
            cancelled = True
        except Exception as e:
            self.error_handler.log(request, e)
            await self.dispatch(
                "websocket.handler.exception",
                inline=True,
                context={"request": request, "websocket": ws, "exception": e},
                reverse=True,
                fail_not_found=False,
            )
        finally:
            self.websocket_tasks.remove(fut)
            if cancelled:
                ws.end_connection(1000)
            else:
                await ws.close()

    # -------------------------------------------------------------------- #
    # Testing
    # -------------------------------------------------------------------- #

    @property
    def test_client(self) -> "SanicTestClient":  # type: ignore # noqa
        """A testing client that uses httpx and a live running server to reach into the application to execute handlers.

        This property is available if the `sanic-testing` package is installed.

        See [Test Clients](/en/plugins/sanic-testing/clients#wsgi-client-sanictestclient) for details.

        Returns:
            SanicTestClient: A testing client from the `sanic-testing` package.
        """  # noqa: E501
        if self._test_client:
            return self._test_client
        elif self._test_manager:
            return self._test_manager.test_client
        from sanic_testing.testing import SanicTestClient  # type: ignore

        self._test_client = SanicTestClient(self)
        return self._test_client

    @property
    def asgi_client(self) -> "SanicASGITestClient":  # type: ignore # noqa
        """A testing client that uses ASGI to reach into the application to execute handlers.

        This property is available if the `sanic-testing` package is installed.

        See [Test Clients](/en/plugins/sanic-testing/clients#asgi-async-client-sanicasgitestclient) for details.

        Returns:
            SanicASGITestClient: A testing client from the `sanic-testing` package.
        """  # noqa: E501
        if self._asgi_client:
            return self._asgi_client
        elif self._test_manager:
            return self._test_manager.asgi_client
        from sanic_testing.testing import SanicASGITestClient  # type: ignore

        self._asgi_client = SanicASGITestClient(self)
        return self._asgi_client

    # -------------------------------------------------------------------- #
    # Execution
    # -------------------------------------------------------------------- #

    async def _run_request_middleware(
        self, request, middleware_collection
    ):  # no cov
        request._request_middleware_started = True

        for middleware in middleware_collection:
            await self.dispatch(
                "http.middleware.before",
                inline=True,
                context={
                    "request": request,
                    "response": None,
                },
                condition={"attach_to": "request"},
            )

            response = middleware(request)
            if isawaitable(response):
                response = await response

            await self.dispatch(
                "http.middleware.after",
                inline=True,
                context={
                    "request": request,
                    "response": None,
                },
                condition={"attach_to": "request"},
            )

            if response:
                return response
        return None

    async def _run_response_middleware(
        self, request, response, middleware_collection
    ):  # no cov
        for middleware in middleware_collection:
            await self.dispatch(
                "http.middleware.before",
                inline=True,
                context={
                    "request": request,
                    "response": response,
                },
                condition={"attach_to": "response"},
            )

            _response = middleware(request, response)
            if isawaitable(_response):
                _response = await _response

            await self.dispatch(
                "http.middleware.after",
                inline=True,
                context={
                    "request": request,
                    "response": _response if _response else response,
                },
                condition={"attach_to": "response"},
            )

            if _response:
                response = _response
                if isinstance(response, BaseHTTPResponse):
                    response = request.stream.respond(response)
                break
        return response

    def _build_endpoint_name(self, *parts):
        parts = [self.name, *parts]
        return ".".join(parts)

    @classmethod
    def _cancel_websocket_tasks(cls, app, loop):
        for task in app.websocket_tasks:
            task.cancel()

    @staticmethod
    async def _listener(
        app: Sanic, loop: AbstractEventLoop, listener: ListenerType
    ):
        try:
            maybe_coro = listener(app)  # type: ignore
        except TypeError:
            maybe_coro = listener(app, loop)  # type: ignore
        if maybe_coro and isawaitable(maybe_coro):
            await maybe_coro

    # -------------------------------------------------------------------- #
    # Task management
    # -------------------------------------------------------------------- #

    @classmethod
    def _prep_task(
        cls,
        task,
        app,
        loop,
    ):
        async def do(task):
            try:
                if callable(task):
                    try:
                        task = task(app)
                    except TypeError:
                        task = task()
                if isawaitable(task):
                    await task
            except CancelledError:
                error_logger.warning(
                    f"Task {task} was cancelled before it completed."
                )
                raise
            except Exception as e:
                await app.dispatch(
                    "server.exception.report",
                    context={"exception": e},
                )
                raise

        return do(task)

    @classmethod
    def _loop_add_task(
        cls,
        task,
        app,
        loop,
        *,
        name: Optional[str] = None,
        register: bool = True,
    ) -> Task:
        if not isinstance(task, Future):
            prepped = cls._prep_task(task, app, loop)
            task = loop.create_task(prepped, name=name)

        if name and register:
            app._task_registry[name] = task

        return task

    @staticmethod
    async def dispatch_delayed_tasks(
        app: Sanic,
        loop: AbstractEventLoop,
    ) -> None:
        """Signal handler for dispatching delayed tasks.

        This is used to dispatch tasks that were added before the loop was
        started, and will be called after the loop has started. It is
        not typically used directly.

        Args:
            app (Sanic): The Sanic application instance.
            loop (AbstractEventLoop): The event loop in which the tasks are
                being run.

        Returns:
            None
        """
        for name in app._delayed_tasks:
            await app.dispatch(name, context={"app": app, "loop": loop})
        app._delayed_tasks.clear()

    @staticmethod
    async def run_delayed_task(
        app: Sanic,
        loop: AbstractEventLoop,
        task: Task[Any],
    ) -> None:
        """Executes a delayed task within the context of a given app and loop.

        This method prepares a given task by invoking the app's private
        `_prep_task` method and then awaits the execution of the prepared task.

        Args:
            app (Any): The application instance on which the task will
                be executed.
            loop (AbstractEventLoop): The event loop where the task will
                be scheduled.
            task (Task[Any]): The task function that will be prepared
                and executed.

        Returns:
            None
        """
        prepped = app._prep_task(task, app, loop)
        await prepped

    def add_task(
        self,
        task: Union[Future[Any], Coroutine[Any, Any, Any], Awaitable[Any]],
        *,
        name: Optional[str] = None,
        register: bool = True,
    ) -> Optional[Task[Any]]:
        """Schedule a task to run later, after the loop has started.

        While this is somewhat similar to `asyncio.create_task`, it can be
        used before the loop has started (in which case it will run after the
        loop has started in the `before_server_start` listener).

        Naming tasks is a good practice as it allows you to cancel them later,
        and allows Sanic to manage them when the server is stopped, if needed.

        [See user guide re: background tasks](/en/guide/basics/tasks#background-tasks)

        Args:
            task (Union[Future[Any], Coroutine[Any, Any, Any], Awaitable[Any]]):
                The future, coroutine, or awaitable to schedule.
            name (Optional[str], optional): The name of the task, if needed for
                later reference. Defaults to `None`.
            register (bool, optional): Whether to register the task. Defaults
                to `True`.

        Returns:
            Optional[Task[Any]]: The task that was scheduled, if applicable.
        """  # noqa: E501
        try:
            loop = self.loop  # Will raise SanicError if loop is not started
            return self._loop_add_task(
                task, self, loop, name=name, register=register
            )
        except SanicException:
            task_name = f"sanic.delayed_task.{hash(task)}"
            if not self._delayed_tasks:
                self.after_server_start(partial(self.dispatch_delayed_tasks))

            if name:
                raise RuntimeError(
                    "Cannot name task outside of a running application"
                )

            self.signal(task_name)(partial(self.run_delayed_task, task=task))
            self._delayed_tasks.append(task_name)
            return None

    @overload
    def get_task(
        self, name: str, *, raise_exception: Literal[True]
    ) -> Task: ...

    @overload
    def get_task(
        self, name: str, *, raise_exception: Literal[False]
    ) -> Optional[Task]: ...

    @overload
    def get_task(
        self, name: str, *, raise_exception: bool
    ) -> Optional[Task]: ...

    def get_task(
        self, name: str, *, raise_exception: bool = True
    ) -> Optional[Task]:
        """Get a named task.

        This method is used to get a task by its name. Optionally, you can
        control whether an exception should be raised if the task is not found.

        Args:
            name (str): The name of the task to be retrieved.
            raise_exception (bool): If `True`, an exception will be raised if
                the task is not found. Defaults to `True`.

        Returns:
            Optional[Task]: The task, if found.
        """
        try:
            return self._task_registry[name]
        except KeyError:
            if raise_exception:
                raise SanicException(
                    f'Registered task named "{name}" not found.'
                )
            return None

    async def cancel_task(
        self,
        name: str,
        msg: Optional[str] = None,
        *,
        raise_exception: bool = True,
    ) -> None:
        """Cancel a named task.

        This method is used to cancel a task by its name. Optionally, you can
        provide a message that describes why the task was canceled, and control
        whether an exception should be raised if the task is not found.

        Args:
            name (str): The name of the task to be canceled.
            msg (Optional[str]): Optional message describing why the task was canceled. Defaults to None.
            raise_exception (bool): If True, an exception will be raised if the task is not found. Defaults to True.

        Example:
            ```python
            async def my_task():
                try:
                    await asyncio.sleep(10)
                except asyncio.CancelledError as e:
                    current_task = asyncio.current_task()
                    print(f"Task {current_task.get_name()} was cancelled. {e}")
                    # Task sleepy_task was cancelled. No more sleeping!


            @app.before_server_start
            async def before_start(app):
                app.add_task(my_task, name="sleepy_task")
                await asyncio.sleep(1)
                await app.cancel_task("sleepy_task", msg="No more sleeping!")
            ```
        """  # noqa: E501
        task = self.get_task(name, raise_exception=raise_exception)
        if task and not task.cancelled():
            args: Tuple[str, ...] = ()
            if msg:
                if sys.version_info >= (3, 9):
                    args = (msg,)
                else:  # no cov
                    raise RuntimeError(
                        "Cancelling a task with a message is only supported "
                        "on Python 3.9+."
                    )
            task.cancel(*args)
            try:
                await task
            except CancelledError:
                ...

    def purge_tasks(self) -> None:
        """Purges completed and cancelled tasks from the task registry.

        This method iterates through the task registry, identifying any tasks
        that are either done or cancelled, and then removes those tasks,
        leaving only the pending tasks in the registry.
        """
        for key, task in self._task_registry.items():
            if task is None:
                continue
            if task.done() or task.cancelled():
                self._task_registry[key] = None

        self._task_registry = {
            k: v for k, v in self._task_registry.items() if v is not None
        }

    def shutdown_tasks(
        self, timeout: Optional[float] = None, increment: float = 0.1
    ) -> None:
        """Cancel all tasks except the server task.

        This method is used to cancel all tasks except the server task. It
        iterates through the task registry, cancelling all tasks except the
        server task, and then waits for the tasks to complete. Optionally, you
        can provide a timeout and an increment to control how long the method
        will wait for the tasks to complete.

        Args:
            timeout (Optional[float]): The amount of time to wait for the tasks
                to complete. Defaults to `None`.
            increment (float): The amount of time to wait between checks for
                whether the tasks have completed. Defaults to `0.1`.
        """
        for task in self.tasks:
            if task.get_name() != "RunServer":
                task.cancel()

        if timeout is None:
            timeout = self.config.GRACEFUL_SHUTDOWN_TIMEOUT

        while len(self._task_registry) and timeout:
            with suppress(RuntimeError):
                running_loop = get_running_loop()
                running_loop.run_until_complete(asyncio.sleep(increment))
            self.purge_tasks()
            timeout -= increment

    @property
    def tasks(self) -> Iterable[Task[Any]]:
        """The tasks that are currently registered with the application.

        Returns:
            Iterable[Task[Any]]: The tasks that are currently registered with
                the application.
        """
        return (
            task
            for task in iter(self._task_registry.values())
            if task is not None
        )

    # -------------------------------------------------------------------- #
    # ASGI
    # -------------------------------------------------------------------- #

    async def __call__(self, scope, receive, send):
        """
        To be ASGI compliant, our instance must be a callable that accepts
        three arguments: scope, receive, send. See the ASGI reference for more
        details: https://asgi.readthedocs.io/en/latest
        """
        if scope["type"] == "lifespan":
            self.asgi = True
            self.motd("")
            self._asgi_lifespan = Lifespan(self, scope, receive, send)
            await self._asgi_lifespan()
        else:
            self._asgi_app = await ASGIApp.create(self, scope, receive, send)
            await self._asgi_app()

    _asgi_single_callable = True  # We conform to ASGI 3.0 single-callable

    # -------------------------------------------------------------------- #
    # Configuration
    # -------------------------------------------------------------------- #

    def update_config(self, config: Union[bytes, str, dict, Any]) -> None:
        """Update the application configuration.

        This method is used to update the application configuration. It can
        accept a configuration object, a dictionary, or a path to a file that
        contains a configuration object or dictionary.

        See [Configuration](/en/guide/deployment/configuration) for details.

        Args:
            config (Union[bytes, str, dict, Any]): The configuration object,
                dictionary, or path to a configuration file.
        """

        self.config.update_config(config)

    @property
    def asgi(self) -> bool:
        """Whether the app is running in ASGI mode."""
        return self.state.asgi

    @asgi.setter
    def asgi(self, value: bool):
        self.state.asgi = value

    @property
    def debug(self) -> bool:
        """Whether the app is running in debug mode."""
        return self.state.is_debug

    @property
    def auto_reload(self) -> bool:
        """Whether the app is running in auto-reload mode."""
        return self.config.AUTO_RELOAD

    @auto_reload.setter
    def auto_reload(self, value: bool):
        self.config.AUTO_RELOAD = value
        self.state.auto_reload = value

    @property
    def state(self) -> ApplicationState:  # type: ignore
        """The application state.

        Returns:
            ApplicationState: The current state of the application.
        """
        return self._state

    @property
    def reload_dirs(self) -> Set[Path]:
        """The directories that are monitored for auto-reload.

        Returns:
            Set[str]: The set of directories that are monitored for
                auto-reload.
        """
        return self.state.reload_dirs

    # -------------------------------------------------------------------- #
    # Sanic Extensions
    # -------------------------------------------------------------------- #

    @property
    def ext(self) -> Extend:
        """Convenience property for accessing Sanic Extensions.

        This property is available if the `sanic-ext` package is installed.

        See [Sanic Extensions](/en/plugins/sanic-ext/getting-started)
            for details.

        Returns:
            Extend: The Sanic Extensions instance.

        Examples:
            A typical use case might be for registering a dependency injection.
            ```python
            app.ext.dependency(SomeObject())
            ```
        """
        if not hasattr(self, "_ext"):
            setup_ext(self, fail=True)

        if not hasattr(self, "_ext"):
            raise RuntimeError(
                "Sanic Extensions is not installed. You can add it to your "
                "environment using:\n$ pip install sanic[ext]\nor\n$ pip "
                "install sanic-ext"
            )
        return self._ext  # type: ignore

    def extend(
        self,
        *,
        extensions: Optional[List[Type[Extension]]] = None,
        built_in_extensions: bool = True,
        config: Optional[Union[Config, Dict[str, Any]]] = None,
        **kwargs,
    ) -> Extend:
        """Extend Sanic with additional functionality using Sanic Extensions.

        This method enables you to add one or more Sanic Extensions to the
        current Sanic instance. It allows for more control over the Extend
        object, such as enabling or disabling built-in extensions or providing
        custom configuration.

        See [Sanic Extensions](/en/plugins/sanic-ext/getting-started)
            for details.

        Args:
            extensions (Optional[List[Type[Extension]]], optional): A list of
                extensions to add. Defaults to `None`, meaning only built-in
                extensions are added.
            built_in_extensions (bool, optional): Whether to enable built-in
                extensions. Defaults to `True`.
            config (Optional[Union[Config, Dict[str, Any]]], optional):
                Optional custom configuration for the extensions. Defaults
                to `None`.
            **kwargs: Additional keyword arguments that might be needed by
                specific extensions.

        Returns:
            Extend: The Sanic Extensions instance.

        Raises:
            RuntimeError: If an attempt is made to extend Sanic after Sanic
                Extensions has already been set up.

        Examples:
            A typical use case might be to add a custom extension along with
                built-in ones.
            ```python
            app.extend(
                extensions=[MyCustomExtension],
                built_in_extensions=True
            )
            ```
        """
        if hasattr(self, "_ext"):
            raise RuntimeError(
                "Cannot extend Sanic after Sanic Extensions has been setup."
            )
        setup_ext(
            self,
            extensions=extensions,
            built_in_extensions=built_in_extensions,
            config=config,
            fail=True,
            **kwargs,
        )
        return self.ext

    # -------------------------------------------------------------------- #
    # Class methods
    # -------------------------------------------------------------------- #

    @classmethod
    def register_app(cls, app: Sanic) -> None:
        """Register a Sanic instance with the class registry.

        This method adds a Sanic application instance to the class registry,
        which is used for tracking all instances of the application. It is
        usually used internally, but can be used to register an application
        that may have otherwise been created outside of the class registry.

        Args:
            app (Sanic): The Sanic instance to be registered.

        Raises:
            SanicException: If the app is not an instance of Sanic or if the
                name of the app is already in use (unless in test mode).

        Examples:
            ```python
            Sanic.register_app(my_app)
            ```
        """
        if not isinstance(app, cls):
            raise SanicException("Registered app must be an instance of Sanic")

        name = app.name
        if name in cls._app_registry and not cls.test_mode:
            raise SanicException(f'Sanic app name "{name}" already in use.')

        cls._app_registry[name] = app

    @classmethod
    def unregister_app(cls, app: Sanic) -> None:
        """Unregister a Sanic instance from the class registry.

        This method removes a previously registered Sanic application instance
        from the class registry. This can be useful for cleanup purposes,
        especially in testing or when an app instance is no longer needed. But,
        it is typically used internally and should not be needed in most cases.

        Args:
            app (Sanic): The Sanic instance to be unregistered.

        Raises:
            SanicException: If the app is not an instance of Sanic.

        Examples:
            ```python
            Sanic.unregister_app(my_app)
            ```
        """
        if not isinstance(app, cls):
            raise SanicException("Registered app must be an instance of Sanic")

        name = app.name
        if name in cls._app_registry:
            del cls._app_registry[name]

    @classmethod
    def get_app(
        cls, name: Optional[str] = None, *, force_create: bool = False
    ) -> Sanic:
        """Retrieve an instantiated Sanic instance by name.

        This method is best used when needing to get access to an already
        defined application instance in another part of an app.

        .. warning::
            Be careful when using this method in the global scope as it is
            possible that the import path running will cause it to error if
            the imported global scope runs before the application instance
            is created.

            It is typically best used in a function or method that is called
            after the application instance has been created.

            ```python
            def setup_routes():
                app = Sanic.get_app()
                app.add_route(handler_1, '/route1')
                app.add_route(handler_2, '/route2')
            ```

        Args:
            name (Optional[str], optional): Name of the application instance
                to retrieve. When not specified, it will return the only
                application instance if there is only one. If not specified
                and there are multiple application instances, it will raise
                an exception. Defaults to `None`.
            force_create (bool, optional): If `True` and the named app does
                not exist, a new instance will be created. Defaults to `False`.

        Returns:
            Sanic: The requested Sanic app instance.

        Raises:
            SanicException: If there are multiple or no Sanic apps found, or
                if the specified name is not found.


        Example:
            ```python
            app1 = Sanic("app1")
            app2 = Sanic.get_app("app1")  # app2 is the same instance as app1
            ```
        """
        if name is None:
            if len(cls._app_registry) > 1:
                raise SanicException(
                    'Multiple Sanic apps found, use Sanic.get_app("app_name")'
                )
            elif len(cls._app_registry) == 0:
                raise SanicException("No Sanic apps have been registered.")
            else:
                return list(cls._app_registry.values())[0]
        try:
            return cls._app_registry[name]
        except KeyError:
            if name == "__main__":
                return cls.get_app("__mp_main__", force_create=force_create)
            if force_create:
                return cls(name)
            raise SanicException(
                f"Sanic app name '{name}' not found.\n"
                "App instantiation must occur outside "
                "if __name__ == '__main__' "
                "block or by using an AppLoader.\nSee "
                "https://sanic.dev/en/guide/deployment/app-loader.html"
                " for more details."
            )

    @classmethod
    def _check_uvloop_conflict(cls) -> None:
        values = {app.config.USE_UVLOOP for app in cls._app_registry.values()}
        if len(values) > 1:
            error_logger.warning(
                "It looks like you're running several apps with different "
                "uvloop settings. This is not supported and may lead to "
                "unintended behaviour."
            )

    # -------------------------------------------------------------------- #
    # Lifecycle
    # -------------------------------------------------------------------- #

    @contextmanager
    def amend(self) -> Iterator[None]:
        """Context manager to allow changes to the app after it has started.

        Typically, once an application has started and is running, you cannot
        make certain changes, like adding routes, middleware, or signals. This
        context manager allows you to make those changes, and then finalizes
        the app again when the context manager exits.

        Yields:
            None

        Example:
            ```python
            with app.amend():
                app.add_route(handler, '/new_route')
            ```
        """
        if not self.state.is_started:
            yield
        else:
            do_router = self.router.finalized
            do_signal_router = self.signal_router.finalized
            if do_router:
                self.router.reset()
            if do_signal_router:
                self.signal_router.reset()
            yield
            if do_signal_router:
                self.signalize(cast(bool, self.config.TOUCHUP))
            if do_router:
                self.finalize()

    def finalize(self) -> None:
        """Finalize the routing configuration for the Sanic application.

        This method completes the routing setup by calling the router's
        finalize method, and it also finalizes any middleware that has been
        added to the application. If the application is not in test mode,
        any finalization errors will be raised.

        Finalization consists of identifying defined routes and optimizing
        Sanic's performance to meet the application's specific needs. If
        you are manually adding routes, after Sanic has started, you will
        typically want to use the  `amend` context manager rather than
        calling this method directly.

        .. note::
            This method is usually called internally during the server setup
            process and does not typically need to be invoked manually.

        Raises:
            FinalizationError: If there is an error during the finalization
                process, and the application is not in test mode.

        Example:
            ```python
            app.finalize()
            ```
        """
        try:
            self.router.finalize()
        except FinalizationError as e:
            if not Sanic.test_mode:
                raise e
        self.finalize_middleware()

    def signalize(self, allow_fail_builtin: bool = True) -> None:
        """Finalize the signal handling configuration for the Sanic application.

        This method completes the signal handling setup by calling the signal
        router's finalize method. If the application is not in test mode,
        any finalization errors will be raised.

        Finalization consists of identifying defined signaliz and optimizing
        Sanic's performance to meet the application's specific needs. If
        you are manually adding signals, after Sanic has started, you will
        typically want to use the  `amend` context manager rather than
        calling this method directly.

        .. note::
            This method is usually called internally during the server setup
            process and does not typically need to be invoked manually.

        Args:
            allow_fail_builtin (bool, optional): If set to `True`, will allow
                built-in signals to fail during the finalization process.
                Defaults to `True`.

        Raises:
            FinalizationError: If there is an error during the signal
                finalization process, and the application is not in test mode.

        Example:
            ```python
            app.signalize(allow_fail_builtin=False)
            ```
        """  # noqa: E501
        self.signal_router.allow_fail_builtin = allow_fail_builtin
        try:
            self.signal_router.finalize()
        except FinalizationError as e:
            if not Sanic.test_mode:
                raise e

    async def _startup(self):
        self._future_registry.clear()

        if not hasattr(self, "_ext"):
            setup_ext(self)
        if hasattr(self, "_ext"):
            self.ext._display()

        if self.state.is_debug and self.config.TOUCHUP is not True:
            self.config.TOUCHUP = False
        elif isinstance(self.config.TOUCHUP, Default):
            self.config.TOUCHUP = True

        # Setup routers
        self.signalize(self.config.TOUCHUP)
        self.finalize()

        route_names = [route.extra.ident for route in self.router.routes]
        duplicates = {
            name for name in route_names if route_names.count(name) > 1
        }
        if duplicates:
            names = ", ".join(duplicates)
            message = (
                f"Duplicate route names detected: {names}. You should rename "
                "one or more of them explicitly by using the `name` param, "
                "or changing the implicit name derived from the class and "
                "function name. For more details, please see "
                "https://sanic.dev/en/guide/release-notes/v23.3.html#duplicated-route-names-are-no-longer-allowed"  # noqa
            )
            raise ServerError(message)

        Sanic._check_uvloop_conflict()

        # Startup time optimizations
        if self.state.primary:
            # TODO:
            # - Raise warning if secondary apps have error handler config
            if self.config.TOUCHUP:
                TouchUp.run(self)

        self.state.is_started = True

    def ack(self) -> None:
        """Shorthand to send an ack message to the Server Manager.

        In general, this should usually not need to be called manually.
        It is used to tell the Manager that a process is operational and
        ready to begin operation.
        """
        if hasattr(self, "multiplexer"):
            self.multiplexer.ack()

    def set_serving(self, serving: bool) -> None:
        """Set the serving state of the application.

        This method is used to set the serving state of the application.
        It is used internally by Sanic and should not typically be called
        manually.

        Args:
            serving (bool): Whether the application is serving.
        """
        self.state.is_running = serving
        if hasattr(self, "multiplexer"):
            self.multiplexer.set_serving(serving)

    async def _server_event(
        self,
        concern: str,
        action: str,
        loop: Optional[AbstractEventLoop] = None,
    ) -> None:
        event = f"server.{concern}.{action}"
        if action not in ("before", "after") or concern not in (
            "init",
            "shutdown",
        ):
            raise SanicException(f"Invalid server event: {event}")
        logger.debug(
            f"Triggering server events: {event}", extra={"verbosity": 1}
        )
        reverse = concern == "shutdown"
        if loop is None:
            loop = self.loop
        await self.dispatch(
            event,
            fail_not_found=False,
            reverse=reverse,
            inline=True,
            context={
                "app": self,
                "loop": loop,
            },
        )

    # -------------------------------------------------------------------- #
    # Process Management
    # -------------------------------------------------------------------- #

    def refresh(
        self,
        passthru: Optional[Dict[str, Any]] = None,
    ) -> Sanic:
        """Refresh the application instance. **This is used internally by Sanic**.

        .. warning::
            This method is intended for internal use only and should not be
            called directly.

        Args:
            passthru (Optional[Dict[str, Any]], optional): Optional dictionary
                of attributes to pass through to the new instance. Defaults to
                `None`.

        Returns:
            Sanic: The refreshed application instance.
        """  # noqa: E501
        registered = self.__class__.get_app(self.name)
        if self is not registered:
            if not registered.state.server_info:
                registered.state.server_info = self.state.server_info
            self = registered
        if passthru:
            for attr, info in passthru.items():
                if isinstance(info, dict):
                    for key, value in info.items():
                        setattr(getattr(self, attr), key, value)
                else:
                    setattr(self, attr, info)
        if hasattr(self, "multiplexer"):
            self.shared_ctx.lock()
        return self

    @property
    def inspector(self) -> Inspector:
        """An instance of Inspector for accessing the application's state.

        This can only be accessed from a worker process, and only if the
        inspector has been enabled.

        See [Inspector](/en/guide/deployment/inspector) for details.

        Returns:
            Inspector: An instance of Inspector.
        """
        if environ.get("SANIC_WORKER_PROCESS") or not self._inspector:
            raise SanicException(
                "Can only access the inspector from the main process "
                "after main_process_start has run. For example, you most "
                "likely want to use it inside the @app.main_process_ready "
                "event listener."
            )
        return self._inspector

    @property
    def manager(self) -> WorkerManager:
        """
        Property to access the WorkerManager instance.

        This property provides access to the WorkerManager object controlling
        the worker processes. It can only be accessed from the main process.

        .. note::
            Make sure to only access this property from the main process,
            as attempting to do so from a worker process will result
            in an exception.

        See [WorkerManager](/en/guide/deployment/manager) for details.

        Returns:
            WorkerManager: The manager responsible for managing
                worker processes.

        Raises:
            SanicException: If an attempt is made to access the manager
                from a worker process or if the manager is not initialized.

        Example:
            ```python
            app.manager.manage(...)
            ```
        """

        if environ.get("SANIC_WORKER_PROCESS") or not self._manager:
            raise SanicException(
                "Can only access the manager from the main process "
                "after main_process_start has run. For example, you most "
                "likely want to use it inside the @app.main_process_ready "
                "event listener."
            )
        return self._manager<|MERGE_RESOLUTION|>--- conflicted
+++ resolved
@@ -248,13 +248,9 @@
         inspector: bool = False,
         inspector_class: Optional[Type[Inspector]] = None,
         certloader_class: Optional[Type[CertLoader]] = None,
-<<<<<<< HEAD
         unique_route_name_generate: bool = False,
     ) -> None:
         ...
-=======
-    ) -> None: ...
->>>>>>> 1a70930a
 
     @overload
     def __init__(
@@ -275,13 +271,9 @@
         inspector: bool = False,
         inspector_class: Optional[Type[Inspector]] = None,
         certloader_class: Optional[Type[CertLoader]] = None,
-<<<<<<< HEAD
         unique_route_name_generate: bool = False,
     ) -> None:
         ...
-=======
-    ) -> None: ...
->>>>>>> 1a70930a
 
     @overload
     def __init__(
@@ -302,13 +294,9 @@
         inspector: bool = False,
         inspector_class: Optional[Type[Inspector]] = None,
         certloader_class: Optional[Type[CertLoader]] = None,
-<<<<<<< HEAD
         unique_route_name_generate: bool = False,
     ) -> None:
         ...
-=======
-    ) -> None: ...
->>>>>>> 1a70930a
 
     @overload
     def __init__(
@@ -329,13 +317,9 @@
         inspector: bool = False,
         inspector_class: Optional[Type[Inspector]] = None,
         certloader_class: Optional[Type[CertLoader]] = None,
-<<<<<<< HEAD
         unique_route_name_generate: bool = False,
     ) -> None:
         ...
-=======
-    ) -> None: ...
->>>>>>> 1a70930a
 
     def __init__(
         self,
