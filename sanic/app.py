--- conflicted
+++ resolved
@@ -194,7 +194,6 @@
         self.config: Config = config or Config(
             load_env=load_env,
             env_prefix=env_prefix,
-            app=self,
         )
 
         self._asgi_client: Any = None
@@ -208,12 +207,6 @@
         self.asgi = False
         self.auto_reload = False
         self.blueprints: Dict[str, Blueprint] = {}
-<<<<<<< HEAD
-=======
-        self.config: Config = config or Config(
-            load_env=load_env, env_prefix=env_prefix
-        )
->>>>>>> abe062b3
         self.configure_logging: bool = configure_logging
         self.ctx: Any = ctx or SimpleNamespace()
         self.debug = False
