--- conflicted
+++ resolved
@@ -136,13 +136,7 @@
         "_task_registry",
         "_test_client",
         "_test_manager",
-<<<<<<< HEAD
-=======
         "_uvloop_setting",  # TODO: Remove in v22.6
-        "asgi",
-        "auto_reload",
-        "auto_reload",
->>>>>>> 98ce4bde
         "blueprints",
         "config",
         "configure_logging",
