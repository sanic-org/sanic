--- conflicted
+++ resolved
@@ -1295,7 +1295,9 @@
             if unix:
                 logger.info(f"Goin' Fast @ {unix} {proto}://...")
             else:
-                logger.info(f"Goin' Fast @ {proto}://{host}:{port}")
+                # colon(:) is legal for a host only in an ipv6 address
+                display_host = f"[{host}]" if ":" in host else host
+                logger.info(f"Goin' Fast @ {proto}://{display_host}:{port}")
 
         debug_mode = "enabled" if self.debug else "disabled"
         reload_mode = "enabled" if auto_reload else "disabled"
@@ -1334,26 +1336,6 @@
         if run_async:
             server_settings["run_async"] = True
 
-<<<<<<< HEAD
-=======
-        # Serve
-        if host and port:
-            proto = "http"
-            if ssl is not None:
-                proto = "https"
-            if unix:
-                logger.info(f"Goin' Fast @ {unix} {proto}://...")
-            else:
-                # colon(:) is legal for a host only in an ipv6 address
-                display_host = f"[{host}]" if ":" in host else host
-                logger.info(f"Goin' Fast @ {proto}://{display_host}:{port}")
-
-        debug_mode = "enabled" if self.debug else "disabled"
-        reload_mode = "enabled" if auto_reload else "disabled"
-        logger.debug(f"Sanic auto-reload: {reload_mode}")
-        logger.debug(f"Sanic debug mode: {debug_mode}")
-
->>>>>>> 5e1ef969
         return server_settings
 
     def _build_endpoint_name(self, *parts):
