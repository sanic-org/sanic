--- conflicted
+++ resolved
@@ -1154,12 +1154,9 @@
                 WebSocketProtocol if self.websocket_enabled else HttpProtocol
             )
 
-<<<<<<< HEAD
         if self.config.USE_UVLOOP:
             use_uvloop()
 
-=======
->>>>>>> 36e6a6c5
         # if access_log is passed explicitly change config.ACCESS_LOG
         if access_log is not None:
             self.config.ACCESS_LOG = access_log
