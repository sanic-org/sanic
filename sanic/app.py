from __future__ import annotations

import logging
import logging.config
import os
import platform
import re
import sys

from asyncio import (
    AbstractEventLoop,
    CancelledError,
    Protocol,
    ensure_future,
    get_event_loop,
    wait_for,
)
from asyncio.futures import Future
from collections import defaultdict, deque
from functools import partial
from importlib import import_module
from inspect import isawaitable
from pathlib import Path
from socket import socket
from ssl import SSLContext
from traceback import format_exc
from types import SimpleNamespace
from typing import (
    Any,
    AnyStr,
    Awaitable,
    Callable,
    Coroutine,
    Deque,
    Dict,
    Iterable,
    List,
    Optional,
    Set,
    Tuple,
    Type,
    Union,
)
from urllib.parse import urlencode, urlunparse
from warnings import filterwarnings, warn

from sanic_routing.exceptions import (  # type: ignore
    FinalizationError,
    NotFound,
)
from sanic_routing.route import Route  # type: ignore

from sanic import reloader_helpers
from sanic.application.logo import get_logo
from sanic.application.motd import MOTD
from sanic.application.state import ApplicationState, Mode
from sanic.asgi import ASGIApp
from sanic.base import BaseSanic
from sanic.blueprint_group import BlueprintGroup
from sanic.blueprints import Blueprint
from sanic.compat import OS_IS_WINDOWS, enable_windows_color_support
from sanic.config import SANIC_PREFIX, Config
from sanic.exceptions import (
    InvalidUsage,
    SanicException,
    ServerError,
    URLBuildError,
)
from sanic.handlers import ErrorHandler
from sanic.helpers import _default
from sanic.http import Stage
from sanic.log import LOGGING_CONFIG_DEFAULTS, Colors, error_logger, logger
from sanic.mixins.listeners import ListenerEvent
from sanic.models.futures import (
    FutureException,
    FutureListener,
    FutureMiddleware,
    FutureRegistry,
    FutureRoute,
    FutureSignal,
    FutureStatic,
)
from sanic.models.handler_types import ListenerType, MiddlewareType
from sanic.models.handler_types import Sanic as SanicVar
from sanic.request import Request
from sanic.response import BaseHTTPResponse, HTTPResponse
from sanic.router import Router
from sanic.server import AsyncioServer, HttpProtocol
from sanic.server import Signal as ServerSignal
from sanic.server import serve, serve_multiple, serve_single, try_use_uvloop
from sanic.server.protocols.websocket_protocol import WebSocketProtocol
from sanic.server.websockets.impl import ConnectionClosed
from sanic.signals import Signal, SignalRouter
from sanic.tls import process_to_context
from sanic.touchup import TouchUp, TouchUpMeta


if OS_IS_WINDOWS:
    enable_windows_color_support()

filterwarnings("once", category=DeprecationWarning)


class Sanic(BaseSanic, metaclass=TouchUpMeta):
    """
    The main application instance
    """

    __touchup__ = (
        "handle_request",
        "handle_exception",
        "_run_response_middleware",
        "_run_request_middleware",
    )
    __fake_slots__ = (
        "_app_registry",
        "_asgi_app",
        "_asgi_client",
        "_blueprint_order",
        "_delayed_tasks",
        "_future_exceptions",
        "_future_listeners",
        "_future_middleware",
        "_future_registry",
        "_future_routes",
        "_future_signals",
        "_future_statics",
        "_state",
        "_test_client",
        "_test_manager",
        "_uvloop_setting",  # TODO: Remove in vXX.X
        "asgi",
        "auto_reload",
        "auto_reload",
        "blueprints",
        "config",
        "configure_logging",
        "ctx",
        "debug",
        "error_handler",
        "go_fast",
        "is_running",
        "is_stopping",
        "listeners",
        "name",
        "named_request_middleware",
        "named_response_middleware",
        "request_class",
        "request_middleware",
        "response_middleware",
        "router",
        "signal_router",
        "sock",
        "strict_slashes",
        "test_mode",
        "websocket_enabled",
        "websocket_tasks",
    )

    _app_registry: Dict[str, "Sanic"] = {}
    _uvloop_setting = None
    test_mode = False

    def __init__(
        self,
        name: str = None,
        config: Optional[Config] = None,
        ctx: Optional[Any] = None,
        router: Optional[Router] = None,
        signal_router: Optional[SignalRouter] = None,
        error_handler: Optional[ErrorHandler] = None,
        load_env: Union[bool, str] = True,
        env_prefix: Optional[str] = SANIC_PREFIX,
        request_class: Optional[Type[Request]] = None,
        strict_slashes: bool = False,
        log_config: Optional[Dict[str, Any]] = None,
        configure_logging: bool = True,
        register: Optional[bool] = None,
        dumps: Optional[Callable[..., AnyStr]] = None,
    ) -> None:
        super().__init__(name=name)

        # logging
        if configure_logging:
            dict_config = log_config or LOGGING_CONFIG_DEFAULTS
            logging.config.dictConfig(dict_config)  # type: ignore

        if config and (load_env is not True or env_prefix != SANIC_PREFIX):
            raise SanicException(
                "When instantiating Sanic with config, you cannot also pass "
                "load_env or env_prefix"
            )

        self._asgi_client: Any = None
        self._test_client: Any = None
        self._test_manager: Any = None
        self._blueprint_order: List[Blueprint] = []
        self._delayed_tasks: List[str] = []
        self._future_registry: FutureRegistry = FutureRegistry()
        self._state: ApplicationState = ApplicationState(app=self)
        self.blueprints: Dict[str, Blueprint] = {}
        self.config: Config = config or Config(
            load_env=load_env, env_prefix=env_prefix
        )
        self.configure_logging: bool = configure_logging
        self.ctx: Any = ctx or SimpleNamespace()
        self.debug = False
        self.error_handler: ErrorHandler = error_handler or ErrorHandler()
        self.listeners: Dict[str, List[ListenerType[Any]]] = defaultdict(list)
        self.named_request_middleware: Dict[str, Deque[MiddlewareType]] = {}
        self.named_response_middleware: Dict[str, Deque[MiddlewareType]] = {}
        self.request_class: Type[Request] = request_class or Request
        self.request_middleware: Deque[MiddlewareType] = deque()
        self.response_middleware: Deque[MiddlewareType] = deque()
        self.router: Router = router or Router()
        self.signal_router: SignalRouter = signal_router or SignalRouter()
        self.sock: Optional[socket] = None
        self.strict_slashes: bool = strict_slashes
        self.websocket_enabled: bool = False
        self.websocket_tasks: Set[Future[Any]] = set()

        # Register alternative method names
        self.go_fast = self.run

        if register is not None:
            warn(
                "The register argument is deprecated and will stop working "
                "in vXX.X. After vXX.X all apps will be added to the Sanic "
                "app registry.",
                DeprecationWarning,
            )
            self.config.REGISTER = register
        if self.config.REGISTER:
            self.__class__.register_app(self)

        self.router.ctx.app = self
        self.signal_router.ctx.app = self

        if dumps:
            BaseHTTPResponse._dumps = dumps  # type: ignore

    @property
    def loop(self):
        """
        Synonymous with asyncio.get_event_loop().

        .. note::

            Only supported when using the `app.run` method.
        """
        if not self.is_running and self.asgi is False:
            raise SanicException(
                "Loop can only be retrieved after the app has started "
                "running. Not supported with `create_server` function"
            )
        return get_event_loop()

    # -------------------------------------------------------------------- #
    # Registration
    # -------------------------------------------------------------------- #

    def add_task(
        self,
        task: Union[Future[Any], Coroutine[Any, Any, Any], Awaitable[Any]],
    ) -> None:
        """
        Schedule a task to run later, after the loop has started.
        Different from asyncio.ensure_future in that it does not
        also return a future, and the actual ensure_future call
        is delayed until before server start.

        `See user guide re: background tasks
        <https://sanicframework.org/guide/basics/tasks.html#background-tasks>`__

        :param task: future, couroutine or awaitable
        """
        try:
            loop = self.loop  # Will raise SanicError if loop is not started
            self._loop_add_task(task, self, loop)
        except SanicException:
            task_name = f"sanic.delayed_task.{hash(task)}"
            if not self._delayed_tasks:
                self.after_server_start(partial(self.dispatch_delayed_tasks))

            self.signal(task_name)(partial(self.run_delayed_task, task=task))
            self._delayed_tasks.append(task_name)

    def register_listener(
        self, listener: ListenerType[SanicVar], event: str
    ) -> ListenerType[SanicVar]:
        """
        Register the listener for a given event.

        :param listener: callable i.e. setup_db(app, loop)
        :param event: when to register listener i.e. 'before_server_start'
        :return: listener
        """

        try:
            _event = ListenerEvent[event.upper()]
        except (ValueError, AttributeError):
            valid = ", ".join(
                map(lambda x: x.lower(), ListenerEvent.__members__.keys())
            )
            raise InvalidUsage(f"Invalid event: {event}. Use one of: {valid}")

        if "." in _event:
            self.signal(_event.value)(
                partial(self._listener, listener=listener)
            )
        else:
            self.listeners[_event.value].append(listener)

        return listener

    def register_middleware(
        self, middleware: MiddlewareType, attach_to: str = "request"
    ) -> MiddlewareType:
        """
        Register an application level middleware that will be attached
        to all the API URLs registered under this application.

        This method is internally invoked by the :func:`middleware`
        decorator provided at the app level.

        :param middleware: Callback method to be attached to the
            middleware
        :param attach_to: The state at which the middleware needs to be
            invoked in the lifecycle of an *HTTP Request*.
            **request** - Invoke before the request is processed
            **response** - Invoke before the response is returned back
        :return: decorated method
        """
        if attach_to == "request":
            if middleware not in self.request_middleware:
                self.request_middleware.append(middleware)
        if attach_to == "response":
            if middleware not in self.response_middleware:
                self.response_middleware.appendleft(middleware)
        return middleware

    def register_named_middleware(
        self,
        middleware: MiddlewareType,
        route_names: Iterable[str],
        attach_to: str = "request",
    ):
        """
        Method for attaching middleware to specific routes. This is mainly an
        internal tool for use by Blueprints to attach middleware to only its
        specific routes. But, it could be used in a more generalized fashion.

        :param middleware: the middleware to execute
        :param route_names: a list of the names of the endpoints
        :type route_names: Iterable[str]
        :param attach_to: whether to attach to request or response,
            defaults to "request"
        :type attach_to: str, optional
        """
        if attach_to == "request":
            for _rn in route_names:
                if _rn not in self.named_request_middleware:
                    self.named_request_middleware[_rn] = deque()
                if middleware not in self.named_request_middleware[_rn]:
                    self.named_request_middleware[_rn].append(middleware)
        if attach_to == "response":
            for _rn in route_names:
                if _rn not in self.named_response_middleware:
                    self.named_response_middleware[_rn] = deque()
                if middleware not in self.named_response_middleware[_rn]:
                    self.named_response_middleware[_rn].appendleft(middleware)
        return middleware

    def _apply_exception_handler(
        self,
        handler: FutureException,
        route_names: Optional[List[str]] = None,
    ):
        """Decorate a function to be registered as a handler for exceptions

        :param exceptions: exceptions
        :return: decorated function
        """

        for exception in handler.exceptions:
            if isinstance(exception, (tuple, list)):
                for e in exception:
                    self.error_handler.add(e, handler.handler, route_names)
            else:
                self.error_handler.add(exception, handler.handler, route_names)
        return handler.handler

    def _apply_listener(self, listener: FutureListener):
        return self.register_listener(listener.listener, listener.event)

    def _apply_route(self, route: FutureRoute) -> List[Route]:
        params = route._asdict()
        websocket = params.pop("websocket", False)
        subprotocols = params.pop("subprotocols", None)

        if websocket:
            self.enable_websocket()
            websocket_handler = partial(
                self._websocket_handler,
                route.handler,
                subprotocols=subprotocols,
            )
            websocket_handler.__name__ = route.handler.__name__  # type: ignore
            websocket_handler.is_websocket = True  # type: ignore
            params["handler"] = websocket_handler

        routes = self.router.add(**params)
        if isinstance(routes, Route):
            routes = [routes]
        for r in routes:
            r.ctx.websocket = websocket
            r.ctx.static = params.get("static", False)

        return routes

    def _apply_static(self, static: FutureStatic) -> Route:
        return self._register_static(static)

    def _apply_middleware(
        self,
        middleware: FutureMiddleware,
        route_names: Optional[List[str]] = None,
    ):
        if route_names:
            return self.register_named_middleware(
                middleware.middleware, route_names, middleware.attach_to
            )
        else:
            return self.register_middleware(
                middleware.middleware, middleware.attach_to
            )

    def _apply_signal(self, signal: FutureSignal) -> Signal:
        return self.signal_router.add(*signal)

    def dispatch(
        self,
        event: str,
        *,
        condition: Optional[Dict[str, str]] = None,
        context: Optional[Dict[str, Any]] = None,
        fail_not_found: bool = True,
        inline: bool = False,
        reverse: bool = False,
    ) -> Coroutine[Any, Any, Awaitable[Any]]:
        return self.signal_router.dispatch(
            event,
            context=context,
            condition=condition,
            inline=inline,
            reverse=reverse,
            fail_not_found=fail_not_found,
        )

    async def event(
        self, event: str, timeout: Optional[Union[int, float]] = None
    ):
        signal = self.signal_router.name_index.get(event)
        if not signal:
            if self.config.EVENT_AUTOREGISTER:
                self.signal_router.reset()
                self.add_signal(None, event)
                signal = self.signal_router.name_index[event]
                self.signal_router.finalize()
            else:
                raise NotFound("Could not find signal %s" % event)
        return await wait_for(signal.ctx.event.wait(), timeout=timeout)

    def enable_websocket(self, enable=True):
        """Enable or disable the support for websocket.

        Websocket is enabled automatically if websocket routes are
        added to the application.
        """
        if not self.websocket_enabled:
            # if the server is stopped, we want to cancel any ongoing
            # websocket tasks, to allow the server to exit promptly
            self.listener("before_server_stop")(self._cancel_websocket_tasks)

        self.websocket_enabled = enable

    def blueprint(
        self,
        blueprint: Union[
            Blueprint, List[Blueprint], Tuple[Blueprint], BlueprintGroup
        ],
        **options: Any,
    ):
        """Register a blueprint on the application.

        :param blueprint: Blueprint object or (list, tuple) thereof
        :param options: option dictionary with blueprint defaults
        :return: Nothing
        """
        if isinstance(blueprint, (list, tuple, BlueprintGroup)):
            for item in blueprint:
                params = {**options}
                if isinstance(blueprint, BlueprintGroup):
                    if blueprint.url_prefix:
                        merge_from = [
                            options.get("url_prefix", ""),
                            blueprint.url_prefix,
                        ]
                        if not isinstance(item, BlueprintGroup):
                            merge_from.append(item.url_prefix or "")
                        merged_prefix = "/".join(
                            u.strip("/") for u in merge_from
                        ).rstrip("/")
                        params["url_prefix"] = f"/{merged_prefix}"

                    for _attr in ["version", "strict_slashes"]:
                        if getattr(item, _attr) is None:
                            params[_attr] = getattr(
                                blueprint, _attr
                            ) or options.get(_attr)
                    if item.version_prefix == "/v":
                        if blueprint.version_prefix == "/v":
                            params["version_prefix"] = options.get(
                                "version_prefix"
                            )
                        else:
                            params["version_prefix"] = blueprint.version_prefix
                self.blueprint(item, **params)
            return
        if blueprint.name in self.blueprints:
            assert self.blueprints[blueprint.name] is blueprint, (
                'A blueprint with the name "%s" is already registered.  '
                "Blueprint names must be unique." % (blueprint.name,)
            )
        else:
            self.blueprints[blueprint.name] = blueprint
            self._blueprint_order.append(blueprint)

        if (
            self.strict_slashes is not None
            and blueprint.strict_slashes is None
        ):
            blueprint.strict_slashes = self.strict_slashes
        blueprint.register(self, options)

    def url_for(self, view_name: str, **kwargs):
        """Build a URL based on a view name and the values provided.

        In order to build a URL, all request parameters must be supplied as
        keyword arguments, and each parameter must pass the test for the
        specified parameter type. If these conditions are not met, a
        `URLBuildError` will be thrown.

        Keyword arguments that are not request parameters will be included in
        the output URL's query string.

        There are several _special_ keyword arguments that will alter how the
        URL will be returned:

        1. **_anchor**: ``str`` - Adds an ``#anchor`` to the end
        2. **_scheme**: ``str`` - Should be either ``"http"`` or ``"https"``,
           default is ``"http"``
        3. **_external**: ``bool`` - Whether to return the path or a full URL
           with scheme and host
        4. **_host**: ``str`` - Used when one or more hosts are defined for a
           route to tell Sanic which to use
           (only applies with ``_external=True``)
        5. **_server**: ``str`` - If not using ``_host``, this will be used
           for defining the hostname of the URL
           (only applies with ``_external=True``),
           defaults to ``app.config.SERVER_NAME``

        If you want the PORT to appear in your URL, you should set it in:

        .. code-block::

            app.config.SERVER_NAME = "myserver:7777"

        `See user guide re: routing
        <https://sanicframework.org/guide/basics/routing.html#generating-a-url>`__

        :param view_name: string referencing the view name
        :param kwargs: keys and values that are used to build request
            parameters and query string arguments.

        :return: the built URL

        Raises:
            URLBuildError
        """
        # find the route by the supplied view name
        kw: Dict[str, str] = {}
        # special static files url_for

        if "." not in view_name:
            view_name = f"{self.name}.{view_name}"

        if view_name.endswith(".static"):
            name = kwargs.pop("name", None)
            if name:
                view_name = view_name.replace("static", name)
            kw.update(name=view_name)

        route = self.router.find_route_by_view_name(view_name, **kw)
        if not route:
            raise URLBuildError(
                f"Endpoint with name `{view_name}` was not found"
            )

        uri = route.path

        if getattr(route.ctx, "static", None):
            filename = kwargs.pop("filename", "")
            # it's static folder
            if "__file_uri__" in uri:
                folder_ = uri.split("<__file_uri__:", 1)[0]
                if folder_.endswith("/"):
                    folder_ = folder_[:-1]

                if filename.startswith("/"):
                    filename = filename[1:]

                kwargs["__file_uri__"] = filename

        if (
            uri != "/"
            and uri.endswith("/")
            and not route.strict
            and not route.raw_path[:-1]
        ):
            uri = uri[:-1]

        if not uri.startswith("/"):
            uri = f"/{uri}"

        out = uri

        # _method is only a placeholder now, don't know how to support it
        kwargs.pop("_method", None)
        anchor = kwargs.pop("_anchor", "")
        # _external need SERVER_NAME in config or pass _server arg
        host = kwargs.pop("_host", None)
        external = kwargs.pop("_external", False) or bool(host)
        scheme = kwargs.pop("_scheme", "")
        if route.ctx.hosts and external:
            if not host and len(route.ctx.hosts) > 1:
                raise ValueError(
                    f"Host is ambiguous: {', '.join(route.ctx.hosts)}"
                )
            elif host and host not in route.ctx.hosts:
                raise ValueError(
                    f"Requested host ({host}) is not available for this "
                    f"route: {route.ctx.hosts}"
                )
            elif not host:
                host = list(route.ctx.hosts)[0]

        if scheme and not external:
            raise ValueError("When specifying _scheme, _external must be True")

        netloc = kwargs.pop("_server", None)
        if netloc is None and external:
            netloc = host or self.config.get("SERVER_NAME", "")

        if external:
            if not scheme:
                if ":" in netloc[:8]:
                    scheme = netloc[:8].split(":", 1)[0]
                else:
                    scheme = "http"

            if "://" in netloc[:8]:
                netloc = netloc.split("://", 1)[-1]

        # find all the parameters we will need to build in the URL
        # matched_params = re.findall(self.router.parameter_pattern, uri)
        route.finalize()
        for param_info in route.params.values():
            # name, _type, pattern = self.router.parse_parameter_string(match)
            # we only want to match against each individual parameter

            try:
                supplied_param = str(kwargs.pop(param_info.name))
            except KeyError:
                raise URLBuildError(
                    f"Required parameter `{param_info.name}` was not "
                    "passed to url_for"
                )

            # determine if the parameter supplied by the caller
            # passes the test in the URL
            if param_info.pattern:
                pattern = (
                    param_info.pattern[1]
                    if isinstance(param_info.pattern, tuple)
                    else param_info.pattern
                )
                passes_pattern = pattern.match(supplied_param)
                if not passes_pattern:
                    if param_info.cast != str:
                        msg = (
                            f'Value "{supplied_param}" '
                            f"for parameter `{param_info.name}` does "
                            "not match pattern for type "
                            f"`{param_info.cast.__name__}`: "
                            f"{pattern.pattern}"
                        )
                    else:
                        msg = (
                            f'Value "{supplied_param}" for parameter '
                            f"`{param_info.name}` does not satisfy "
                            f"pattern {pattern.pattern}"
                        )
                    raise URLBuildError(msg)

            # replace the parameter in the URL with the supplied value
            replacement_regex = f"(<{param_info.name}.*?>)"
            out = re.sub(replacement_regex, supplied_param, out)

        # parse the remainder of the keyword arguments into a querystring
        query_string = urlencode(kwargs, doseq=True) if kwargs else ""
        # scheme://netloc/path;parameters?query#fragment
        out = urlunparse((scheme, netloc, out, "", query_string, anchor))

        return out

    # -------------------------------------------------------------------- #
    # Request Handling
    # -------------------------------------------------------------------- #

    async def handle_exception(
        self, request: Request, exception: BaseException
    ):  # no cov
        """
        A handler that catches specific exceptions and outputs a response.

        :param request: The current request object
        :param exception: The exception that was raised
        :raises ServerError: response 500
        """
        await self.dispatch(
            "http.lifecycle.exception",
            inline=True,
            context={"request": request, "exception": exception},
        )

        if (
            request.stream is not None
            and request.stream.stage is not Stage.HANDLER
        ):
            error_logger.exception(exception, exc_info=True)
            logger.error(
                "The error response will not be sent to the client for "
                f'the following exception:"{exception}". A previous response '
                "has at least partially been sent."
            )

            # ----------------- deprecated -----------------
            handler = self.error_handler._lookup(
                exception, request.name if request else None
            )
            if handler:
                warn(
                    "An error occurred while handling the request after at "
                    "least some part of the response was sent to the client. "
                    "Therefore, the response from your custom exception "
                    f"handler {handler.__name__} will not be sent to the "
                    "client. Beginning in v22.6, Sanic will stop executing "
                    "custom exception handlers in this scenario. Exception "
                    "handlers should only be used to generate the exception "
                    "responses. If you would like to perform any other "
                    "action on a raised exception, please consider using a "
                    "signal handler like "
                    '`@app.signal("http.lifecycle.exception")`\n'
                    "For further information, please see the docs: "
                    "https://sanicframework.org/en/guide/advanced/"
                    "signals.html",
                    DeprecationWarning,
                )
                try:
                    response = self.error_handler.response(request, exception)
                    if isawaitable(response):
                        response = await response
                except BaseException as e:
                    logger.error("An error occurred in the exception handler.")
                    error_logger.exception(e)
            # ----------------------------------------------

            return

        # -------------------------------------------- #
        # Request Middleware
        # -------------------------------------------- #
        response = await self._run_request_middleware(
            request, request_name=None
        )
        # No middleware results
        if not response:
            try:
                response = self.error_handler.response(request, exception)
                if isawaitable(response):
                    response = await response
            except Exception as e:
                if isinstance(e, SanicException):
                    response = self.error_handler.default(request, e)
                elif self.debug:
                    response = HTTPResponse(
                        (
                            f"Error while handling error: {e}\n"
                            f"Stack: {format_exc()}"
                        ),
                        status=500,
                    )
                else:
                    response = HTTPResponse(
                        "An error occurred while handling an error", status=500
                    )
        if response is not None:
            try:
                request.reset_response()
                response = await request.respond(response)
            except BaseException:
                # Skip response middleware
                if request.stream:
                    request.stream.respond(response)
                await response.send(end_stream=True)
                raise
        else:
            if request.stream:
                response = request.stream.response
        if isinstance(response, BaseHTTPResponse):
            await self.dispatch(
                "http.lifecycle.response",
                inline=True,
                context={
                    "request": request,
                    "response": response,
                },
            )
            await response.send(end_stream=True)
        else:
            raise ServerError(
                f"Invalid response type {response!r} (need HTTPResponse)"
            )

    async def handle_request(self, request: Request):  # no cov
        """Take a request from the HTTP Server and return a response object
        to be sent back The HTTP Server only expects a response object, so
        exception handling must be done here

        :param request: HTTP Request object
        :return: Nothing
        """
        await self.dispatch(
            "http.lifecycle.handle",
            inline=True,
            context={"request": request},
        )

        # Define `response` var here to remove warnings about
        # allocation before assignment below.
        response = None
        try:

            await self.dispatch(
                "http.routing.before",
                inline=True,
                context={"request": request},
            )
            # Fetch handler from router
            route, handler, kwargs = self.router.get(
                request.path,
                request.method,
                request.headers.getone("host", None),
            )

            request._match_info = {**kwargs}
            request.route = route

            await self.dispatch(
                "http.routing.after",
                inline=True,
                context={
                    "request": request,
                    "route": route,
                    "kwargs": kwargs,
                    "handler": handler,
                },
            )

            if (
                request.stream
                and request.stream.request_body
                and not route.ctx.ignore_body
            ):

                if hasattr(handler, "is_stream"):
                    # Streaming handler: lift the size limit
                    request.stream.request_max_size = float("inf")
                else:
                    # Non-streaming handler: preload body
                    await request.receive_body()

            # -------------------------------------------- #
            # Request Middleware
            # -------------------------------------------- #
            response = await self._run_request_middleware(
                request, request_name=route.name
            )

            # No middleware results
            if not response:
                # -------------------------------------------- #
                # Execute Handler
                # -------------------------------------------- #

                if handler is None:
                    raise ServerError(
                        (
                            "'None' was returned while requesting a "
                            "handler from the router"
                        )
                    )

                # Run response handler
                response = handler(request, **request.match_info)
                if isawaitable(response):
                    response = await response

            if request.responded:
                if response is not None:
                    error_logger.error(
                        "The response object returned by the route handler "
                        "will not be sent to client. The request has already "
                        "been responded to."
                    )
                if request.stream is not None:
                    response = request.stream.response
            elif response is not None:
                response = await request.respond(response)
            elif not hasattr(handler, "is_websocket"):
                response = request.stream.response  # type: ignore

            # Make sure that response is finished / run StreamingHTTP callback
            if isinstance(response, BaseHTTPResponse):
                await self.dispatch(
                    "http.lifecycle.response",
                    inline=True,
                    context={
                        "request": request,
                        "response": response,
                    },
                )
                await response.send(end_stream=True)
            else:
                if not hasattr(handler, "is_websocket"):
                    raise ServerError(
                        f"Invalid response type {response!r} "
                        "(need HTTPResponse)"
                    )

        except CancelledError:
            raise
        except Exception as e:
            # Response Generation Failed
            await self.handle_exception(request, e)

    async def _websocket_handler(
        self, handler, request, *args, subprotocols=None, **kwargs
    ):
        if self.asgi:
            ws = request.transport.get_websocket_connection()
            await ws.accept(subprotocols)
        else:
            protocol = request.transport.get_protocol()
            ws = await protocol.websocket_handshake(request, subprotocols)

        # schedule the application handler
        # its future is kept in self.websocket_tasks in case it
        # needs to be cancelled due to the server being stopped
        fut = ensure_future(handler(request, ws, *args, **kwargs))
        self.websocket_tasks.add(fut)
        cancelled = False
        try:
            await fut
        except Exception as e:
            self.error_handler.log(request, e)
        except (CancelledError, ConnectionClosed):
            cancelled = True
        finally:
            self.websocket_tasks.remove(fut)
            if cancelled:
                ws.end_connection(1000)
            else:
                await ws.close()

    # -------------------------------------------------------------------- #
    # Testing
    # -------------------------------------------------------------------- #

    @property
    def test_client(self):  # noqa
        if self._test_client:
            return self._test_client
        elif self._test_manager:
            return self._test_manager.test_client
        from sanic_testing.testing import SanicTestClient  # type: ignore

        self._test_client = SanicTestClient(self)
        return self._test_client

    @property
    def asgi_client(self):  # noqa
        """
        A testing client that uses ASGI to reach into the application to
        execute hanlers.

        :return: testing client
        :rtype: :class:`SanicASGITestClient`
        """
        if self._asgi_client:
            return self._asgi_client
        elif self._test_manager:
            return self._test_manager.asgi_client
        from sanic_testing.testing import SanicASGITestClient  # type: ignore

        self._asgi_client = SanicASGITestClient(self)
        return self._asgi_client

    # -------------------------------------------------------------------- #
    # Execution
    # -------------------------------------------------------------------- #

    def make_coffee(self, *args, **kwargs):
        self.state.coffee = True
        self.run(*args, **kwargs)

    def run(
        self,
        host: Optional[str] = None,
        port: Optional[int] = None,
        *,
        debug: bool = False,
        auto_reload: Optional[bool] = None,
        ssl: Union[None, SSLContext, dict, str, list, tuple] = None,
        sock: Optional[socket] = None,
        workers: int = 1,
        protocol: Optional[Type[Protocol]] = None,
        backlog: int = 100,
        register_sys_signals: bool = True,
        access_log: Optional[bool] = None,
        unix: Optional[str] = None,
        loop: AbstractEventLoop = None,
        reload_dir: Optional[Union[List[str], str]] = None,
        noisy_exceptions: Optional[bool] = None,
        motd: bool = True,
        fast: bool = False,
        verbosity: int = 0,
        motd_display: Optional[Dict[str, str]] = None,
    ) -> None:
        """
        Run the HTTP Server and listen until keyboard interrupt or term
        signal. On termination, drain connections before closing.

        :param host: Address to host on
        :type host: str
        :param port: Port to host on
        :type port: int
        :param debug: Enables debug output (slows server)
        :type debug: bool
        :param auto_reload: Reload app whenever its source code is changed.
                            Enabled by default in debug mode.
        :type auto_relaod: bool
        :param ssl: SSLContext, or location of certificate and key
                    for SSL encryption of worker(s)
        :type ssl: str, dict, SSLContext or list
        :param sock: Socket for the server to accept connections from
        :type sock: socket
        :param workers: Number of processes received before it is respected
        :type workers: int
        :param protocol: Subclass of asyncio Protocol class
        :type protocol: type[Protocol]
        :param backlog: a number of unaccepted connections that the system
                        will allow before refusing new connections
        :type backlog: int
        :param register_sys_signals: Register SIG* events
        :type register_sys_signals: bool
        :param access_log: Enables writing access logs (slows server)
        :type access_log: bool
        :param unix: Unix socket to listen on instead of TCP port
        :type unix: str
        :param noisy_exceptions: Log exceptions that are normally considered
                                 to be quiet/silent
        :type noisy_exceptions: bool
        :return: Nothing
        """
        self.state.verbosity = verbosity

        if fast and workers != 1:
            raise RuntimeError("You cannot use both fast=True and workers=X")

        if motd_display:
            self.config.MOTD_DISPLAY.update(motd_display)

        if reload_dir:
            if isinstance(reload_dir, str):
                reload_dir = [reload_dir]

            for directory in reload_dir:
                direc = Path(directory)
                if not direc.is_dir():
                    logger.warning(
                        f"Directory {directory} could not be located"
                    )
                self.state.reload_dirs.add(Path(directory))

        if loop is not None:
            raise TypeError(
                "loop is not a valid argument. To use an existing loop, "
                "change to create_server().\nSee more: "
                "https://sanic.readthedocs.io/en/latest/sanic/deploying.html"
                "#asynchronous-support"
            )

        if auto_reload or auto_reload is None and debug:
            auto_reload = True
            if os.environ.get("SANIC_SERVER_RUNNING") != "true":
                return reloader_helpers.watchdog(1.0, self)

        if sock is None:
            host, port = host or "127.0.0.1", port or 8000

        if protocol is None:
            protocol = (
                WebSocketProtocol if self.websocket_enabled else HttpProtocol
            )

        # Set explicitly passed configuration values
        for attribute, value in {
            "ACCESS_LOG": access_log,
            "AUTO_RELOAD": auto_reload,
            "MOTD": motd,
            "NOISY_EXCEPTIONS": noisy_exceptions,
        }.items():
            if value is not None:
                setattr(self.config, attribute, value)

        if fast:
            self.state.fast = True
            try:
                workers = len(os.sched_getaffinity(0))
            except AttributeError:
                workers = os.cpu_count() or 1

        server_settings = self._helper(
            host=host,
            port=port,
            debug=debug,
            ssl=ssl,
            sock=sock,
            unix=unix,
            workers=workers,
            protocol=protocol,
            backlog=backlog,
            register_sys_signals=register_sys_signals,
        )

        if self.config.USE_UVLOOP is True or (
            self.config.USE_UVLOOP is _default and not OS_IS_WINDOWS
        ):
            try_use_uvloop()

        try:
            self.is_running = True
            self.is_stopping = False
            if workers > 1 and os.name != "posix":
                logger.warn(
                    f"Multiprocessing is currently not supported on {os.name},"
                    " using workers=1 instead"
                )
                workers = 1
            if workers == 1:
                serve_single(server_settings)
            else:
                serve_multiple(server_settings, workers)
        except BaseException:
            error_logger.exception(
                "Experienced exception while trying to serve"
            )
            raise
        finally:
            self.is_running = False
        logger.info("Server Stopped")

    def stop(self):
        """
        This kills the Sanic
        """
        if not self.is_stopping:
            self.is_stopping = True
            get_event_loop().stop()

    async def create_server(
        self,
        host: Optional[str] = None,
        port: Optional[int] = None,
        *,
        debug: bool = False,
        ssl: Union[None, SSLContext, dict, str, list, tuple] = None,
        sock: Optional[socket] = None,
        protocol: Type[Protocol] = None,
        backlog: int = 100,
        access_log: Optional[bool] = None,
        unix: Optional[str] = None,
        return_asyncio_server: bool = False,
        asyncio_server_kwargs: Dict[str, Any] = None,
        noisy_exceptions: Optional[bool] = None,
    ) -> Optional[AsyncioServer]:
        """
        Asynchronous version of :func:`run`.

        This method will take care of the operations necessary to invoke
        the *before_start* events via :func:`trigger_events` method invocation
        before starting the *sanic* app in Async mode.

        .. note::
            This does not support multiprocessing and is not the preferred
            way to run a :class:`Sanic` application.

        :param host: Address to host on
        :type host: str
        :param port: Port to host on
        :type port: int
        :param debug: Enables debug output (slows server)
        :type debug: bool
        :param ssl: SSLContext, or location of certificate and key
                    for SSL encryption of worker(s)
        :type ssl: SSLContext or dict
        :param sock: Socket for the server to accept connections from
        :type sock: socket
        :param protocol: Subclass of asyncio Protocol class
        :type protocol: type[Protocol]
        :param backlog: a number of unaccepted connections that the system
                        will allow before refusing new connections
        :type backlog: int
        :param access_log: Enables writing access logs (slows server)
        :type access_log: bool
        :param return_asyncio_server: flag that defines whether there's a need
                                      to return asyncio.Server or
                                      start it serving right away
        :type return_asyncio_server: bool
        :param asyncio_server_kwargs: key-value arguments for
                                      asyncio/uvloop create_server method
        :type asyncio_server_kwargs: dict
        :param noisy_exceptions: Log exceptions that are normally considered
                                 to be quiet/silent
        :type noisy_exceptions: bool
        :return: AsyncioServer if return_asyncio_server is true, else Nothing
        """

        if sock is None:
            host, port = host or "127.0.0.1", port or 8000

        if protocol is None:
            protocol = (
                WebSocketProtocol if self.websocket_enabled else HttpProtocol
            )

        # Set explicitly passed configuration values
        for attribute, value in {
            "ACCESS_LOG": access_log,
            "NOISY_EXCEPTIONS": noisy_exceptions,
        }.items():
            if value is not None:
                setattr(self.config, attribute, value)

        server_settings = self._helper(
            host=host,
            port=port,
            debug=debug,
            ssl=ssl,
            sock=sock,
            unix=unix,
            loop=get_event_loop(),
            protocol=protocol,
            backlog=backlog,
            run_async=return_asyncio_server,
        )

        if self.config.USE_UVLOOP is not _default:
            error_logger.warning(
                "You are trying to change the uvloop configuration, but "
                "this is only effective when using the run(...) method. "
                "When using the create_server(...) method Sanic will use "
                "the already existing loop."
            )

        main_start = server_settings.pop("main_start", None)
        main_stop = server_settings.pop("main_stop", None)
        if main_start or main_stop:
            logger.warning(
                "Listener events for the main process are not available "
                "with create_server()"
            )

        return await serve(
            asyncio_server_kwargs=asyncio_server_kwargs, **server_settings
        )

    async def _run_request_middleware(
        self, request, request_name=None
    ):  # no cov
        # The if improves speed.  I don't know why
        named_middleware = self.named_request_middleware.get(
            request_name, deque()
        )
        applicable_middleware = self.request_middleware + named_middleware

        # request.request_middleware_started is meant as a stop-gap solution
        # until RFC 1630 is adopted
        if applicable_middleware and not request.request_middleware_started:
            request.request_middleware_started = True

            for middleware in applicable_middleware:
                await self.dispatch(
                    "http.middleware.before",
                    inline=True,
                    context={
                        "request": request,
                        "response": None,
                    },
                    condition={"attach_to": "request"},
                )

                response = middleware(request)
                if isawaitable(response):
                    response = await response

                await self.dispatch(
                    "http.middleware.after",
                    inline=True,
                    context={
                        "request": request,
                        "response": None,
                    },
                    condition={"attach_to": "request"},
                )

                if response:
                    return response
        return None

    async def _run_response_middleware(
        self, request, response, request_name=None
    ):  # no cov
        named_middleware = self.named_response_middleware.get(
            request_name, deque()
        )
        applicable_middleware = self.response_middleware + named_middleware
        if applicable_middleware:
            for middleware in applicable_middleware:
                await self.dispatch(
                    "http.middleware.before",
                    inline=True,
                    context={
                        "request": request,
                        "response": response,
                    },
                    condition={"attach_to": "response"},
                )

                _response = middleware(request, response)
                if isawaitable(_response):
                    _response = await _response

                await self.dispatch(
                    "http.middleware.after",
                    inline=True,
                    context={
                        "request": request,
                        "response": _response if _response else response,
                    },
                    condition={"attach_to": "response"},
                )

                if _response:
                    response = _response
                    if isinstance(response, BaseHTTPResponse):
                        response = request.stream.respond(response)
                    break
        return response

    def _helper(
        self,
        host: Optional[str] = None,
        port: Optional[int] = None,
        debug: bool = False,
        ssl: Union[None, SSLContext, dict, str, list, tuple] = None,
        sock: Optional[socket] = None,
        unix: Optional[str] = None,
        workers: int = 1,
        loop: AbstractEventLoop = None,
        protocol: Type[Protocol] = HttpProtocol,
        backlog: int = 100,
        register_sys_signals: bool = True,
        run_async: bool = False,
    ):
        """Helper function used by `run` and `create_server`."""
        if self.config.PROXIES_COUNT and self.config.PROXIES_COUNT < 0:
            raise ValueError(
                "PROXIES_COUNT cannot be negative. "
                "https://sanic.readthedocs.io/en/latest/sanic/config.html"
                "#proxy-configuration"
            )

        self.debug = debug
        self.state.host = host
        self.state.port = port
        self.state.workers = workers

        # Serve
        serve_location = ""
        proto = "http"
        if ssl is not None:
            proto = "https"
        if unix:
            serve_location = f"{unix} {proto}://..."
        elif sock:
            serve_location = f"{sock.getsockname()} {proto}://..."
        elif host and port:
            # colon(:) is legal for a host only in an ipv6 address
            display_host = f"[{host}]" if ":" in host else host
            serve_location = f"{proto}://{display_host}:{port}"

        ssl = process_to_context(ssl)

        server_settings = {
            "protocol": protocol,
            "host": host,
            "port": port,
            "sock": sock,
            "unix": unix,
            "ssl": ssl,
            "app": self,
            "signal": ServerSignal(),
            "loop": loop,
            "register_sys_signals": register_sys_signals,
            "backlog": backlog,
        }

        self.motd(serve_location)

        if sys.stdout.isatty() and not self.state.is_debug:
            error_logger.warning(
                f"{Colors.YELLOW}Sanic is running in PRODUCTION mode. "
                "Consider using '--debug' or '--dev' while actively "
                f"developing your application.{Colors.END}"
            )

        # Register start/stop events
        for event_name, settings_name, reverse in (
            ("main_process_start", "main_start", False),
            ("main_process_stop", "main_stop", True),
        ):
            listeners = self.listeners[event_name].copy()
            if reverse:
                listeners.reverse()
            # Prepend sanic to the arguments when listeners are triggered
            listeners = [partial(listener, self) for listener in listeners]
            server_settings[settings_name] = listeners  # type: ignore

        if run_async:
            server_settings["run_async"] = True

        return server_settings

    def _build_endpoint_name(self, *parts):
        parts = [self.name, *parts]
        return ".".join(parts)

    @classmethod
    def _prep_task(cls, task, app, loop):
        if callable(task):
            try:
                task = task(app)
            except TypeError:
                task = task()

        return task

    @classmethod
    def _loop_add_task(cls, task, app, loop):
        prepped = cls._prep_task(task, app, loop)
        loop.create_task(prepped)

    @classmethod
    def _cancel_websocket_tasks(cls, app, loop):
        for task in app.websocket_tasks:
            task.cancel()

    @staticmethod
    async def dispatch_delayed_tasks(app, loop):
        for name in app._delayed_tasks:
            await app.dispatch(name, context={"app": app, "loop": loop})
        app._delayed_tasks.clear()

    @staticmethod
    async def run_delayed_task(app, loop, task):
        prepped = app._prep_task(task, app, loop)
        await prepped

    @staticmethod
    async def _listener(
        app: Sanic, loop: AbstractEventLoop, listener: ListenerType
    ):
        maybe_coro = listener(app, loop)
        if maybe_coro and isawaitable(maybe_coro):
            await maybe_coro

    # -------------------------------------------------------------------- #
    # ASGI
    # -------------------------------------------------------------------- #

    async def __call__(self, scope, receive, send):
        """
        To be ASGI compliant, our instance must be a callable that accepts
        three arguments: scope, receive, send. See the ASGI reference for more
        details: https://asgi.readthedocs.io/en/latest
        """
        self.asgi = True
        self.motd("")
        self._asgi_app = await ASGIApp.create(self, scope, receive, send)
        asgi_app = self._asgi_app
        await asgi_app()

    _asgi_single_callable = True  # We conform to ASGI 3.0 single-callable

    # -------------------------------------------------------------------- #
    # Configuration
    # -------------------------------------------------------------------- #

    def update_config(self, config: Union[bytes, str, dict, Any]):
        """
        Update app.config. Full implementation can be found in the user guide.

        `See user guide re: configuration
        <https://sanicframework.org/guide/deployment/configuration.html#basics>`__
        """

        self.config.update_config(config)

    @property
    def asgi(self):
        return self.state.asgi

    @asgi.setter
    def asgi(self, value: bool):
        self.state.asgi = value

    @property
    def debug(self):
        return self.state.is_debug

    @debug.setter
    def debug(self, value: bool):
        mode = Mode.DEBUG if value else Mode.PRODUCTION
        self.state.mode = mode

    @property
    def auto_reload(self):
        return self.config.AUTO_RELOAD

    @auto_reload.setter
    def auto_reload(self, value: bool):
        self.config.AUTO_RELOAD = value

    @property
    def state(self):
        return self._state

    @property
    def is_running(self):
        return self.state.is_running

    @is_running.setter
    def is_running(self, value: bool):
        self.state.is_running = value

    @property
    def is_stopping(self):
        return self.state.is_stopping

    @is_stopping.setter
    def is_stopping(self, value: bool):
        self.state.is_stopping = value

    @property
    def reload_dirs(self):
        return self.state.reload_dirs

    def motd(self, serve_location):
        if self.config.MOTD:
            mode = [f"{self.state.mode},"]
            if self.state.fast:
                mode.append("goin' fast")
            if self.state.asgi:
                mode.append("ASGI")
            else:
                if self.state.workers == 1:
                    mode.append("single worker")
                else:
                    mode.append(f"w/ {self.state.workers} workers")

            display = {
                "mode": " ".join(mode),
                "server": self.state.server,
                "python": platform.python_version(),
                "platform": platform.platform(),
            }
            extra = {}
            if self.config.AUTO_RELOAD:
                reload_display = "enabled"
                if self.state.reload_dirs:
                    reload_display += ", ".join(
                        [
                            "",
                            *(
                                str(path.absolute())
                                for path in self.state.reload_dirs
                            ),
                        ]
                    )
                display["auto-reload"] = reload_display

            packages = []
            for package_name, module_name in {
                "sanic-routing": "sanic_routing",
                "sanic-testing": "sanic_testing",
                "sanic-ext": "sanic_ext",
            }.items():
                try:
                    module = import_module(module_name)
                    packages.append(f"{package_name}=={module.__version__}")
                except ImportError:
                    ...

            if packages:
                display["packages"] = ", ".join(packages)

            if self.config.MOTD_DISPLAY:
                extra.update(self.config.MOTD_DISPLAY)

            logo = (
                get_logo(coffee=self.state.coffee)
                if self.config.LOGO == "" or self.config.LOGO is True
                else self.config.LOGO
            )
            MOTD.output(logo, serve_location, display, extra)

    # -------------------------------------------------------------------- #
    # Class methods
    # -------------------------------------------------------------------- #

    @classmethod
    def register_app(cls, app: "Sanic") -> None:
        """
        Register a Sanic instance
        """
        if not isinstance(app, cls):
            raise SanicException("Registered app must be an instance of Sanic")

        name = app.name
        if name in cls._app_registry and not cls.test_mode:
            raise SanicException(f'Sanic app name "{name}" already in use.')

        cls._app_registry[name] = app

    @classmethod
    def get_app(
        cls, name: Optional[str] = None, *, force_create: bool = False
    ) -> "Sanic":
        """
        Retrieve an instantiated Sanic instance
        """
        if name is None:
            if len(cls._app_registry) > 1:
                raise SanicException(
                    'Multiple Sanic apps found, use Sanic.get_app("app_name")'
                )
            elif len(cls._app_registry) == 0:
                raise SanicException("No Sanic apps have been registered.")
            else:
                return list(cls._app_registry.values())[0]
        try:
            return cls._app_registry[name]
        except KeyError:
            if force_create:
                return cls(name)
            raise SanicException(f'Sanic app name "{name}" not found.')

    # -------------------------------------------------------------------- #
    # Lifecycle
    # -------------------------------------------------------------------- #

    def finalize(self):
        try:
            self.router.finalize()
        except FinalizationError as e:
            if not Sanic.test_mode:
                raise e

    def signalize(self):
        try:
            self.signal_router.finalize()
        except FinalizationError as e:
            if not Sanic.test_mode:
                raise e

    async def _startup(self):
        self._future_registry.clear()
        self.signalize()
        self.finalize()
<<<<<<< HEAD

        # TODO: Replace in vXX.X to check with apps in app registry
        if (
            self.__class__._uvloop_setting is not None
            and self.__class__._uvloop_setting != self.config.USE_UVLOOP
        ):
            error_logger.warning(
                "It looks like you're running several apps with different "
                "uvloop settings. This is not supported and may lead to "
                "unintended behaviour."
            )
        self.__class__._uvloop_setting = self.config.USE_UVLOOP

        ErrorHandler.finalize(
            self.error_handler, fallback=self.config.FALLBACK_ERROR_FORMAT
        )
=======
        ErrorHandler.finalize(self.error_handler, config=self.config)
>>>>>>> abe062b3
        TouchUp.run(self)
        self.state.is_started = True

    async def _server_event(
        self,
        concern: str,
        action: str,
        loop: Optional[AbstractEventLoop] = None,
    ) -> None:
        event = f"server.{concern}.{action}"
        if action not in ("before", "after") or concern not in (
            "init",
            "shutdown",
        ):
            raise SanicException(f"Invalid server event: {event}")
        if self.state.verbosity >= 1:
            logger.debug(f"Triggering server events: {event}")
        reverse = concern == "shutdown"
        if loop is None:
            loop = self.loop
        await self.dispatch(
            event,
            fail_not_found=False,
            reverse=reverse,
            inline=True,
            context={
                "app": self,
                "loop": loop,
            },
        )<|MERGE_RESOLUTION|>--- conflicted
+++ resolved
@@ -1720,7 +1720,6 @@
         self._future_registry.clear()
         self.signalize()
         self.finalize()
-<<<<<<< HEAD
 
         # TODO: Replace in vXX.X to check with apps in app registry
         if (
@@ -1734,12 +1733,7 @@
             )
         self.__class__._uvloop_setting = self.config.USE_UVLOOP
 
-        ErrorHandler.finalize(
-            self.error_handler, fallback=self.config.FALLBACK_ERROR_FORMAT
-        )
-=======
         ErrorHandler.finalize(self.error_handler, config=self.config)
->>>>>>> abe062b3
         TouchUp.run(self)
         self.state.is_started = True
 
