--- conflicted
+++ resolved
@@ -113,12 +113,12 @@
 ctx_type = TypeVar("ctx_type")
 config_type = TypeVar("config_type", bound=Config)
 
-<<<<<<< HEAD
+
 unregister_branches = {"not_an_instance": False, "name_in_registry": False}
-=======
+
 refresh_branch_coverage = {"refresh_b1" : False, "refresh_b2" : False, "refresh_b3" : False, "refresh_b4" : False}
 purge_branch_coverage = {"purge_b1" : False, "purge_b2" : False}
->>>>>>> 8bfe212c
+
 
 
 class Sanic(
