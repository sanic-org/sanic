from __future__ import annotations

import logging
import logging.config
import os
import re

from asyncio import (
    AbstractEventLoop,
    CancelledError,
    Protocol,
    ensure_future,
    get_event_loop,
    wait_for,
)
from asyncio.futures import Future
from collections import defaultdict, deque
from distutils.util import strtobool
from functools import partial
from inspect import isawaitable
from pathlib import Path
from socket import socket
from ssl import Purpose, SSLContext, create_default_context
from traceback import format_exc
from types import SimpleNamespace
from typing import (
    Any,
    AnyStr,
    Awaitable,
    Callable,
    Coroutine,
    Deque,
    Dict,
    Iterable,
    List,
    Optional,
    Set,
    Tuple,
    Type,
    Union,
)
from urllib.parse import urlencode, urlunparse

from sanic_routing.exceptions import FinalizationError  # type: ignore
from sanic_routing.exceptions import NotFound  # type: ignore
from sanic_routing.route import Route  # type: ignore

from sanic import reloader_helpers
from sanic.asgi import ASGIApp
from sanic.base import BaseSanic
from sanic.blueprint_group import BlueprintGroup
from sanic.blueprints import Blueprint
from sanic.compat import OS_IS_WINDOWS, UVLOOP_INSTALLED
from sanic.config import BASE_LOGO, SANIC_PREFIX, Config
from sanic.exceptions import (
    InvalidUsage,
    SanicException,
    ServerError,
    URLBuildError,
)
from sanic.handlers import ErrorHandler
from sanic.log import LOGGING_CONFIG_DEFAULTS, error_logger, logger
from sanic.mixins.listeners import ListenerEvent
from sanic.models.futures import (
    FutureException,
    FutureListener,
    FutureMiddleware,
    FutureRoute,
    FutureSignal,
    FutureStatic,
)
from sanic.models.handler_types import ListenerType, MiddlewareType
from sanic.request import Request
from sanic.response import BaseHTTPResponse, HTTPResponse
from sanic.router import Router
from sanic.server import AsyncioServer, HttpProtocol
from sanic.server import Signal as ServerSignal
from sanic.server import serve, serve_multiple, serve_single, use_uvloop
from sanic.server.protocols.websocket_protocol import WebSocketProtocol
from sanic.server.websockets.impl import ConnectionClosed
from sanic.signals import Signal, SignalRouter
from sanic.touchup import TouchUp, TouchUpMeta


class Sanic(BaseSanic, metaclass=TouchUpMeta):
    """
    The main application instance
    """

    __touchup__ = (
        "handle_request",
        "handle_exception",
        "_run_response_middleware",
        "_run_request_middleware",
    )
    __fake_slots__ = (
        "_asgi_app",
        "_app_registry",
        "_asgi_client",
        "_blueprint_order",
        "_delayed_tasks",
        "_future_routes",
        "_future_statics",
        "_future_middleware",
        "_future_listeners",
        "_future_exceptions",
        "_future_signals",
        "_test_client",
        "_test_manager",
        "auto_reload",
        "asgi",
        "blueprints",
        "config",
        "configure_logging",
        "ctx",
        "debug",
        "error_handler",
        "go_fast",
        "is_running",
        "is_stopping",
        "listeners",
        "name",
        "named_request_middleware",
        "named_response_middleware",
        "reload_dirs",
        "request_class",
        "request_middleware",
        "response_middleware",
        "router",
        "signal_router",
        "sock",
        "strict_slashes",
        "test_mode",
        "websocket_enabled",
        "websocket_tasks",
    )

    _app_registry: Dict[str, "Sanic"] = {}
    test_mode = False

    def __init__(
        self,
        name: str = None,
        config: Optional[Config] = None,
        ctx: Optional[Any] = None,
        router: Optional[Router] = None,
        signal_router: Optional[SignalRouter] = None,
        error_handler: Optional[ErrorHandler] = None,
        load_env: Union[bool, str] = True,
        env_prefix: Optional[str] = SANIC_PREFIX,
        request_class: Optional[Type[Request]] = None,
        strict_slashes: bool = False,
        log_config: Optional[Dict[str, Any]] = None,
        configure_logging: bool = True,
        register: Optional[bool] = None,
        dumps: Optional[Callable[..., AnyStr]] = None,
    ) -> None:
        super().__init__(name=name)

        # logging
        if configure_logging:
            logging.config.dictConfig(log_config or LOGGING_CONFIG_DEFAULTS)

        if config and (load_env is not True or env_prefix != SANIC_PREFIX):
            raise SanicException(
                "When instantiating Sanic with config, you cannot also pass "
                "load_env or env_prefix"
            )

        self._asgi_client = None
        self._blueprint_order: List[Blueprint] = []
        self._delayed_tasks: List[str] = []
        self._test_client = None
        self._test_manager = None
        self.asgi = False
        self.auto_reload = False
        self.blueprints: Dict[str, Blueprint] = {}
        self.config = config or Config(
            load_env=load_env, env_prefix=env_prefix
        )
        self.configure_logging = configure_logging
        self.ctx = ctx or SimpleNamespace()
        self.debug = None
        self.error_handler = error_handler or ErrorHandler(
            fallback=self.config.FALLBACK_ERROR_FORMAT,
        )
        self.is_running = False
        self.is_stopping = False
        self.listeners: Dict[str, List[ListenerType]] = defaultdict(list)
        self.named_request_middleware: Dict[str, Deque[MiddlewareType]] = {}
        self.named_response_middleware: Dict[str, Deque[MiddlewareType]] = {}
        self.reload_dirs: Set[Path] = set()
        self.request_class = request_class
        self.request_middleware: Deque[MiddlewareType] = deque()
        self.response_middleware: Deque[MiddlewareType] = deque()
        self.router = router or Router()
        self.signal_router = signal_router or SignalRouter()
        self.sock = None
        self.strict_slashes = strict_slashes
        self.websocket_enabled = False
        self.websocket_tasks: Set[Future] = set()

        # Register alternative method names
        self.go_fast = self.run

        if register is not None:
            self.config.REGISTER = register
        if self.config.REGISTER:
            self.__class__.register_app(self)

        self.router.ctx.app = self
        self.signal_router.ctx.app = self

        if dumps:
            BaseHTTPResponse._dumps = dumps  # type: ignore

    @property
    def loop(self):
        """
        Synonymous with asyncio.get_event_loop().

        .. note::

            Only supported when using the `app.run` method.
        """
        if not self.is_running and self.asgi is False:
            raise SanicException(
                "Loop can only be retrieved after the app has started "
                "running. Not supported with `create_server` function"
            )
        return get_event_loop()

    # -------------------------------------------------------------------- #
    # Registration
    # -------------------------------------------------------------------- #

    def add_task(self, task) -> None:
        """
        Schedule a task to run later, after the loop has started.
        Different from asyncio.ensure_future in that it does not
        also return a future, and the actual ensure_future call
        is delayed until before server start.

        `See user guide re: background tasks
        <https://sanicframework.org/guide/basics/tasks.html#background-tasks>`__

        :param task: future, couroutine or awaitable
        """
        try:
            loop = self.loop  # Will raise SanicError if loop is not started
            self._loop_add_task(task, self, loop)
        except SanicException:
            task_name = f"sanic.delayed_task.{hash(task)}"
            if not self._delayed_tasks:
                self.after_server_start(partial(self.dispatch_delayed_tasks))

            self.signal(task_name)(partial(self.run_delayed_task, task=task))
            self._delayed_tasks.append(task_name)

    def register_listener(self, listener: Callable, event: str) -> Any:
        """
        Register the listener for a given event.

        :param listener: callable i.e. setup_db(app, loop)
        :param event: when to register listener i.e. 'before_server_start'
        :return: listener
        """

        try:
            _event = ListenerEvent[event.upper()]
        except (ValueError, AttributeError):
            valid = ", ".join(
                map(lambda x: x.lower(), ListenerEvent.__members__.keys())
            )
            raise InvalidUsage(f"Invalid event: {event}. Use one of: {valid}")

        if "." in _event:
            self.signal(_event.value)(
                partial(self._listener, listener=listener)
            )
        else:
            self.listeners[_event.value].append(listener)

        return listener

    def register_middleware(self, middleware, attach_to: str = "request"):
        """
        Register an application level middleware that will be attached
        to all the API URLs registered under this application.

        This method is internally invoked by the :func:`middleware`
        decorator provided at the app level.

        :param middleware: Callback method to be attached to the
            middleware
        :param attach_to: The state at which the middleware needs to be
            invoked in the lifecycle of an *HTTP Request*.
            **request** - Invoke before the request is processed
            **response** - Invoke before the response is returned back
        :return: decorated method
        """
        if attach_to == "request":
            if middleware not in self.request_middleware:
                self.request_middleware.append(middleware)
        if attach_to == "response":
            if middleware not in self.response_middleware:
                self.response_middleware.appendleft(middleware)
        return middleware

    def register_named_middleware(
        self,
        middleware,
        route_names: Iterable[str],
        attach_to: str = "request",
    ):
        """
        Method for attaching middleware to specific routes. This is mainly an
        internal tool for use by Blueprints to attach middleware to only its
        specfic routes. But, it could be used in a more generalized fashion.

        :param middleware: the middleware to execute
        :param route_names: a list of the names of the endpoints
        :type route_names: Iterable[str]
        :param attach_to: whether to attach to request or response,
            defaults to "request"
        :type attach_to: str, optional
        """
        if attach_to == "request":
            for _rn in route_names:
                if _rn not in self.named_request_middleware:
                    self.named_request_middleware[_rn] = deque()
                if middleware not in self.named_request_middleware[_rn]:
                    self.named_request_middleware[_rn].append(middleware)
        if attach_to == "response":
            for _rn in route_names:
                if _rn not in self.named_response_middleware:
                    self.named_response_middleware[_rn] = deque()
                if middleware not in self.named_response_middleware[_rn]:
                    self.named_response_middleware[_rn].appendleft(middleware)
        return middleware

    def _apply_exception_handler(
        self,
        handler: FutureException,
        route_names: Optional[List[str]] = None,
    ):
        """Decorate a function to be registered as a handler for exceptions

        :param exceptions: exceptions
        :return: decorated function
        """

        for exception in handler.exceptions:
            if isinstance(exception, (tuple, list)):
                for e in exception:
                    self.error_handler.add(e, handler.handler, route_names)
            else:
                self.error_handler.add(exception, handler.handler, route_names)
        return handler.handler

    def _apply_listener(self, listener: FutureListener):
        return self.register_listener(listener.listener, listener.event)

    def _apply_route(self, route: FutureRoute) -> List[Route]:
        params = route._asdict()
        websocket = params.pop("websocket", False)
        subprotocols = params.pop("subprotocols", None)

        if websocket:
            self.enable_websocket()
            websocket_handler = partial(
                self._websocket_handler,
                route.handler,
                subprotocols=subprotocols,
            )
            websocket_handler.__name__ = route.handler.__name__  # type: ignore
            websocket_handler.is_websocket = True  # type: ignore
            params["handler"] = websocket_handler

        routes = self.router.add(**params)
        if isinstance(routes, Route):
            routes = [routes]
        for r in routes:
            r.ctx.websocket = websocket
            r.ctx.static = params.get("static", False)

        return routes

    def _apply_static(self, static: FutureStatic) -> Route:
        return self._register_static(static)

    def _apply_middleware(
        self,
        middleware: FutureMiddleware,
        route_names: Optional[List[str]] = None,
    ):
        if route_names:
            return self.register_named_middleware(
                middleware.middleware, route_names, middleware.attach_to
            )
        else:
            return self.register_middleware(
                middleware.middleware, middleware.attach_to
            )

    def _apply_signal(self, signal: FutureSignal) -> Signal:
        return self.signal_router.add(*signal)

    def dispatch(
        self,
        event: str,
        *,
        condition: Optional[Dict[str, str]] = None,
        context: Optional[Dict[str, Any]] = None,
        fail_not_found: bool = True,
        inline: bool = False,
        reverse: bool = False,
    ) -> Coroutine[Any, Any, Awaitable[Any]]:
        return self.signal_router.dispatch(
            event,
            context=context,
            condition=condition,
            inline=inline,
            reverse=reverse,
            fail_not_found=fail_not_found,
        )

    async def event(
        self, event: str, timeout: Optional[Union[int, float]] = None
    ):
        signal = self.signal_router.name_index.get(event)
        if not signal:
            if self.config.EVENT_AUTOREGISTER:
                self.signal_router.reset()
                self.add_signal(None, event)
                signal = self.signal_router.name_index[event]
                self.signal_router.finalize()
            else:
                raise NotFound("Could not find signal %s" % event)
        return await wait_for(signal.ctx.event.wait(), timeout=timeout)

    def enable_websocket(self, enable=True):
        """Enable or disable the support for websocket.

        Websocket is enabled automatically if websocket routes are
        added to the application.
        """
        if not self.websocket_enabled:
            # if the server is stopped, we want to cancel any ongoing
            # websocket tasks, to allow the server to exit promptly
            self.listener("before_server_stop")(self._cancel_websocket_tasks)

        self.websocket_enabled = enable

    def blueprint(
        self,
        blueprint: Union[
            Blueprint, List[Blueprint], Tuple[Blueprint], BlueprintGroup
        ],
        **options: Any,
    ):
        """Register a blueprint on the application.

        :param blueprint: Blueprint object or (list, tuple) thereof
        :param options: option dictionary with blueprint defaults
        :return: Nothing
        """
        if isinstance(blueprint, (list, tuple, BlueprintGroup)):
            for item in blueprint:
                params = {**options}
                if isinstance(blueprint, BlueprintGroup):
                    if blueprint.url_prefix:
                        merge_from = [
                            options.get("url_prefix", ""),
                            blueprint.url_prefix,
                        ]
                        if not isinstance(item, BlueprintGroup):
                            merge_from.append(item.url_prefix or "")
                        merged_prefix = "/".join(
                            u.strip("/") for u in merge_from
                        ).rstrip("/")
                        params["url_prefix"] = f"/{merged_prefix}"

                    for _attr in ["version", "strict_slashes"]:
                        if getattr(item, _attr) is None:
                            params[_attr] = getattr(
                                blueprint, _attr
                            ) or options.get(_attr)
                    if item.version_prefix == "/v":
                        if blueprint.version_prefix == "/v":
                            params["version_prefix"] = options.get(
                                "version_prefix"
                            )
                        else:
                            params["version_prefix"] = blueprint.version_prefix
                self.blueprint(item, **params)
            return
        if blueprint.name in self.blueprints:
            assert self.blueprints[blueprint.name] is blueprint, (
                'A blueprint with the name "%s" is already registered.  '
                "Blueprint names must be unique." % (blueprint.name,)
            )
        else:
            self.blueprints[blueprint.name] = blueprint
            self._blueprint_order.append(blueprint)

        if (
            self.strict_slashes is not None
            and blueprint.strict_slashes is None
        ):
            blueprint.strict_slashes = self.strict_slashes
        blueprint.register(self, options)

    def url_for(self, view_name: str, **kwargs):
        """Build a URL based on a view name and the values provided.

        In order to build a URL, all request parameters must be supplied as
        keyword arguments, and each parameter must pass the test for the
        specified parameter type. If these conditions are not met, a
        `URLBuildError` will be thrown.

        Keyword arguments that are not request parameters will be included in
        the output URL's query string.

        There are several _special_ keyword arguments that will alter how the
        URL will be returned:

        1. **_anchor**: ``str`` - Adds an ``#anchor`` to the end
        2. **_scheme**: ``str`` - Should be either ``"http"`` or ``"https"``,
           default is ``"http"``
        3. **_external**: ``bool`` - Whether to return the path or a full URL
           with scheme and host
        4. **_host**: ``str`` - Used when one or more hosts are defined for a
           route to tell Sanic which to use
           (only applies with ``_external=True``)
        5. **_server**: ``str`` - If not using ``_host``, this will be used
           for defining the hostname of the URL
           (only applies with ``_external=True``),
           defaults to ``app.config.SERVER_NAME``

        If you want the PORT to appear in your URL, you should set it in:

        .. code-block::

            app.config.SERVER_NAME = "myserver:7777"

        `See user guide re: routing
        <https://sanicframework.org/guide/basics/routing.html#generating-a-url>`__

        :param view_name: string referencing the view name
        :param kwargs: keys and values that are used to build request
            parameters and query string arguments.

        :return: the built URL

        Raises:
            URLBuildError
        """
        # find the route by the supplied view name
        kw: Dict[str, str] = {}
        # special static files url_for

        if "." not in view_name:
            view_name = f"{self.name}.{view_name}"

        if view_name.endswith(".static"):
            name = kwargs.pop("name", None)
            if name:
                view_name = view_name.replace("static", name)
            kw.update(name=view_name)

        route = self.router.find_route_by_view_name(view_name, **kw)
        if not route:
            raise URLBuildError(
                f"Endpoint with name `{view_name}` was not found"
            )

        uri = route.path

        if getattr(route.ctx, "static", None):
            filename = kwargs.pop("filename", "")
            # it's static folder
            if "__file_uri__" in uri:
                folder_ = uri.split("<__file_uri__:", 1)[0]
                if folder_.endswith("/"):
                    folder_ = folder_[:-1]

                if filename.startswith("/"):
                    filename = filename[1:]

                kwargs["__file_uri__"] = filename

        if (
            uri != "/"
            and uri.endswith("/")
            and not route.strict
            and not route.raw_path[:-1]
        ):
            uri = uri[:-1]

        if not uri.startswith("/"):
            uri = f"/{uri}"

        out = uri

        # _method is only a placeholder now, don't know how to support it
        kwargs.pop("_method", None)
        anchor = kwargs.pop("_anchor", "")
        # _external need SERVER_NAME in config or pass _server arg
        host = kwargs.pop("_host", None)
        external = kwargs.pop("_external", False) or bool(host)
        scheme = kwargs.pop("_scheme", "")
        if route.ctx.hosts and external:
            if not host and len(route.ctx.hosts) > 1:
                raise ValueError(
                    f"Host is ambiguous: {', '.join(route.ctx.hosts)}"
                )
            elif host and host not in route.ctx.hosts:
                raise ValueError(
                    f"Requested host ({host}) is not available for this "
                    f"route: {route.ctx.hosts}"
                )
            elif not host:
                host = list(route.ctx.hosts)[0]

        if scheme and not external:
            raise ValueError("When specifying _scheme, _external must be True")

        netloc = kwargs.pop("_server", None)
        if netloc is None and external:
            netloc = host or self.config.get("SERVER_NAME", "")

        if external:
            if not scheme:
                if ":" in netloc[:8]:
                    scheme = netloc[:8].split(":", 1)[0]
                else:
                    scheme = "http"

            if "://" in netloc[:8]:
                netloc = netloc.split("://", 1)[-1]

        # find all the parameters we will need to build in the URL
        # matched_params = re.findall(self.router.parameter_pattern, uri)
        route.finalize()
        for param_info in route.params.values():
            # name, _type, pattern = self.router.parse_parameter_string(match)
            # we only want to match against each individual parameter

            try:
                supplied_param = str(kwargs.pop(param_info.name))
            except KeyError:
                raise URLBuildError(
                    f"Required parameter `{param_info.name}` was not "
                    "passed to url_for"
                )

            # determine if the parameter supplied by the caller
            # passes the test in the URL
            if param_info.pattern:
                pattern = (
                    param_info.pattern[1]
                    if isinstance(param_info.pattern, tuple)
                    else param_info.pattern
                )
                passes_pattern = pattern.match(supplied_param)
                if not passes_pattern:
                    if param_info.cast != str:
                        msg = (
                            f'Value "{supplied_param}" '
                            f"for parameter `{param_info.name}` does "
                            "not match pattern for type "
                            f"`{param_info.cast.__name__}`: "
                            f"{pattern.pattern}"
                        )
                    else:
                        msg = (
                            f'Value "{supplied_param}" for parameter '
                            f"`{param_info.name}` does not satisfy "
                            f"pattern {pattern.pattern}"
                        )
                    raise URLBuildError(msg)

            # replace the parameter in the URL with the supplied value
            replacement_regex = f"(<{param_info.name}.*?>)"
            out = re.sub(replacement_regex, supplied_param, out)

        # parse the remainder of the keyword arguments into a querystring
        query_string = urlencode(kwargs, doseq=True) if kwargs else ""
        # scheme://netloc/path;parameters?query#fragment
        out = urlunparse((scheme, netloc, out, "", query_string, anchor))

        return out

    # -------------------------------------------------------------------- #
    # Request Handling
    # -------------------------------------------------------------------- #

    async def handle_exception(
        self, request: Request, exception: BaseException
    ):  # no cov
        """
        A handler that catches specific exceptions and outputs a response.

        :param request: The current request object
        :type request: :class:`SanicASGITestClient`
        :param exception: The exception that was raised
        :type exception: BaseException
        :raises ServerError: response 500
        """
        await self.dispatch(
            "http.lifecycle.exception",
            inline=True,
            context={"request": request, "exception": exception},
        )

        # -------------------------------------------- #
        # Request Middleware
        # -------------------------------------------- #
        response = await self._run_request_middleware(
            request, request_name=None
        )
        # No middleware results
        if not response:
            try:
                response = self.error_handler.response(request, exception)
                if isawaitable(response):
                    response = await response
            except Exception as e:
                if isinstance(e, SanicException):
                    response = self.error_handler.default(request, e)
                elif self.debug:
                    response = HTTPResponse(
                        (
                            f"Error while handling error: {e}\n"
                            f"Stack: {format_exc()}"
                        ),
                        status=500,
                    )
                else:
                    response = HTTPResponse(
                        "An error occurred while handling an error", status=500
                    )
        if response is not None:
            try:
                response = await request.respond(response)
            except BaseException:
                # Skip response middleware
                if request.stream:
                    request.stream.respond(response)
                await response.send(end_stream=True)
                raise
        else:
            if request.stream:
                response = request.stream.response
        if isinstance(response, BaseHTTPResponse):
            await response.send(end_stream=True)
        else:
            raise ServerError(
                f"Invalid response type {response!r} (need HTTPResponse)"
            )

    async def handle_request(self, request: Request):  # no cov
        """Take a request from the HTTP Server and return a response object
        to be sent back The HTTP Server only expects a response object, so
        exception handling must be done here

        :param request: HTTP Request object
        :return: Nothing
        """
        await self.dispatch(
            "http.lifecycle.handle",
            inline=True,
            context={"request": request},
        )

        # Define `response` var here to remove warnings about
        # allocation before assignment below.
        response = None
        try:

            await self.dispatch(
                "http.routing.before",
                inline=True,
                context={"request": request},
            )
            # Fetch handler from router
            route, handler, kwargs = self.router.get(
                request.path,
                request.method,
                request.headers.getone("host", None),
            )

            request._match_info = {**kwargs}
            request.route = route

            await self.dispatch(
                "http.routing.after",
                inline=True,
                context={
                    "request": request,
                    "route": route,
                    "kwargs": kwargs,
                    "handler": handler,
                },
            )

            if (
                request.stream
                and request.stream.request_body
                and not route.ctx.ignore_body
            ):

                if hasattr(handler, "is_stream"):
                    # Streaming handler: lift the size limit
                    request.stream.request_max_size = float("inf")
                else:
                    # Non-streaming handler: preload body
                    await request.receive_body()

            # -------------------------------------------- #
            # Request Middleware
            # -------------------------------------------- #
            response = await self._run_request_middleware(
                request, request_name=route.name
            )

            # No middleware results
            if not response:
                # -------------------------------------------- #
                # Execute Handler
                # -------------------------------------------- #

                if handler is None:
                    raise ServerError(
                        (
                            "'None' was returned while requesting a "
                            "handler from the router"
                        )
                    )

                # Run response handler
                response = handler(request, **request.match_info)
                if isawaitable(response):
                    response = await response

            if response is not None:
                response = await request.respond(response)
            elif not hasattr(handler, "is_websocket"):
                response = request.stream.response  # type: ignore

            # Make sure that response is finished / run StreamingHTTP callback
            if isinstance(response, BaseHTTPResponse):
                await self.dispatch(
                    "http.lifecycle.response",
                    inline=True,
                    context={
                        "request": request,
                        "response": response,
                    },
                )
                await response.send(end_stream=True)
            else:
                if not hasattr(handler, "is_websocket"):
                    raise ServerError(
                        f"Invalid response type {response!r} "
                        "(need HTTPResponse)"
                    )

        except CancelledError:
            raise
        except Exception as e:
            # Response Generation Failed
            await self.handle_exception(request, e)

    async def _websocket_handler(
        self, handler, request, *args, subprotocols=None, **kwargs
    ):
        if self.asgi:
            ws = request.transport.get_websocket_connection()
            await ws.accept(subprotocols)
        else:
            protocol = request.transport.get_protocol()
            ws = await protocol.websocket_handshake(request, subprotocols)

        # schedule the application handler
        # its future is kept in self.websocket_tasks in case it
        # needs to be cancelled due to the server being stopped
        fut = ensure_future(handler(request, ws, *args, **kwargs))
        self.websocket_tasks.add(fut)
        cancelled = False
        try:
            await fut
        except Exception as e:
            self.error_handler.log(request, e)
        except (CancelledError, ConnectionClosed):
            cancelled = True
        finally:
            self.websocket_tasks.remove(fut)
            if cancelled:
                ws.end_connection(1000)
            else:
                await ws.close()

    # -------------------------------------------------------------------- #
    # Testing
    # -------------------------------------------------------------------- #

    @property
    def test_client(self):  # noqa
        if self._test_client:
            return self._test_client
        elif self._test_manager:
            return self._test_manager.test_client
        from sanic_testing.testing import SanicTestClient  # type: ignore

        self._test_client = SanicTestClient(self)
        return self._test_client

    @property
    def asgi_client(self):  # noqa
        """
        A testing client that uses ASGI to reach into the application to
        execute hanlers.

        :return: testing client
        :rtype: :class:`SanicASGITestClient`
        """
        if self._asgi_client:
            return self._asgi_client
        elif self._test_manager:
            return self._test_manager.asgi_client
        from sanic_testing.testing import SanicASGITestClient  # type: ignore

        self._asgi_client = SanicASGITestClient(self)
        return self._asgi_client

    # -------------------------------------------------------------------- #
    # Execution
    # -------------------------------------------------------------------- #

    def run(
        self,
        host: Optional[str] = None,
        port: Optional[int] = None,
        *,
        debug: bool = False,
        auto_reload: Optional[bool] = None,
        ssl: Union[Dict[str, str], SSLContext, None] = None,
        sock: Optional[socket] = None,
        workers: int = 1,
        protocol: Optional[Type[Protocol]] = None,
        backlog: int = 100,
        register_sys_signals: bool = True,
        access_log: Optional[bool] = None,
        unix: Optional[str] = None,
        loop: None = None,
        reload_dir: Optional[Union[List[str], str]] = None,
    ) -> None:
        """
        Run the HTTP Server and listen until keyboard interrupt or term
        signal. On termination, drain connections before closing.

        :param host: Address to host on
        :type host: str
        :param port: Port to host on
        :type port: int
        :param debug: Enables debug output (slows server)
        :type debug: bool
        :param auto_reload: Reload app whenever its source code is changed.
                            Enabled by default in debug mode.
        :type auto_relaod: bool
        :param ssl: SSLContext, or location of certificate and key
                    for SSL encryption of worker(s)
        :type ssl: SSLContext or dict
        :param sock: Socket for the server to accept connections from
        :type sock: socket
        :param workers: Number of processes received before it is respected
        :type workers: int
        :param protocol: Subclass of asyncio Protocol class
        :type protocol: type[Protocol]
        :param backlog: a number of unaccepted connections that the system
                        will allow before refusing new connections
        :type backlog: int
        :param register_sys_signals: Register SIG* events
        :type register_sys_signals: bool
        :param access_log: Enables writing access logs (slows server)
        :type access_log: bool
        :param unix: Unix socket to listen on instead of TCP port
        :type unix: str
        :return: Nothing
        """
        if reload_dir:
            if isinstance(reload_dir, str):
                reload_dir = [reload_dir]

            for directory in reload_dir:
                direc = Path(directory)
                if not direc.is_dir():
                    logger.warning(
                        f"Directory {directory} could not be located"
                    )
                self.reload_dirs.add(Path(directory))

        if loop is not None:
            raise TypeError(
                "loop is not a valid argument. To use an existing loop, "
                "change to create_server().\nSee more: "
                "https://sanic.readthedocs.io/en/latest/sanic/deploying.html"
                "#asynchronous-support"
            )

        if auto_reload or auto_reload is None and debug:
            self.auto_reload = True
            if os.environ.get("SANIC_SERVER_RUNNING") != "true":
                return reloader_helpers.watchdog(1.0, self)

        if sock is None:
            host, port = host or "127.0.0.1", port or 8000

        if protocol is None:
            protocol = (
                WebSocketProtocol if self.websocket_enabled else HttpProtocol
            )
        # if access_log is passed explicitly change config.ACCESS_LOG
        if access_log is not None:
            self.config.ACCESS_LOG = access_log

        server_settings = self._helper(
            host=host,
            port=port,
            debug=debug,
            ssl=ssl,
            sock=sock,
            unix=unix,
            workers=workers,
            protocol=protocol,
            backlog=backlog,
            register_sys_signals=register_sys_signals,
            auto_reload=auto_reload,
        )

        try:
            self.is_running = True
            self.is_stopping = False
            if workers > 1 and os.name != "posix":
                logger.warn(
                    f"Multiprocessing is currently not supported on {os.name},"
                    " using workers=1 instead"
                )
                workers = 1
            if workers == 1:
                serve_single(server_settings)
            else:
                serve_multiple(server_settings, workers)
        except BaseException:
            error_logger.exception(
                "Experienced exception while trying to serve"
            )
            raise
        finally:
            self.is_running = False
        logger.info("Server Stopped")

    def stop(self):
        """
        This kills the Sanic
        """
        if not self.is_stopping:
            self.is_stopping = True
            get_event_loop().stop()

    async def create_server(
        self,
        host: Optional[str] = None,
        port: Optional[int] = None,
        *,
        debug: bool = False,
        ssl: Union[Dict[str, str], SSLContext, None] = None,
        sock: Optional[socket] = None,
        protocol: Type[Protocol] = None,
        backlog: int = 100,
        access_log: Optional[bool] = None,
        unix: Optional[str] = None,
        return_asyncio_server: bool = False,
        asyncio_server_kwargs: Dict[str, Any] = None,
    ) -> Optional[AsyncioServer]:
        """
        Asynchronous version of :func:`run`.

        This method will take care of the operations necessary to invoke
        the *before_start* events via :func:`trigger_events` method invocation
        before starting the *sanic* app in Async mode.

        .. note::
            This does not support multiprocessing and is not the preferred
            way to run a :class:`Sanic` application.

        :param host: Address to host on
        :type host: str
        :param port: Port to host on
        :type port: int
        :param debug: Enables debug output (slows server)
        :type debug: bool
        :param ssl: SSLContext, or location of certificate and key
                    for SSL encryption of worker(s)
        :type ssl: SSLContext or dict
        :param sock: Socket for the server to accept connections from
        :type sock: socket
        :param protocol: Subclass of asyncio Protocol class
        :type protocol: type[Protocol]
        :param backlog: a number of unaccepted connections that the system
                        will allow before refusing new connections
        :type backlog: int
        :param access_log: Enables writing access logs (slows server)
        :type access_log: bool
        :param return_asyncio_server: flag that defines whether there's a need
                                      to return asyncio.Server or
                                      start it serving right away
        :type return_asyncio_server: bool
        :param asyncio_server_kwargs: key-value arguments for
                                      asyncio/uvloop create_server method
        :type asyncio_server_kwargs: dict
        :return: AsyncioServer if return_asyncio_server is true, else Nothing
        """

        if sock is None:
            host, port = host or "127.0.0.1", port or 8000

        if protocol is None:
            protocol = (
                WebSocketProtocol if self.websocket_enabled else HttpProtocol
            )

        # if access_log is passed explicitly change config.ACCESS_LOG
        if access_log is not None:
            self.config.ACCESS_LOG = access_log

        server_settings = self._helper(
            host=host,
            port=port,
            debug=debug,
            ssl=ssl,
            sock=sock,
            unix=unix,
<<<<<<< HEAD
            use_existing_loop=True,
=======
            create_loop=True,
>>>>>>> 0d1e591a
            protocol=protocol,
            backlog=backlog,
            run_async=return_asyncio_server,
        )

        main_start = server_settings.pop("main_start", None)
        main_stop = server_settings.pop("main_stop", None)
        if main_start or main_stop:
            logger.warning(
                "Listener events for the main process are not available "
                "with create_server()"
            )

        return await serve(
            asyncio_server_kwargs=asyncio_server_kwargs, **server_settings
        )

    async def _run_request_middleware(
        self, request, request_name=None
    ):  # no cov
        # The if improves speed.  I don't know why
        named_middleware = self.named_request_middleware.get(
            request_name, deque()
        )
        applicable_middleware = self.request_middleware + named_middleware

        # request.request_middleware_started is meant as a stop-gap solution
        # until RFC 1630 is adopted
        if applicable_middleware and not request.request_middleware_started:
            request.request_middleware_started = True

            for middleware in applicable_middleware:
                await self.dispatch(
                    "http.middleware.before",
                    inline=True,
                    context={
                        "request": request,
                        "response": None,
                    },
                    condition={"attach_to": "request"},
                )

                response = middleware(request)
                if isawaitable(response):
                    response = await response

                await self.dispatch(
                    "http.middleware.after",
                    inline=True,
                    context={
                        "request": request,
                        "response": None,
                    },
                    condition={"attach_to": "request"},
                )

                if response:
                    return response
        return None

    async def _run_response_middleware(
        self, request, response, request_name=None
    ):  # no cov
        named_middleware = self.named_response_middleware.get(
            request_name, deque()
        )
        applicable_middleware = self.response_middleware + named_middleware
        if applicable_middleware:
            for middleware in applicable_middleware:
                await self.dispatch(
                    "http.middleware.before",
                    inline=True,
                    context={
                        "request": request,
                        "response": response,
                    },
                    condition={"attach_to": "response"},
                )

                _response = middleware(request, response)
                if isawaitable(_response):
                    _response = await _response

                await self.dispatch(
                    "http.middleware.after",
                    inline=True,
                    context={
                        "request": request,
                        "response": _response if _response else response,
                    },
                    condition={"attach_to": "response"},
                )

                if _response:
                    response = _response
                    if isinstance(response, BaseHTTPResponse):
                        response = request.stream.respond(response)
                    break
        return response

    def _helper(
        self,
        host=None,
        port=None,
        debug=False,
        ssl=None,
        sock=None,
        unix=None,
        workers=1,
<<<<<<< HEAD
        use_existing_loop=False,
=======
        create_loop=None,
>>>>>>> 0d1e591a
        protocol=HttpProtocol,
        backlog=100,
        register_sys_signals=True,
        run_async=False,
        auto_reload=False,
    ):
        """Helper function used by `run` and `create_server`."""

        if isinstance(ssl, dict):
            # try common aliaseses
            cert = ssl.get("cert") or ssl.get("certificate")
            key = ssl.get("key") or ssl.get("keyfile")
            if cert is None or key is None:
                raise ValueError("SSLContext or certificate and key required.")
            context = create_default_context(purpose=Purpose.CLIENT_AUTH)
            context.load_cert_chain(cert, keyfile=key)
            ssl = context
        if self.config.PROXIES_COUNT and self.config.PROXIES_COUNT < 0:
            raise ValueError(
                "PROXIES_COUNT cannot be negative. "
                "https://sanic.readthedocs.io/en/latest/sanic/config.html"
                "#proxy-configuration"
            )

        self.error_handler.debug = debug
        self.debug = debug

        server_settings = {
            "protocol": protocol,
            "host": host,
            "port": port,
            "sock": sock,
            "unix": unix,
            "ssl": ssl,
            "app": self,
            "signal": ServerSignal(),
            "loop": None,
            "register_sys_signals": register_sys_signals,
            "backlog": backlog,
        }

        # Register start/stop events

        for event_name, settings_name, reverse in (
            ("main_process_start", "main_start", False),
            ("main_process_stop", "main_stop", True),
        ):
            listeners = self.listeners[event_name].copy()
            if reverse:
                listeners.reverse()
            # Prepend sanic to the arguments when listeners are triggered
            listeners = [partial(listener, self) for listener in listeners]
            server_settings[settings_name] = listeners

        if self.configure_logging and debug:
            logger.setLevel(logging.DEBUG)

        if (
            self.config.LOGO
            and os.environ.get("SANIC_SERVER_RUNNING") != "true"
        ):
            logger.debug(
                self.config.LOGO
                if isinstance(self.config.LOGO, str)
                else BASE_LOGO
            )

        self._configure_event_loop()
<<<<<<< HEAD
        if use_existing_loop:
=======
        if create_loop:
>>>>>>> 0d1e591a
            server_settings["loop"] = get_event_loop()

        if run_async:
            server_settings["run_async"] = True

        # Serve
        if host and port:
            proto = "http"
            if ssl is not None:
                proto = "https"
            if unix:
                logger.info(f"Goin' Fast @ {unix} {proto}://...")
            else:
                logger.info(f"Goin' Fast @ {proto}://{host}:{port}")

        debug_mode = "enabled" if self.debug else "disabled"
        reload_mode = "enabled" if auto_reload else "disabled"
        logger.debug(f"Sanic auto-reload: {reload_mode}")
        logger.debug(f"Sanic debug mode: {debug_mode}")

        return server_settings

    def _build_endpoint_name(self, *parts):
        parts = [self.name, *parts]
        return ".".join(parts)

    @classmethod
    def _prep_task(cls, task, app, loop):
        if callable(task):
            try:
                task = task(app)
            except TypeError:
                task = task()

        return task

    @classmethod
    def _loop_add_task(cls, task, app, loop):
        prepped = cls._prep_task(task, app, loop)
        loop.create_task(prepped)

    @classmethod
    def _cancel_websocket_tasks(cls, app, loop):
        for task in app.websocket_tasks:
            task.cancel()

    @staticmethod
    async def dispatch_delayed_tasks(app, loop):
        for name in app._delayed_tasks:
            await app.dispatch(name, context={"app": app, "loop": loop})
        app._delayed_tasks.clear()

    @staticmethod
    async def run_delayed_task(app, loop, task):
        prepped = app._prep_task(task, app, loop)
        await prepped

    @staticmethod
    async def _listener(
        app: Sanic, loop: AbstractEventLoop, listener: ListenerType
    ):
        maybe_coro = listener(app, loop)
        if maybe_coro and isawaitable(maybe_coro):
            await maybe_coro

    # -------------------------------------------------------------------- #
    # ASGI
    # -------------------------------------------------------------------- #

    async def __call__(self, scope, receive, send):
        """
        To be ASGI compliant, our instance must be a callable that accepts
        three arguments: scope, receive, send. See the ASGI reference for more
        details: https://asgi.readthedocs.io/en/latest
        """
        self.asgi = True
        self._configure_event_loop()
        self._asgi_app = await ASGIApp.create(self, scope, receive, send)
        asgi_app = self._asgi_app
        await asgi_app()

    _asgi_single_callable = True  # We conform to ASGI 3.0 single-callable

    # -------------------------------------------------------------------- #
    # Configuration
    # -------------------------------------------------------------------- #

    def update_config(self, config: Union[bytes, str, dict, Any]):
        """
        Update app.config. Full implementation can be found in the user guide.

        `See user guide re: configuration
        <https://sanicframework.org/guide/deployment/configuration.html#basics>`__
        """

        self.config.update_config(config)

    def _configure_event_loop(self):
        if self.config.USE_UVLOOP and not OS_IS_WINDOWS:
            if not UVLOOP_INSTALLED:
                return error_logger.warning(
                    "You are trying to use uvloop, but uvloop is not "
                    "installed in your system. In order to use uvloop "
                    "you must first install it. Otherwise, you can disable "
                    "uvloop completely by setting the 'USE_UVLOOP' "
                    "configuration value to false. Sanic will now continue "
                    "to run without using uvloop."
                )

            use_uvloop()
            if strtobool(os.environ.get("SANIC_NO_UVLOOP", "no")):
                error_logger.warning(
                    "You are running Sanic using uvloop, but the "
                    "'SANIC_NO_UVLOOP' environment variable (used to opt-out "
                    "of installing uvloop with Sanic) is set to true. If you "
                    "want to disable uvloop with Sanic, set the 'USE_UVLOOP' "
                    "configuration value to false."
                )

    # -------------------------------------------------------------------- #
    # Class methods
    # -------------------------------------------------------------------- #

    @classmethod
    def register_app(cls, app: "Sanic") -> None:
        """
        Register a Sanic instance
        """
        if not isinstance(app, cls):
            raise SanicException("Registered app must be an instance of Sanic")

        name = app.name
        if name in cls._app_registry and not cls.test_mode:
            raise SanicException(f'Sanic app name "{name}" already in use.')

        cls._app_registry[name] = app

    @classmethod
    def get_app(
        cls, name: Optional[str] = None, *, force_create: bool = False
    ) -> "Sanic":
        """
        Retrieve an instantiated Sanic instance
        """
        if name is None:
            if len(cls._app_registry) > 1:
                raise SanicException(
                    'Multiple Sanic apps found, use Sanic.get_app("app_name")'
                )
            elif len(cls._app_registry) == 0:
                raise SanicException("No Sanic apps have been registered.")
            else:
                return list(cls._app_registry.values())[0]
        try:
            return cls._app_registry[name]
        except KeyError:
            if force_create:
                return cls(name)
            raise SanicException(f'Sanic app name "{name}" not found.')

    # -------------------------------------------------------------------- #
    # Lifecycle
    # -------------------------------------------------------------------- #

    def finalize(self):
        try:
            self.router.finalize()
        except FinalizationError as e:
            if not Sanic.test_mode:
                raise e

    def signalize(self):
        try:
            self.signal_router.finalize()
        except FinalizationError as e:
            if not Sanic.test_mode:
                raise e

    async def _startup(self):
        self.signalize()
        self.finalize()
        ErrorHandler.finalize(self.error_handler)
        TouchUp.run(self)

    async def _server_event(
        self,
        concern: str,
        action: str,
        loop: Optional[AbstractEventLoop] = None,
    ) -> None:
        event = f"server.{concern}.{action}"
        if action not in ("before", "after") or concern not in (
            "init",
            "shutdown",
        ):
            raise SanicException(f"Invalid server event: {event}")
        logger.debug(f"Triggering server events: {event}")
        reverse = concern == "shutdown"
        if loop is None:
            loop = self.loop
        await self.dispatch(
            event,
            fail_not_found=False,
            reverse=reverse,
            inline=True,
            context={
                "app": self,
                "loop": loop,
            },
        )<|MERGE_RESOLUTION|>--- conflicted
+++ resolved
@@ -15,7 +15,6 @@
 )
 from asyncio.futures import Future
 from collections import defaultdict, deque
-from distutils.util import strtobool
 from functools import partial
 from inspect import isawaitable
 from pathlib import Path
@@ -50,7 +49,7 @@
 from sanic.base import BaseSanic
 from sanic.blueprint_group import BlueprintGroup
 from sanic.blueprints import Blueprint
-from sanic.compat import OS_IS_WINDOWS, UVLOOP_INSTALLED
+from sanic.compat import OS_IS_WINDOWS
 from sanic.config import BASE_LOGO, SANIC_PREFIX, Config
 from sanic.exceptions import (
     InvalidUsage,
@@ -1022,6 +1021,10 @@
             protocol = (
                 WebSocketProtocol if self.websocket_enabled else HttpProtocol
             )
+
+        if self.config.USE_UVLOOP:
+            use_uvloop()
+
         # if access_log is passed explicitly change config.ACCESS_LOG
         if access_log is not None:
             self.config.ACCESS_LOG = access_log
@@ -1132,6 +1135,9 @@
                 WebSocketProtocol if self.websocket_enabled else HttpProtocol
             )
 
+        if self.config.USE_UVLOOP:
+            use_uvloop()
+
         # if access_log is passed explicitly change config.ACCESS_LOG
         if access_log is not None:
             self.config.ACCESS_LOG = access_log
@@ -1143,11 +1149,7 @@
             ssl=ssl,
             sock=sock,
             unix=unix,
-<<<<<<< HEAD
-            use_existing_loop=True,
-=======
-            create_loop=True,
->>>>>>> 0d1e591a
+            loop=get_event_loop(),
             protocol=protocol,
             backlog=backlog,
             run_async=return_asyncio_server,
@@ -1257,11 +1259,7 @@
         sock=None,
         unix=None,
         workers=1,
-<<<<<<< HEAD
-        use_existing_loop=False,
-=======
-        create_loop=None,
->>>>>>> 0d1e591a
+        loop=None,
         protocol=HttpProtocol,
         backlog=100,
         register_sys_signals=True,
@@ -1298,7 +1296,7 @@
             "ssl": ssl,
             "app": self,
             "signal": ServerSignal(),
-            "loop": None,
+            "loop": loop,
             "register_sys_signals": register_sys_signals,
             "backlog": backlog,
         }
@@ -1329,14 +1327,6 @@
                 else BASE_LOGO
             )
 
-        self._configure_event_loop()
-<<<<<<< HEAD
-        if use_existing_loop:
-=======
-        if create_loop:
->>>>>>> 0d1e591a
-            server_settings["loop"] = get_event_loop()
-
         if run_async:
             server_settings["run_async"] = True
 
@@ -1411,7 +1401,8 @@
         details: https://asgi.readthedocs.io/en/latest
         """
         self.asgi = True
-        self._configure_event_loop()
+        if self.config.USE_UVLOOP:
+            use_uvloop()
         self._asgi_app = await ASGIApp.create(self, scope, receive, send)
         asgi_app = self._asgi_app
         await asgi_app()
@@ -1431,28 +1422,6 @@
         """
 
         self.config.update_config(config)
-
-    def _configure_event_loop(self):
-        if self.config.USE_UVLOOP and not OS_IS_WINDOWS:
-            if not UVLOOP_INSTALLED:
-                return error_logger.warning(
-                    "You are trying to use uvloop, but uvloop is not "
-                    "installed in your system. In order to use uvloop "
-                    "you must first install it. Otherwise, you can disable "
-                    "uvloop completely by setting the 'USE_UVLOOP' "
-                    "configuration value to false. Sanic will now continue "
-                    "to run without using uvloop."
-                )
-
-            use_uvloop()
-            if strtobool(os.environ.get("SANIC_NO_UVLOOP", "no")):
-                error_logger.warning(
-                    "You are running Sanic using uvloop, but the "
-                    "'SANIC_NO_UVLOOP' environment variable (used to opt-out "
-                    "of installing uvloop with Sanic) is set to true. If you "
-                    "want to disable uvloop with Sanic, set the 'USE_UVLOOP' "
-                    "configuration value to false."
-                )
 
     # -------------------------------------------------------------------- #
     # Class methods
