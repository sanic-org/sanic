--- conflicted
+++ resolved
@@ -238,12 +238,11 @@
     # -------------------------------------------------------------------- #
 
     def add_task(
-<<<<<<< HEAD
-        self, task, *, name: Optional[str] = None, register: bool = True
-=======
         self,
         task: Union[Future[Any], Coroutine[Any, Any, Any], Awaitable[Any]],
->>>>>>> 36e6a6c5
+        *,
+        name: Optional[str] = None,
+        register: bool = True,
     ) -> None:
         """
         Schedule a task to run later, after the loop has started.
