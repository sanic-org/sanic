--- conflicted
+++ resolved
@@ -1056,13 +1056,6 @@
             protocol = (
                 WebSocketProtocol if self.websocket_enabled else HttpProtocol
             )
-<<<<<<< HEAD
-
-        # if access_log is passed explicitly change config.ACCESS_LOG
-        if access_log is not None:
-            self.config.ACCESS_LOG = access_log
-=======
->>>>>>> 392a4973
 
         # Set explicitly passed configuration values
         for attribute, value in {
@@ -1190,12 +1183,13 @@
                 WebSocketProtocol if self.websocket_enabled else HttpProtocol
             )
 
-        # if access_log is passed explicitly change config.ACCESS_LOG
-        if access_log is not None:
-            self.config.ACCESS_LOG = access_log
-
-        if noisy_exceptions is not None:
-            self.config.NOISY_EXCEPTIONS = noisy_exceptions
+        # Set explicitly passed configuration values
+        for attribute, value in {
+            "ACCESS_LOG": access_log,
+            "NOISY_EXCEPTIONS": noisy_exceptions,
+        }.items():
+            if value is not None:
+                setattr(self.config, attribute, value)
 
         server_settings = self._helper(
             host=host,
@@ -1307,21 +1301,6 @@
 
     def _helper(
         self,
-<<<<<<< HEAD
-        host=None,
-        port=None,
-        debug=False,
-        ssl=None,
-        sock=None,
-        unix=None,
-        workers=1,
-        loop: Optional[Union[bool, AbstractEventLoop]] = None,
-        protocol=HttpProtocol,
-        backlog=100,
-        register_sys_signals=True,
-        run_async=False,
-        auto_reload=False,
-=======
         host: Optional[str] = None,
         port: Optional[int] = None,
         debug: bool = False,
@@ -1329,12 +1308,11 @@
         sock: Optional[socket] = None,
         unix: Optional[str] = None,
         workers: int = 1,
-        loop: AbstractEventLoop = None,
+        loop: Union[AbstractEventLoop, bool] = None,
         protocol: Type[Protocol] = HttpProtocol,
         backlog: int = 100,
         register_sys_signals: bool = True,
         run_async: bool = False,
->>>>>>> 392a4973
     ):
         """Helper function used by `run` and `create_server`."""
         if self.config.PROXIES_COUNT and self.config.PROXIES_COUNT < 0:
@@ -1345,43 +1323,6 @@
             )
 
         self.debug = debug
-<<<<<<< HEAD
-        if self.configure_logging and debug:
-            logger.setLevel(logging.DEBUG)
-        if (
-            self.config.LOGO
-            and os.environ.get("SANIC_SERVER_RUNNING") != "true"
-        ):
-            logger.debug(
-                self.config.LOGO
-                if isinstance(self.config.LOGO, str)
-                else BASE_LOGO
-            )
-
-        # Serve
-        if host and port:
-            proto = "http"
-            if ssl is not None:
-                proto = "https"
-            if unix:
-                logger.info(f"Goin' Fast @ {unix} {proto}://...")
-            else:
-                # colon(:) is legal for a host only in an ipv6 address
-                display_host = f"[{host}]" if ":" in host else host
-                logger.info(f"Goin' Fast @ {proto}://{display_host}:{port}")
-
-        debug_mode = "enabled" if self.debug else "disabled"
-        reload_mode = "enabled" if auto_reload else "disabled"
-        logger.debug(f"Sanic auto-reload: {reload_mode}")
-        logger.debug(f"Sanic debug mode: {debug_mode}")
-        
-        if not isinstance(loop, AbstractEventLoop):
-            if self.config.USE_UVLOOP:
-                use_uvloop()
-
-            if loop is True:
-                loop = get_event_loop()
-=======
         self.state.host = host
         self.state.port = port
         self.state.workers = workers
@@ -1399,7 +1340,13 @@
             # colon(:) is legal for a host only in an ipv6 address
             display_host = f"[{host}]" if ":" in host else host
             serve_location = f"{proto}://{display_host}:{port}"
->>>>>>> 392a4973
+
+        if not isinstance(loop, AbstractEventLoop):
+            if self.config.USE_UVLOOP:
+                use_uvloop()
+
+            if loop is True:
+                loop = get_event_loop()
 
         ssl = process_to_context(ssl)
 
@@ -1497,12 +1444,9 @@
         details: https://asgi.readthedocs.io/en/latest
         """
         self.asgi = True
-<<<<<<< HEAD
         if self.config.USE_UVLOOP:
             use_uvloop()
-=======
         self.motd("")
->>>>>>> 392a4973
         self._asgi_app = await ASGIApp.create(self, scope, receive, send)
         asgi_app = self._asgi_app
         await asgi_app()
