--- conflicted
+++ resolved
@@ -43,15 +43,15 @@
 
     def __init__(
         self,
-        name=None,
-        router=None,
-        error_handler=None,
-        load_env=True,
-        request_class=None,
-        strict_slashes=False,
-        log_config=None,
-        configure_logging=True,
-    ):
+        name: str = None,
+        router: Router = None,
+        error_handler: ErrorHandler = None,
+        load_env: bool = True,
+        request_class: Request = None,
+        strict_slashes: bool = False,
+        log_config: Optional[Dict[str, Any]] = None,
+        configure_logging: bool = True,
+    ) -> None:
 
         # Get name from previous stack frame
         if name is None:
@@ -59,26 +59,6 @@
                 "Sanic instance cannot be unnamed. "
                 "Please use Sanic(name='your_application_name') instead.",
             )
-<<<<<<< HEAD
-            frame_records = stack()[1]
-            name = getmodulename(frame_records[1])
-        # Check for unsupported function on custom request objects
-        if (
-            request_class
-            and any(
-                hasattr(request_class, m)
-                for m in ("body_init", "body_push", "body_finish")
-            )
-            and request_class.receive_body is Request.receive_body
-        ):
-            raise NotImplementedError(
-                "Request methods body_init, body_push and body_finish "
-                f"are no longer supported. {request_class!r} should "
-                "implement receive_body. It is okay to implement both APIs.",
-            )
-=======
-
->>>>>>> 150d75b7
         # logging
         if configure_logging:
             logging.config.dictConfig(log_config or LOGGING_CONFIG_DEFAULTS)
@@ -925,8 +905,9 @@
         name = None
         try:
             # Fetch handler from router
-<<<<<<< HEAD
-            handler, args, kwargs, uri, name = self.router.get(request)
+            handler, args, kwargs, uri, name, endpoint = self.router.get(
+                request
+            )
             request.name = name
 
             if request.stream.request_body:
@@ -936,11 +917,6 @@
                 else:
                     # Non-streaming handler: preload body
                     await request.receive_body()
-=======
-            handler, args, kwargs, uri, name, endpoint = self.router.get(
-                request
-            )
->>>>>>> 150d75b7
 
             # -------------------------------------------- #
             # Request Middleware
@@ -974,6 +950,7 @@
             else:
                 response = request.stream.response
             # Make sure that response is finished / run StreamingHTTP callback
+
             if isinstance(response, BaseHTTPResponse):
                 await response.send(end_stream=True)
             else:
