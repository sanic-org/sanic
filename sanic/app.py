--- conflicted
+++ resolved
@@ -1,5 +1,6 @@
 from __future__ import annotations
 
+import asyncio
 import logging
 import logging.config
 import os
@@ -124,12 +125,9 @@
         "_future_registry",
         "_future_routes",
         "_future_signals",
-<<<<<<< HEAD
-        "_task_registry",
-=======
         "_future_statics",
         "_state",
->>>>>>> 26445345
+        "_task_registry",
         "_test_client",
         "_test_manager",
         "asgi",
@@ -193,27 +191,23 @@
                 "load_env or env_prefix"
             )
 
-        self._asgi_client: Any = None
-        self._test_client: Any = None
-        self._test_manager: Any = None
-        self._blueprint_order: List[Blueprint] = []
-        self._delayed_tasks: List[str] = []
-<<<<<<< HEAD
-        self._task_registry: Dict[str, Task] = {}
-        self._test_client = None
-        self._test_manager = None
-        self.asgi = False
-        self.auto_reload = False
-=======
-        self._future_registry: FutureRegistry = FutureRegistry()
-        self._state: ApplicationState = ApplicationState(app=self)
->>>>>>> 26445345
-        self.blueprints: Dict[str, Blueprint] = {}
         self.config: Config = config or Config(
             load_env=load_env,
             env_prefix=env_prefix,
             app=self,
         )
+
+        self._asgi_client: Any = None
+        self._blueprint_order: List[Blueprint] = []
+        self._delayed_tasks: List[str] = []
+        self._future_registry: FutureRegistry = FutureRegistry()
+        self._state: ApplicationState = ApplicationState(app=self)
+        self._task_registry: Dict[str, Task] = {}
+        self._test_client: Any = None
+        self._test_manager: Any = None
+        self.asgi = False
+        self.auto_reload = False
+        self.blueprints: Dict[str, Blueprint] = {}
         self.configure_logging: bool = configure_logging
         self.ctx: Any = ctx or SimpleNamespace()
         self.debug = False
@@ -264,40 +258,6 @@
     # -------------------------------------------------------------------- #
     # Registration
     # -------------------------------------------------------------------- #
-
-    def add_task(
-        self,
-        task: Union[Future[Any], Coroutine[Any, Any, Any], Awaitable[Any]],
-        *,
-        name: Optional[str] = None,
-        register: bool = True,
-    ) -> None:
-        """
-        Schedule a task to run later, after the loop has started.
-        Different from asyncio.ensure_future in that it does not
-        also return a future, and the actual ensure_future call
-        is delayed until before server start.
-
-        `See user guide re: background tasks
-        <https://sanicframework.org/guide/basics/tasks.html#background-tasks>`__
-
-        :param task: future, couroutine or awaitable
-        """
-        try:
-            loop = self.loop  # Will raise SanicError if loop is not started
-            self._loop_add_task(task, self, loop, name=name, register=register)
-        except SanicException:
-            task_name = f"sanic.delayed_task.{hash(task)}"
-            if not self._delayed_tasks:
-                self.after_server_start(partial(self.dispatch_delayed_tasks))
-
-            if name:
-                raise RuntimeError(
-                    "Cannot name task outside of a running application"
-                )
-
-            self.signal(task_name)(partial(self.run_delayed_task, task=task))
-            self._delayed_tasks.append(task_name)
 
     def register_listener(
         self, listener: ListenerType[SanicVar], event: str
@@ -1206,6 +1166,7 @@
         This kills the Sanic
         """
         if not self.is_stopping:
+            self.shutdown_tasks(timeout=0)
             self.is_stopping = True
             get_event_loop().stop()
 
@@ -1479,6 +1440,23 @@
         return ".".join(parts)
 
     @classmethod
+    def _cancel_websocket_tasks(cls, app, loop):
+        for task in app.websocket_tasks:
+            task.cancel()
+
+    @staticmethod
+    async def _listener(
+        app: Sanic, loop: AbstractEventLoop, listener: ListenerType
+    ):
+        maybe_coro = listener(app, loop)
+        if maybe_coro and isawaitable(maybe_coro):
+            await maybe_coro
+
+    # -------------------------------------------------------------------- #
+    # Task management
+    # -------------------------------------------------------------------- #
+
+    @classmethod
     def _prep_task(
         cls,
         task,
@@ -1502,17 +1480,14 @@
         *,
         name: Optional[str] = None,
         register: bool = True,
-    ):
+    ) -> Task:
         prepped = cls._prep_task(task, app, loop)
         task = loop.create_task(prepped, name=name)
 
         if name and register:
             app._task_registry[name] = task
 
-    @classmethod
-    def _cancel_websocket_tasks(cls, app, loop):
-        for task in app.websocket_tasks:
-            task.cancel()
+        return task
 
     @staticmethod
     async def dispatch_delayed_tasks(app, loop):
@@ -1525,19 +1500,106 @@
         prepped = app._prep_task(task, app, loop)
         await prepped
 
-    @staticmethod
-    async def _listener(
-        app: Sanic, loop: AbstractEventLoop, listener: ListenerType
-    ):
-        maybe_coro = listener(app, loop)
-        if maybe_coro and isawaitable(maybe_coro):
-            await maybe_coro
-
-    def get_task(self, name: str) -> Task:
+    def add_task(
+        self,
+        task: Union[Future[Any], Coroutine[Any, Any, Any], Awaitable[Any]],
+        *,
+        name: Optional[str] = None,
+        register: bool = True,
+    ) -> Optional[Task]:
+        """
+        Schedule a task to run later, after the loop has started.
+        Different from asyncio.ensure_future in that it does not
+        also return a future, and the actual ensure_future call
+        is delayed until before server start.
+
+        `See user guide re: background tasks
+        <https://sanicframework.org/guide/basics/tasks.html#background-tasks>`__
+
+        :param task: future, couroutine or awaitable
+        """
+        try:
+            loop = self.loop  # Will raise SanicError if loop is not started
+            return self._loop_add_task(
+                task, self, loop, name=name, register=register
+            )
+        except SanicException:
+            task_name = f"sanic.delayed_task.{hash(task)}"
+            if not self._delayed_tasks:
+                self.after_server_start(partial(self.dispatch_delayed_tasks))
+
+            if name:
+                raise RuntimeError(
+                    "Cannot name task outside of a running application"
+                )
+
+            self.signal(task_name)(partial(self.run_delayed_task, task=task))
+            self._delayed_tasks.append(task_name)
+            return None
+
+    def get_task(
+        self, name: str, *, raise_exception: bool = True
+    ) -> Optional[Task]:
         try:
             return self._task_registry[name]
         except KeyError:
-            raise SanicException(f'Registered task named "{name}" not found.')
+            if raise_exception:
+                raise SanicException(
+                    f'Registered task named "{name}" not found.'
+                )
+            return None
+
+    async def cancel_task(
+        self,
+        name: str,
+        msg: Optional[str] = None,
+        *,
+        raise_exception: bool = True,
+    ) -> None:
+        task = self.get_task(name, raise_exception=raise_exception)
+        if task and not task.cancelled():
+            args: Tuple[str, ...] = ()
+            if msg:
+                if sys.version_info >= (3, 9):
+                    args = (msg,)
+                else:
+                    raise RuntimeError(
+                        "Cancelling a task with a message is only supported "
+                        "on Python 3.9+."
+                    )
+            task.cancel(*args)
+            try:
+                await task
+            except CancelledError:
+                ...
+
+    def purge_tasks(self):
+        for task in self.tasks:
+            if task.done() or task.cancelled():
+                name = task.get_name()
+                self._task_registry[name] = None
+
+        self._task_registry = {
+            k: v for k, v in self._task_registry.items() if v is not None
+        }
+
+    def shutdown_tasks(
+        self, timeout: Optional[float] = None, increment: float = 0.1
+    ):
+        for task in self.tasks:
+            task.cancel()
+
+        if timeout is None:
+            timeout = self.config.GRACEFUL_SHUTDOWN_TIMEOUT
+
+        while len(self._task_registry) and timeout:
+            self.loop.run_until_complete(asyncio.sleep(increment))
+            self.purge_tasks()
+            timeout -= increment
+
+    @property
+    def tasks(self):
+        return iter(self._task_registry.values())
 
     # -------------------------------------------------------------------- #
     # ASGI
