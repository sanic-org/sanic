from __future__ import annotations

import logging
import logging.config
import os
import platform
import re
import sys

from asyncio import (
    AbstractEventLoop,
    CancelledError,
    Protocol,
    ensure_future,
    get_event_loop,
    wait_for,
)
from asyncio.futures import Future
from collections import defaultdict, deque
from functools import partial
from importlib import import_module
from inspect import isawaitable
from pathlib import Path
from socket import socket
from ssl import SSLContext
from traceback import format_exc
from types import SimpleNamespace
from typing import (
    TYPE_CHECKING,
    Any,
    AnyStr,
    Awaitable,
    Callable,
    Coroutine,
    Deque,
    Dict,
    Iterable,
    List,
    Optional,
    Set,
    Tuple,
    Type,
    TypeVar,
    Union,
)
from urllib.parse import urlencode, urlunparse
from warnings import filterwarnings, warn

from sanic_routing.exceptions import (  # type: ignore
    FinalizationError,
    NotFound,
)
from sanic_routing.route import Route  # type: ignore

from sanic import reloader_helpers
from sanic.application.ext import setup_ext
from sanic.application.logo import get_logo
from sanic.application.motd import MOTD
from sanic.application.state import ApplicationState, Mode
from sanic.asgi import ASGIApp
from sanic.base import BaseSanic
from sanic.blueprint_group import BlueprintGroup
from sanic.blueprints import Blueprint
from sanic.compat import OS_IS_WINDOWS, enable_windows_color_support
from sanic.config import SANIC_PREFIX, Config
from sanic.exceptions import (
    InvalidUsage,
    SanicException,
    ServerError,
    URLBuildError,
)
from sanic.handlers import ErrorHandler
from sanic.http import Stage
from sanic.log import LOGGING_CONFIG_DEFAULTS, Colors, error_logger, logger
from sanic.mixins.listeners import ListenerEvent
from sanic.models.futures import (
    FutureException,
    FutureListener,
    FutureMiddleware,
    FutureRegistry,
    FutureRoute,
    FutureSignal,
    FutureStatic,
)
from sanic.models.handler_types import ListenerType, MiddlewareType
from sanic.models.handler_types import Sanic as SanicVar
from sanic.request import Request
from sanic.response import BaseHTTPResponse, HTTPResponse
from sanic.router import Router
from sanic.server import AsyncioServer, HttpProtocol
from sanic.server import Signal as ServerSignal
from sanic.server import serve, serve_multiple, serve_single
from sanic.server.protocols.websocket_protocol import WebSocketProtocol
from sanic.server.websockets.impl import ConnectionClosed
from sanic.signals import Signal, SignalRouter
from sanic.tls import process_to_context
from sanic.touchup import TouchUp, TouchUpMeta


if TYPE_CHECKING:  # no cov
    try:
        from sanic_ext import Extend  # type: ignore
        from sanic_ext.extensions.base import Extension  # type: ignore
    except ImportError:
        Extend = TypeVar("Extend")  # type: ignore


if OS_IS_WINDOWS:
    enable_windows_color_support()

filterwarnings("once", category=DeprecationWarning)

SANIC_PACKAGES = ("sanic-routing", "sanic-testing", "sanic-ext")


class Sanic(BaseSanic, metaclass=TouchUpMeta):
    """
    The main application instance
    """

    __touchup__ = (
        "handle_request",
        "handle_exception",
        "_run_response_middleware",
        "_run_request_middleware",
    )
    __fake_slots__ = (
        "_app_registry",
        "_asgi_app",
        "_asgi_client",
        "_blueprint_order",
        "_delayed_tasks",
        "_ext",
        "_future_exceptions",
        "_future_listeners",
        "_future_middleware",
        "_future_registry",
        "_future_routes",
        "_future_signals",
        "_future_statics",
        "_state",
        "_test_client",
        "_test_manager",
        "asgi",
        "auto_reload",
        "auto_reload",
        "blueprints",
        "config",
        "configure_logging",
        "ctx",
        "debug",
        "error_handler",
        "go_fast",
        "is_running",
        "is_stopping",
        "listeners",
        "name",
        "named_request_middleware",
        "named_response_middleware",
        "request_class",
        "request_middleware",
        "response_middleware",
        "router",
        "signal_router",
        "sock",
        "strict_slashes",
        "test_mode",
        "websocket_enabled",
        "websocket_tasks",
    )

    _app_registry: Dict[str, "Sanic"] = {}
    test_mode = False

    def __init__(
        self,
        name: str = None,
        config: Optional[Config] = None,
        ctx: Optional[Any] = None,
        router: Optional[Router] = None,
        signal_router: Optional[SignalRouter] = None,
        error_handler: Optional[ErrorHandler] = None,
        load_env: Union[bool, str] = True,
        env_prefix: Optional[str] = SANIC_PREFIX,
        request_class: Optional[Type[Request]] = None,
        strict_slashes: bool = False,
        log_config: Optional[Dict[str, Any]] = None,
        configure_logging: bool = True,
        register: Optional[bool] = None,
        dumps: Optional[Callable[..., AnyStr]] = None,
    ) -> None:
        super().__init__(name=name)

        # logging
        if configure_logging:
            dict_config = log_config or LOGGING_CONFIG_DEFAULTS
            logging.config.dictConfig(dict_config)  # type: ignore

        if config and (load_env is not True or env_prefix != SANIC_PREFIX):
            raise SanicException(
                "When instantiating Sanic with config, you cannot also pass "
                "load_env or env_prefix"
            )

        self._asgi_client: Any = None
        self._test_client: Any = None
        self._test_manager: Any = None
        self._blueprint_order: List[Blueprint] = []
        self._delayed_tasks: List[str] = []
        self._future_registry: FutureRegistry = FutureRegistry()
        self._state: ApplicationState = ApplicationState(app=self)
        self.blueprints: Dict[str, Blueprint] = {}
        self.config: Config = config or Config(
            load_env=load_env, env_prefix=env_prefix
        )
        self.configure_logging: bool = configure_logging
        self.ctx: Any = ctx or SimpleNamespace()
        self.debug = False
        self.error_handler: ErrorHandler = error_handler or ErrorHandler()
        self.listeners: Dict[str, List[ListenerType[Any]]] = defaultdict(list)
        self.named_request_middleware: Dict[str, Deque[MiddlewareType]] = {}
        self.named_response_middleware: Dict[str, Deque[MiddlewareType]] = {}
        self.request_class: Type[Request] = request_class or Request
        self.request_middleware: Deque[MiddlewareType] = deque()
        self.response_middleware: Deque[MiddlewareType] = deque()
        self.router: Router = router or Router()
        self.signal_router: SignalRouter = signal_router or SignalRouter()
        self.sock: Optional[socket] = None
        self.strict_slashes: bool = strict_slashes
        self.websocket_enabled: bool = False
        self.websocket_tasks: Set[Future[Any]] = set()

        # Register alternative method names
        self.go_fast = self.run

        if register is not None:
            self.config.REGISTER = register
        if self.config.REGISTER:
            self.__class__.register_app(self)

        self.router.ctx.app = self
        self.signal_router.ctx.app = self

        if dumps:
            BaseHTTPResponse._dumps = dumps  # type: ignore

    @property
    def loop(self):
        """
        Synonymous with asyncio.get_event_loop().

        .. note::

            Only supported when using the `app.run` method.
        """
        if not self.is_running and self.asgi is False:
            raise SanicException(
                "Loop can only be retrieved after the app has started "
                "running. Not supported with `create_server` function"
            )
        return get_event_loop()

    # -------------------------------------------------------------------- #
    # Registration
    # -------------------------------------------------------------------- #

    def add_task(
        self,
        task: Union[Future[Any], Coroutine[Any, Any, Any], Awaitable[Any]],
    ) -> None:
        """
        Schedule a task to run later, after the loop has started.
        Different from asyncio.ensure_future in that it does not
        also return a future, and the actual ensure_future call
        is delayed until before server start.

        `See user guide re: background tasks
        <https://sanicframework.org/guide/basics/tasks.html#background-tasks>`__

        :param task: future, couroutine or awaitable
        """
        try:
            loop = self.loop  # Will raise SanicError if loop is not started
            self._loop_add_task(task, self, loop)
        except SanicException:
            task_name = f"sanic.delayed_task.{hash(task)}"
            if not self._delayed_tasks:
                self.after_server_start(partial(self.dispatch_delayed_tasks))

            self.signal(task_name)(partial(self.run_delayed_task, task=task))
            self._delayed_tasks.append(task_name)

    def register_listener(
        self, listener: ListenerType[SanicVar], event: str
    ) -> ListenerType[SanicVar]:
        """
        Register the listener for a given event.

        :param listener: callable i.e. setup_db(app, loop)
        :param event: when to register listener i.e. 'before_server_start'
        :return: listener
        """

        try:
            _event = ListenerEvent[event.upper()]
        except (ValueError, AttributeError):
            valid = ", ".join(
                map(lambda x: x.lower(), ListenerEvent.__members__.keys())
            )
            raise InvalidUsage(f"Invalid event: {event}. Use one of: {valid}")

        if "." in _event:
            self.signal(_event.value)(
                partial(self._listener, listener=listener)
            )
        else:
            self.listeners[_event.value].append(listener)

        return listener

    def register_middleware(
        self, middleware: MiddlewareType, attach_to: str = "request"
    ) -> MiddlewareType:
        """
        Register an application level middleware that will be attached
        to all the API URLs registered under this application.

        This method is internally invoked by the :func:`middleware`
        decorator provided at the app level.

        :param middleware: Callback method to be attached to the
            middleware
        :param attach_to: The state at which the middleware needs to be
            invoked in the lifecycle of an *HTTP Request*.
            **request** - Invoke before the request is processed
            **response** - Invoke before the response is returned back
        :return: decorated method
        """
        if attach_to == "request":
            if middleware not in self.request_middleware:
                self.request_middleware.append(middleware)
        if attach_to == "response":
            if middleware not in self.response_middleware:
                self.response_middleware.appendleft(middleware)
        return middleware

    def register_named_middleware(
        self,
        middleware: MiddlewareType,
        route_names: Iterable[str],
        attach_to: str = "request",
    ):
        """
        Method for attaching middleware to specific routes. This is mainly an
        internal tool for use by Blueprints to attach middleware to only its
        specific routes. But, it could be used in a more generalized fashion.

        :param middleware: the middleware to execute
        :param route_names: a list of the names of the endpoints
        :type route_names: Iterable[str]
        :param attach_to: whether to attach to request or response,
            defaults to "request"
        :type attach_to: str, optional
        """
        if attach_to == "request":
            for _rn in route_names:
                if _rn not in self.named_request_middleware:
                    self.named_request_middleware[_rn] = deque()
                if middleware not in self.named_request_middleware[_rn]:
                    self.named_request_middleware[_rn].append(middleware)
        if attach_to == "response":
            for _rn in route_names:
                if _rn not in self.named_response_middleware:
                    self.named_response_middleware[_rn] = deque()
                if middleware not in self.named_response_middleware[_rn]:
                    self.named_response_middleware[_rn].appendleft(middleware)
        return middleware

    def _apply_exception_handler(
        self,
        handler: FutureException,
        route_names: Optional[List[str]] = None,
    ):
        """Decorate a function to be registered as a handler for exceptions

        :param exceptions: exceptions
        :return: decorated function
        """

        for exception in handler.exceptions:
            if isinstance(exception, (tuple, list)):
                for e in exception:
                    self.error_handler.add(e, handler.handler, route_names)
            else:
                self.error_handler.add(exception, handler.handler, route_names)
        return handler.handler

    def _apply_listener(self, listener: FutureListener):
        return self.register_listener(listener.listener, listener.event)

    def _apply_route(self, route: FutureRoute) -> List[Route]:
        params = route._asdict()
        websocket = params.pop("websocket", False)
        subprotocols = params.pop("subprotocols", None)

        if websocket:
            self.enable_websocket()
            websocket_handler = partial(
                self._websocket_handler,
                route.handler,
                subprotocols=subprotocols,
            )
            websocket_handler.__name__ = route.handler.__name__  # type: ignore
            websocket_handler.is_websocket = True  # type: ignore
            params["handler"] = websocket_handler

        routes = self.router.add(**params)
        if isinstance(routes, Route):
            routes = [routes]
        for r in routes:
            r.ctx.websocket = websocket
            r.ctx.static = params.get("static", False)

        return routes

    def _apply_static(self, static: FutureStatic) -> Route:
        return self._register_static(static)

    def _apply_middleware(
        self,
        middleware: FutureMiddleware,
        route_names: Optional[List[str]] = None,
    ):
        if route_names:
            return self.register_named_middleware(
                middleware.middleware, route_names, middleware.attach_to
            )
        else:
            return self.register_middleware(
                middleware.middleware, middleware.attach_to
            )

    def _apply_signal(self, signal: FutureSignal) -> Signal:
        return self.signal_router.add(*signal)

    def dispatch(
        self,
        event: str,
        *,
        condition: Optional[Dict[str, str]] = None,
        context: Optional[Dict[str, Any]] = None,
        fail_not_found: bool = True,
        inline: bool = False,
        reverse: bool = False,
    ) -> Coroutine[Any, Any, Awaitable[Any]]:
        return self.signal_router.dispatch(
            event,
            context=context,
            condition=condition,
            inline=inline,
            reverse=reverse,
            fail_not_found=fail_not_found,
        )

    async def event(
        self, event: str, timeout: Optional[Union[int, float]] = None
    ):
        signal = self.signal_router.name_index.get(event)
        if not signal:
            if self.config.EVENT_AUTOREGISTER:
                self.signal_router.reset()
                self.add_signal(None, event)
                signal = self.signal_router.name_index[event]
                self.signal_router.finalize()
            else:
                raise NotFound("Could not find signal %s" % event)
        return await wait_for(signal.ctx.event.wait(), timeout=timeout)

    def enable_websocket(self, enable=True):
        """Enable or disable the support for websocket.

        Websocket is enabled automatically if websocket routes are
        added to the application.
        """
        if not self.websocket_enabled:
            # if the server is stopped, we want to cancel any ongoing
            # websocket tasks, to allow the server to exit promptly
            self.listener("before_server_stop")(self._cancel_websocket_tasks)

        self.websocket_enabled = enable

    def blueprint(
        self,
        blueprint: Union[
            Blueprint, List[Blueprint], Tuple[Blueprint], BlueprintGroup
        ],
        **options: Any,
    ):
        """Register a blueprint on the application.

        :param blueprint: Blueprint object or (list, tuple) thereof
        :param options: option dictionary with blueprint defaults
        :return: Nothing
        """
        if isinstance(blueprint, (list, tuple, BlueprintGroup)):
            for item in blueprint:
                params = {**options}
                if isinstance(blueprint, BlueprintGroup):
                    if blueprint.url_prefix:
                        merge_from = [
                            options.get("url_prefix", ""),
                            blueprint.url_prefix,
                        ]
                        if not isinstance(item, BlueprintGroup):
                            merge_from.append(item.url_prefix or "")
                        merged_prefix = "/".join(
                            u.strip("/") for u in merge_from
                        ).rstrip("/")
                        params["url_prefix"] = f"/{merged_prefix}"

                    for _attr in ["version", "strict_slashes"]:
                        if getattr(item, _attr) is None:
                            params[_attr] = getattr(
                                blueprint, _attr
                            ) or options.get(_attr)
                    if item.version_prefix == "/v":
                        if blueprint.version_prefix == "/v":
                            params["version_prefix"] = options.get(
                                "version_prefix"
                            )
                        else:
                            params["version_prefix"] = blueprint.version_prefix
                self.blueprint(item, **params)
            return
        if blueprint.name in self.blueprints:
            assert self.blueprints[blueprint.name] is blueprint, (
                'A blueprint with the name "%s" is already registered.  '
                "Blueprint names must be unique." % (blueprint.name,)
            )
        else:
            self.blueprints[blueprint.name] = blueprint
            self._blueprint_order.append(blueprint)

        if (
            self.strict_slashes is not None
            and blueprint.strict_slashes is None
        ):
            blueprint.strict_slashes = self.strict_slashes
        blueprint.register(self, options)

    def url_for(self, view_name: str, **kwargs):
        """Build a URL based on a view name and the values provided.

        In order to build a URL, all request parameters must be supplied as
        keyword arguments, and each parameter must pass the test for the
        specified parameter type. If these conditions are not met, a
        `URLBuildError` will be thrown.

        Keyword arguments that are not request parameters will be included in
        the output URL's query string.

        There are several _special_ keyword arguments that will alter how the
        URL will be returned:

        1. **_anchor**: ``str`` - Adds an ``#anchor`` to the end
        2. **_scheme**: ``str`` - Should be either ``"http"`` or ``"https"``,
           default is ``"http"``
        3. **_external**: ``bool`` - Whether to return the path or a full URL
           with scheme and host
        4. **_host**: ``str`` - Used when one or more hosts are defined for a
           route to tell Sanic which to use
           (only applies with ``_external=True``)
        5. **_server**: ``str`` - If not using ``_host``, this will be used
           for defining the hostname of the URL
           (only applies with ``_external=True``),
           defaults to ``app.config.SERVER_NAME``

        If you want the PORT to appear in your URL, you should set it in:

        .. code-block::

            app.config.SERVER_NAME = "myserver:7777"

        `See user guide re: routing
        <https://sanicframework.org/guide/basics/routing.html#generating-a-url>`__

        :param view_name: string referencing the view name
        :param kwargs: keys and values that are used to build request
            parameters and query string arguments.

        :return: the built URL

        Raises:
            URLBuildError
        """
        # find the route by the supplied view name
        kw: Dict[str, str] = {}
        # special static files url_for

        if "." not in view_name:
            view_name = f"{self.name}.{view_name}"

        if view_name.endswith(".static"):
            name = kwargs.pop("name", None)
            if name:
                view_name = view_name.replace("static", name)
            kw.update(name=view_name)

        route = self.router.find_route_by_view_name(view_name, **kw)
        if not route:
            raise URLBuildError(
                f"Endpoint with name `{view_name}` was not found"
            )

        uri = route.path

        if getattr(route.ctx, "static", None):
            filename = kwargs.pop("filename", "")
            # it's static folder
            if "__file_uri__" in uri:
                folder_ = uri.split("<__file_uri__:", 1)[0]
                if folder_.endswith("/"):
                    folder_ = folder_[:-1]

                if filename.startswith("/"):
                    filename = filename[1:]

                kwargs["__file_uri__"] = filename

        if (
            uri != "/"
            and uri.endswith("/")
            and not route.strict
            and not route.raw_path[:-1]
        ):
            uri = uri[:-1]

        if not uri.startswith("/"):
            uri = f"/{uri}"

        out = uri

        # _method is only a placeholder now, don't know how to support it
        kwargs.pop("_method", None)
        anchor = kwargs.pop("_anchor", "")
        # _external need SERVER_NAME in config or pass _server arg
        host = kwargs.pop("_host", None)
        external = kwargs.pop("_external", False) or bool(host)
        scheme = kwargs.pop("_scheme", "")
        if route.ctx.hosts and external:
            if not host and len(route.ctx.hosts) > 1:
                raise ValueError(
                    f"Host is ambiguous: {', '.join(route.ctx.hosts)}"
                )
            elif host and host not in route.ctx.hosts:
                raise ValueError(
                    f"Requested host ({host}) is not available for this "
                    f"route: {route.ctx.hosts}"
                )
            elif not host:
                host = list(route.ctx.hosts)[0]

        if scheme and not external:
            raise ValueError("When specifying _scheme, _external must be True")

        netloc = kwargs.pop("_server", None)
        if netloc is None and external:
            netloc = host or self.config.get("SERVER_NAME", "")

        if external:
            if not scheme:
                if ":" in netloc[:8]:
                    scheme = netloc[:8].split(":", 1)[0]
                else:
                    scheme = "http"

            if "://" in netloc[:8]:
                netloc = netloc.split("://", 1)[-1]

        # find all the parameters we will need to build in the URL
        # matched_params = re.findall(self.router.parameter_pattern, uri)
        route.finalize()
        for param_info in route.params.values():
            # name, _type, pattern = self.router.parse_parameter_string(match)
            # we only want to match against each individual parameter

            try:
                supplied_param = str(kwargs.pop(param_info.name))
            except KeyError:
                raise URLBuildError(
                    f"Required parameter `{param_info.name}` was not "
                    "passed to url_for"
                )

            # determine if the parameter supplied by the caller
            # passes the test in the URL
            if param_info.pattern:
                pattern = (
                    param_info.pattern[1]
                    if isinstance(param_info.pattern, tuple)
                    else param_info.pattern
                )
                passes_pattern = pattern.match(supplied_param)
                if not passes_pattern:
                    if param_info.cast != str:
                        msg = (
                            f'Value "{supplied_param}" '
                            f"for parameter `{param_info.name}` does "
                            "not match pattern for type "
                            f"`{param_info.cast.__name__}`: "
                            f"{pattern.pattern}"
                        )
                    else:
                        msg = (
                            f'Value "{supplied_param}" for parameter '
                            f"`{param_info.name}` does not satisfy "
                            f"pattern {pattern.pattern}"
                        )
                    raise URLBuildError(msg)

            # replace the parameter in the URL with the supplied value
            replacement_regex = f"(<{param_info.name}.*?>)"
            out = re.sub(replacement_regex, supplied_param, out)

        # parse the remainder of the keyword arguments into a querystring
        query_string = urlencode(kwargs, doseq=True) if kwargs else ""
        # scheme://netloc/path;parameters?query#fragment
        out = urlunparse((scheme, netloc, out, "", query_string, anchor))

        return out

    # -------------------------------------------------------------------- #
    # Request Handling
    # -------------------------------------------------------------------- #

    async def handle_exception(
        self, request: Request, exception: BaseException
    ):  # no cov
        """
        A handler that catches specific exceptions and outputs a response.

        :param request: The current request object
        :param exception: The exception that was raised
        :raises ServerError: response 500
        """
        await self.dispatch(
            "http.lifecycle.exception",
            inline=True,
            context={"request": request, "exception": exception},
        )

        if (
            request.stream is not None
            and request.stream.stage is not Stage.HANDLER
        ):
            error_logger.exception(exception, exc_info=True)
            logger.error(
                "The error response will not be sent to the client for "
                f'the following exception:"{exception}". A previous response '
                "has at least partially been sent."
            )

            # ----------------- deprecated -----------------
            handler = self.error_handler._lookup(
                exception, request.name if request else None
            )
            if handler:
                warn(
                    "An error occurred while handling the request after at "
                    "least some part of the response was sent to the client. "
                    "Therefore, the response from your custom exception "
                    f"handler {handler.__name__} will not be sent to the "
                    "client. Beginning in v22.6, Sanic will stop executing "
                    "custom exception handlers in this scenario. Exception "
                    "handlers should only be used to generate the exception "
                    "responses. If you would like to perform any other "
                    "action on a raised exception, please consider using a "
                    "signal handler like "
                    '`@app.signal("http.lifecycle.exception")`\n'
                    "For further information, please see the docs: "
                    "https://sanicframework.org/en/guide/advanced/"
                    "signals.html",
                    DeprecationWarning,
                )
                try:
                    response = self.error_handler.response(request, exception)
                    if isawaitable(response):
                        response = await response
                except BaseException as e:
                    logger.error("An error occurred in the exception handler.")
                    error_logger.exception(e)
            # ----------------------------------------------

            return

        # -------------------------------------------- #
        # Request Middleware
        # -------------------------------------------- #
        response = await self._run_request_middleware(
            request, request_name=None
        )
        # No middleware results
        if not response:
            try:
                response = self.error_handler.response(request, exception)
                if isawaitable(response):
                    response = await response
            except Exception as e:
                if isinstance(e, SanicException):
                    response = self.error_handler.default(request, e)
                elif self.debug:
                    response = HTTPResponse(
                        (
                            f"Error while handling error: {e}\n"
                            f"Stack: {format_exc()}"
                        ),
                        status=500,
                    )
                else:
                    response = HTTPResponse(
                        "An error occurred while handling an error", status=500
                    )
        if response is not None:
            try:
                request.reset_response()
                response = await request.respond(response)
            except BaseException:
                # Skip response middleware
                if request.stream:
                    request.stream.respond(response)
                await response.send(end_stream=True)
                raise
        else:
            if request.stream:
                response = request.stream.response
        if isinstance(response, BaseHTTPResponse):
            await self.dispatch(
                "http.lifecycle.response",
                inline=True,
                context={
                    "request": request,
                    "response": response,
                },
            )
            await response.send(end_stream=True)
        else:
            raise ServerError(
                f"Invalid response type {response!r} (need HTTPResponse)"
            )

    async def handle_request(self, request: Request):  # no cov
        """Take a request from the HTTP Server and return a response object
        to be sent back The HTTP Server only expects a response object, so
        exception handling must be done here

        :param request: HTTP Request object
        :return: Nothing
        """
        await self.dispatch(
            "http.lifecycle.handle",
            inline=True,
            context={"request": request},
        )

        # Define `response` var here to remove warnings about
        # allocation before assignment below.
        response = None
        try:

            await self.dispatch(
                "http.routing.before",
                inline=True,
                context={"request": request},
            )
            # Fetch handler from router
            route, handler, kwargs = self.router.get(
                request.path,
                request.method,
                request.headers.getone("host", None),
            )

            request._match_info = {**kwargs}
            request.route = route

            await self.dispatch(
                "http.routing.after",
                inline=True,
                context={
                    "request": request,
                    "route": route,
                    "kwargs": kwargs,
                    "handler": handler,
                },
            )

            if (
                request.stream
                and request.stream.request_body
                and not route.ctx.ignore_body
            ):

                if hasattr(handler, "is_stream"):
                    # Streaming handler: lift the size limit
                    request.stream.request_max_size = float("inf")
                else:
                    # Non-streaming handler: preload body
                    await request.receive_body()

            # -------------------------------------------- #
            # Request Middleware
            # -------------------------------------------- #
            response = await self._run_request_middleware(
                request, request_name=route.name
            )

            # No middleware results
            if not response:
                # -------------------------------------------- #
                # Execute Handler
                # -------------------------------------------- #

                if handler is None:
                    raise ServerError(
                        (
                            "'None' was returned while requesting a "
                            "handler from the router"
                        )
                    )

                # Run response handler
                response = handler(request, **request.match_info)
                if isawaitable(response):
                    response = await response

            if request.responded:
                if response is not None:
                    error_logger.error(
                        "The response object returned by the route handler "
                        "will not be sent to client. The request has already "
                        "been responded to."
                    )
                if request.stream is not None:
                    response = request.stream.response
            elif response is not None:
                response = await request.respond(response)
            elif not hasattr(handler, "is_websocket"):
                response = request.stream.response  # type: ignore

            # Make sure that response is finished / run StreamingHTTP callback
            if isinstance(response, BaseHTTPResponse):
                await self.dispatch(
                    "http.lifecycle.response",
                    inline=True,
                    context={
                        "request": request,
                        "response": response,
                    },
                )
                await response.send(end_stream=True)
            else:
                if not hasattr(handler, "is_websocket"):
                    raise ServerError(
                        f"Invalid response type {response!r} "
                        "(need HTTPResponse)"
                    )

        except CancelledError:
            raise
        except Exception as e:
            # Response Generation Failed
            await self.handle_exception(request, e)

    async def _websocket_handler(
        self, handler, request, *args, subprotocols=None, **kwargs
    ):
        if self.asgi:
            ws = request.transport.get_websocket_connection()
            await ws.accept(subprotocols)
        else:
            protocol = request.transport.get_protocol()
            ws = await protocol.websocket_handshake(request, subprotocols)

        # schedule the application handler
        # its future is kept in self.websocket_tasks in case it
        # needs to be cancelled due to the server being stopped
        fut = ensure_future(handler(request, ws, *args, **kwargs))
        self.websocket_tasks.add(fut)
        cancelled = False
        try:
            await fut
        except Exception as e:
            self.error_handler.log(request, e)
        except (CancelledError, ConnectionClosed):
            cancelled = True
        finally:
            self.websocket_tasks.remove(fut)
            if cancelled:
                ws.end_connection(1000)
            else:
                await ws.close()

    # -------------------------------------------------------------------- #
    # Testing
    # -------------------------------------------------------------------- #

    @property
    def test_client(self):  # noqa
        if self._test_client:
            return self._test_client
        elif self._test_manager:
            return self._test_manager.test_client
        from sanic_testing.testing import SanicTestClient  # type: ignore

        self._test_client = SanicTestClient(self)
        return self._test_client

    @property
    def asgi_client(self):  # noqa
        """
        A testing client that uses ASGI to reach into the application to
        execute hanlers.

        :return: testing client
        :rtype: :class:`SanicASGITestClient`
        """
        if self._asgi_client:
            return self._asgi_client
        elif self._test_manager:
            return self._test_manager.asgi_client
        from sanic_testing.testing import SanicASGITestClient  # type: ignore

        self._asgi_client = SanicASGITestClient(self)
        return self._asgi_client

    # -------------------------------------------------------------------- #
    # Execution
    # -------------------------------------------------------------------- #

    def make_coffee(self, *args, **kwargs):
        self.state.coffee = True
        self.run(*args, **kwargs)

    def run(
        self,
        host: Optional[str] = None,
        port: Optional[int] = None,
        *,
        debug: bool = False,
        auto_reload: Optional[bool] = None,
        ssl: Union[None, SSLContext, dict, str, list, tuple] = None,
        sock: Optional[socket] = None,
        workers: int = 1,
        protocol: Optional[Type[Protocol]] = None,
        backlog: int = 100,
        register_sys_signals: bool = True,
        access_log: Optional[bool] = None,
        unix: Optional[str] = None,
        loop: AbstractEventLoop = None,
        reload_dir: Optional[Union[List[str], str]] = None,
        noisy_exceptions: Optional[bool] = None,
        motd: bool = True,
        fast: bool = False,
        verbosity: int = 0,
        motd_display: Optional[Dict[str, str]] = None,
    ) -> None:
        """
        Run the HTTP Server and listen until keyboard interrupt or term
        signal. On termination, drain connections before closing.

        :param host: Address to host on
        :type host: str
        :param port: Port to host on
        :type port: int
        :param debug: Enables debug output (slows server)
        :type debug: bool
        :param auto_reload: Reload app whenever its source code is changed.
                            Enabled by default in debug mode.
        :type auto_relaod: bool
        :param ssl: SSLContext, or location of certificate and key
                    for SSL encryption of worker(s)
        :type ssl: str, dict, SSLContext or list
        :param sock: Socket for the server to accept connections from
        :type sock: socket
        :param workers: Number of processes received before it is respected
        :type workers: int
        :param protocol: Subclass of asyncio Protocol class
        :type protocol: type[Protocol]
        :param backlog: a number of unaccepted connections that the system
                        will allow before refusing new connections
        :type backlog: int
        :param register_sys_signals: Register SIG* events
        :type register_sys_signals: bool
        :param access_log: Enables writing access logs (slows server)
        :type access_log: bool
        :param unix: Unix socket to listen on instead of TCP port
        :type unix: str
        :param noisy_exceptions: Log exceptions that are normally considered
                                 to be quiet/silent
        :type noisy_exceptions: bool
        :return: Nothing
        """
        self.state.verbosity = verbosity

        if fast and workers != 1:
            raise RuntimeError("You cannot use both fast=True and workers=X")

        if motd_display:
            self.config.MOTD_DISPLAY.update(motd_display)

        if reload_dir:
            if isinstance(reload_dir, str):
                reload_dir = [reload_dir]

            for directory in reload_dir:
                direc = Path(directory)
                if not direc.is_dir():
                    logger.warning(
                        f"Directory {directory} could not be located"
                    )
                self.state.reload_dirs.add(Path(directory))

        if loop is not None:
            raise TypeError(
                "loop is not a valid argument. To use an existing loop, "
                "change to create_server().\nSee more: "
                "https://sanic.readthedocs.io/en/latest/sanic/deploying.html"
                "#asynchronous-support"
            )

        if auto_reload or auto_reload is None and debug:
            auto_reload = True
            if os.environ.get("SANIC_SERVER_RUNNING") != "true":
                return reloader_helpers.watchdog(1.0, self)

        if sock is None:
            host, port = host or "127.0.0.1", port or 8000

        if protocol is None:
            protocol = (
                WebSocketProtocol if self.websocket_enabled else HttpProtocol
            )

        # Set explicitly passed configuration values
        for attribute, value in {
            "ACCESS_LOG": access_log,
            "AUTO_RELOAD": auto_reload,
            "MOTD": motd,
            "NOISY_EXCEPTIONS": noisy_exceptions,
        }.items():
            if value is not None:
                setattr(self.config, attribute, value)

        if fast:
            self.state.fast = True
            try:
                workers = len(os.sched_getaffinity(0))
            except AttributeError:
                workers = os.cpu_count() or 1

        server_settings = self._helper(
            host=host,
            port=port,
            debug=debug,
            ssl=ssl,
            sock=sock,
            unix=unix,
            workers=workers,
            protocol=protocol,
            backlog=backlog,
            register_sys_signals=register_sys_signals,
        )

        try:
            self.is_running = True
            self.is_stopping = False
            if workers > 1 and os.name != "posix":
                logger.warn(
                    f"Multiprocessing is currently not supported on {os.name},"
                    " using workers=1 instead"
                )
                workers = 1
            if workers == 1:
                serve_single(server_settings)
            else:
                serve_multiple(server_settings, workers)
        except BaseException:
            error_logger.exception(
                "Experienced exception while trying to serve"
            )
            raise
        finally:
            self.is_running = False
        logger.info("Server Stopped")

    def stop(self):
        """
        This kills the Sanic
        """
        if not self.is_stopping:
            self.is_stopping = True
            get_event_loop().stop()

    async def create_server(
        self,
        host: Optional[str] = None,
        port: Optional[int] = None,
        *,
        debug: bool = False,
        ssl: Union[None, SSLContext, dict, str, list, tuple] = None,
        sock: Optional[socket] = None,
        protocol: Type[Protocol] = None,
        backlog: int = 100,
        access_log: Optional[bool] = None,
        unix: Optional[str] = None,
        return_asyncio_server: bool = False,
        asyncio_server_kwargs: Dict[str, Any] = None,
        noisy_exceptions: Optional[bool] = None,
    ) -> Optional[AsyncioServer]:
        """
        Asynchronous version of :func:`run`.

        This method will take care of the operations necessary to invoke
        the *before_start* events via :func:`trigger_events` method invocation
        before starting the *sanic* app in Async mode.

        .. note::
            This does not support multiprocessing and is not the preferred
            way to run a :class:`Sanic` application.

        :param host: Address to host on
        :type host: str
        :param port: Port to host on
        :type port: int
        :param debug: Enables debug output (slows server)
        :type debug: bool
        :param ssl: SSLContext, or location of certificate and key
                    for SSL encryption of worker(s)
        :type ssl: SSLContext or dict
        :param sock: Socket for the server to accept connections from
        :type sock: socket
        :param protocol: Subclass of asyncio Protocol class
        :type protocol: type[Protocol]
        :param backlog: a number of unaccepted connections that the system
                        will allow before refusing new connections
        :type backlog: int
        :param access_log: Enables writing access logs (slows server)
        :type access_log: bool
        :param return_asyncio_server: flag that defines whether there's a need
                                      to return asyncio.Server or
                                      start it serving right away
        :type return_asyncio_server: bool
        :param asyncio_server_kwargs: key-value arguments for
                                      asyncio/uvloop create_server method
        :type asyncio_server_kwargs: dict
        :param noisy_exceptions: Log exceptions that are normally considered
                                 to be quiet/silent
        :type noisy_exceptions: bool
        :return: AsyncioServer if return_asyncio_server is true, else Nothing
        """

        if sock is None:
            host, port = host or "127.0.0.1", port or 8000

        if protocol is None:
            protocol = (
                WebSocketProtocol if self.websocket_enabled else HttpProtocol
            )

        # if access_log is passed explicitly change config.ACCESS_LOG
        if access_log is not None:
            self.config.ACCESS_LOG = access_log

        if noisy_exceptions is not None:
            self.config.NOISY_EXCEPTIONS = noisy_exceptions

        server_settings = self._helper(
            host=host,
            port=port,
            debug=debug,
            ssl=ssl,
            sock=sock,
            unix=unix,
            loop=get_event_loop(),
            protocol=protocol,
            backlog=backlog,
            run_async=return_asyncio_server,
        )

        main_start = server_settings.pop("main_start", None)
        main_stop = server_settings.pop("main_stop", None)
        if main_start or main_stop:
            logger.warning(
                "Listener events for the main process are not available "
                "with create_server()"
            )

        return await serve(
            asyncio_server_kwargs=asyncio_server_kwargs, **server_settings
        )

    async def _run_request_middleware(
        self, request, request_name=None
    ):  # no cov
        # The if improves speed.  I don't know why
        named_middleware = self.named_request_middleware.get(
            request_name, deque()
        )
        applicable_middleware = self.request_middleware + named_middleware

        # request.request_middleware_started is meant as a stop-gap solution
        # until RFC 1630 is adopted
        if applicable_middleware and not request.request_middleware_started:
            request.request_middleware_started = True

            for middleware in applicable_middleware:
                await self.dispatch(
                    "http.middleware.before",
                    inline=True,
                    context={
                        "request": request,
                        "response": None,
                    },
                    condition={"attach_to": "request"},
                )

                response = middleware(request)
                if isawaitable(response):
                    response = await response

                await self.dispatch(
                    "http.middleware.after",
                    inline=True,
                    context={
                        "request": request,
                        "response": None,
                    },
                    condition={"attach_to": "request"},
                )

                if response:
                    return response
        return None

    async def _run_response_middleware(
        self, request, response, request_name=None
    ):  # no cov
        named_middleware = self.named_response_middleware.get(
            request_name, deque()
        )
        applicable_middleware = self.response_middleware + named_middleware
        if applicable_middleware:
            for middleware in applicable_middleware:
                await self.dispatch(
                    "http.middleware.before",
                    inline=True,
                    context={
                        "request": request,
                        "response": response,
                    },
                    condition={"attach_to": "response"},
                )

                _response = middleware(request, response)
                if isawaitable(_response):
                    _response = await _response

                await self.dispatch(
                    "http.middleware.after",
                    inline=True,
                    context={
                        "request": request,
                        "response": _response if _response else response,
                    },
                    condition={"attach_to": "response"},
                )

                if _response:
                    response = _response
                    if isinstance(response, BaseHTTPResponse):
                        response = request.stream.respond(response)
                    break
        return response

    def _helper(
        self,
        host: Optional[str] = None,
        port: Optional[int] = None,
        debug: bool = False,
        ssl: Union[None, SSLContext, dict, str, list, tuple] = None,
        sock: Optional[socket] = None,
        unix: Optional[str] = None,
        workers: int = 1,
        loop: AbstractEventLoop = None,
        protocol: Type[Protocol] = HttpProtocol,
        backlog: int = 100,
        register_sys_signals: bool = True,
        run_async: bool = False,
    ):
        """Helper function used by `run` and `create_server`."""
        if self.config.PROXIES_COUNT and self.config.PROXIES_COUNT < 0:
            raise ValueError(
                "PROXIES_COUNT cannot be negative. "
                "https://sanic.readthedocs.io/en/latest/sanic/config.html"
                "#proxy-configuration"
            )

        ssl = process_to_context(ssl)

        self.debug = debug
        self.state.host = host
        self.state.port = port
        self.state.workers = workers
        self.state.ssl = ssl
        self.state.unix = unix
        self.state.sock = sock

        server_settings = {
            "protocol": protocol,
            "host": host,
            "port": port,
            "sock": sock,
            "unix": unix,
            "ssl": ssl,
            "app": self,
            "signal": ServerSignal(),
            "loop": loop,
            "register_sys_signals": register_sys_signals,
            "backlog": backlog,
        }

        self.motd(self.serve_location)

        if sys.stdout.isatty() and not self.state.is_debug:
            error_logger.warning(
                f"{Colors.YELLOW}Sanic is running in PRODUCTION mode. "
                "Consider using '--debug' or '--dev' while actively "
                f"developing your application.{Colors.END}"
            )

        # Register start/stop events
        for event_name, settings_name, reverse in (
            ("main_process_start", "main_start", False),
            ("main_process_stop", "main_stop", True),
        ):
            listeners = self.listeners[event_name].copy()
            if reverse:
                listeners.reverse()
            # Prepend sanic to the arguments when listeners are triggered
            listeners = [partial(listener, self) for listener in listeners]
            server_settings[settings_name] = listeners  # type: ignore

        if run_async:
            server_settings["run_async"] = True

        return server_settings

    @property
    def serve_location(self) -> str:
        serve_location = ""
        proto = "http"
        if self.state.ssl is not None:
            proto = "https"
        if self.state.unix:
            serve_location = f"{self.state.unix} {proto}://..."
        elif self.state.sock:
            serve_location = f"{self.state.sock.getsockname()} {proto}://..."
        elif self.state.host and self.state.port:
            # colon(:) is legal for a host only in an ipv6 address
            display_host = (
                f"[{self.state.host}]"
                if ":" in self.state.host
                else self.state.host
            )
            serve_location = f"{proto}://{display_host}:{self.state.port}"

        return serve_location

    def _build_endpoint_name(self, *parts):
        parts = [self.name, *parts]
        return ".".join(parts)

    @classmethod
    def _prep_task(cls, task, app, loop):
        if callable(task):
            try:
                task = task(app)
            except TypeError:
                task = task()

        return task

    @classmethod
    def _loop_add_task(cls, task, app, loop):
        prepped = cls._prep_task(task, app, loop)
        loop.create_task(prepped)

    @classmethod
    def _cancel_websocket_tasks(cls, app, loop):
        for task in app.websocket_tasks:
            task.cancel()

    @staticmethod
    async def dispatch_delayed_tasks(app, loop):
        for name in app._delayed_tasks:
            await app.dispatch(name, context={"app": app, "loop": loop})
        app._delayed_tasks.clear()

    @staticmethod
    async def run_delayed_task(app, loop, task):
        prepped = app._prep_task(task, app, loop)
        await prepped

    @staticmethod
    async def _listener(
        app: Sanic, loop: AbstractEventLoop, listener: ListenerType
    ):
        maybe_coro = listener(app, loop)
        if maybe_coro and isawaitable(maybe_coro):
            await maybe_coro

    # -------------------------------------------------------------------- #
    # ASGI
    # -------------------------------------------------------------------- #

    async def __call__(self, scope, receive, send):
        """
        To be ASGI compliant, our instance must be a callable that accepts
        three arguments: scope, receive, send. See the ASGI reference for more
        details: https://asgi.readthedocs.io/en/latest
        """
        self.asgi = True
        self.motd("")
        self._asgi_app = await ASGIApp.create(self, scope, receive, send)
        asgi_app = self._asgi_app
        await asgi_app()

    _asgi_single_callable = True  # We conform to ASGI 3.0 single-callable

    # -------------------------------------------------------------------- #
    # Configuration
    # -------------------------------------------------------------------- #

    def update_config(self, config: Union[bytes, str, dict, Any]):
        """
        Update app.config. Full implementation can be found in the user guide.

        `See user guide re: configuration
        <https://sanicframework.org/guide/deployment/configuration.html#basics>`__
        """

        self.config.update_config(config)

    @property
    def asgi(self):
        return self.state.asgi

    @asgi.setter
    def asgi(self, value: bool):
        self.state.asgi = value

    @property
    def debug(self):
        return self.state.is_debug

    @debug.setter
    def debug(self, value: bool):
        mode = Mode.DEBUG if value else Mode.PRODUCTION
        self.state.mode = mode

    @property
    def auto_reload(self):
        return self.config.AUTO_RELOAD

    @auto_reload.setter
    def auto_reload(self, value: bool):
        self.config.AUTO_RELOAD = value

    @property
    def state(self):
        return self._state

    @property
    def is_running(self):
        return self.state.is_running

    @is_running.setter
    def is_running(self, value: bool):
        self.state.is_running = value

    @property
    def is_stopping(self):
        return self.state.is_stopping

    @is_stopping.setter
    def is_stopping(self, value: bool):
        self.state.is_stopping = value

    @property
    def reload_dirs(self):
        return self.state.reload_dirs

    def motd(self, serve_location):
        if self.config.MOTD:
            mode = [f"{self.state.mode},"]
            if self.state.fast:
                mode.append("goin' fast")
            if self.state.asgi:
                mode.append("ASGI")
            else:
                if self.state.workers == 1:
                    mode.append("single worker")
                else:
                    mode.append(f"w/ {self.state.workers} workers")

            display = {
                "mode": " ".join(mode),
                "server": self.state.server,
                "python": platform.python_version(),
                "platform": platform.platform(),
            }
            extra = {}
            if self.config.AUTO_RELOAD:
                reload_display = "enabled"
                if self.state.reload_dirs:
                    reload_display += ", ".join(
                        [
                            "",
                            *(
                                str(path.absolute())
                                for path in self.state.reload_dirs
                            ),
                        ]
                    )
                display["auto-reload"] = reload_display

            packages = []
            for package_name in SANIC_PACKAGES:
                module_name = package_name.replace("-", "_")
                try:
                    module = import_module(module_name)
                    packages.append(f"{package_name}=={module.__version__}")
                except ImportError:
                    ...

            if packages:
                display["packages"] = ", ".join(packages)

            if self.config.MOTD_DISPLAY:
                extra.update(self.config.MOTD_DISPLAY)

            logo = (
                get_logo(coffee=self.state.coffee)
                if self.config.LOGO == "" or self.config.LOGO is True
                else self.config.LOGO
            )
            MOTD.output(logo, serve_location, display, extra)

    @property
    def ext(self) -> Extend:
        if not hasattr(self, "_ext"):
            setup_ext(self, fail=True)

        if not hasattr(self, "_ext"):
            raise RuntimeError(
                "Sanic Extensions is not installed. You can add it to your "
                "environment using:\n$ pip install sanic[ext]\nor\n$ pip "
                "install sanic-ext"
            )
        return self._ext  # type: ignore

    def extend(
        self,
        *,
        extensions: Optional[List[Type[Extension]]] = None,
        built_in_extensions: bool = True,
        config: Optional[Union[Config, Dict[str, Any]]] = None,
        **kwargs,
    ) -> Extend:
        if hasattr(self, "_ext"):
            raise RuntimeError(
                "Cannot extend Sanic after Sanic Extensions has been setup."
            )
        setup_ext(
            self,
            extensions=extensions,
            built_in_extensions=built_in_extensions,
            config=config,
            fail=True,
            **kwargs,
        )
        return self.ext

    # -------------------------------------------------------------------- #
    # Class methods
    # -------------------------------------------------------------------- #

    @classmethod
    def register_app(cls, app: "Sanic") -> None:
        """
        Register a Sanic instance
        """
        if not isinstance(app, cls):
            raise SanicException("Registered app must be an instance of Sanic")

        name = app.name
        if name in cls._app_registry and not cls.test_mode:
            raise SanicException(f'Sanic app name "{name}" already in use.')

        cls._app_registry[name] = app

    @classmethod
    def get_app(
        cls, name: Optional[str] = None, *, force_create: bool = False
    ) -> "Sanic":
        """
        Retrieve an instantiated Sanic instance
        """
        if name is None:
            if len(cls._app_registry) > 1:
                raise SanicException(
                    'Multiple Sanic apps found, use Sanic.get_app("app_name")'
                )
            elif len(cls._app_registry) == 0:
                raise SanicException("No Sanic apps have been registered.")
            else:
                return list(cls._app_registry.values())[0]
        try:
            return cls._app_registry[name]
        except KeyError:
            if force_create:
                return cls(name)
            raise SanicException(f'Sanic app name "{name}" not found.')

    # -------------------------------------------------------------------- #
    # Lifecycle
    # -------------------------------------------------------------------- #

    def finalize(self):
        try:
            self.router.finalize()
        except FinalizationError as e:
            if not Sanic.test_mode:
                raise e

    def signalize(self):
        try:
            self.signal_router.finalize()
        except FinalizationError as e:
            if not Sanic.test_mode:
                raise e

    async def _startup(self):
        self._future_registry.clear()

        # Startup Sanic Extensions
        if not hasattr(self, "_ext"):
            setup_ext(self)
        if hasattr(self, "_ext"):
            self.ext._display()

        # Setup routers
        self.signalize()
        self.finalize()
<<<<<<< HEAD

        # Startup time optimizations
        ErrorHandler.finalize(
            self.error_handler, fallback=self.config.FALLBACK_ERROR_FORMAT
        )
=======
        ErrorHandler.finalize(self.error_handler, config=self.config)
>>>>>>> abe062b3
        TouchUp.run(self)

        self.state.is_started = True

    async def _server_event(
        self,
        concern: str,
        action: str,
        loop: Optional[AbstractEventLoop] = None,
    ) -> None:
        event = f"server.{concern}.{action}"
        if action not in ("before", "after") or concern not in (
            "init",
            "shutdown",
        ):
            raise SanicException(f"Invalid server event: {event}")
        if self.state.verbosity >= 1:
            logger.debug(f"Triggering server events: {event}")
        reverse = concern == "shutdown"
        if loop is None:
            loop = self.loop
        await self.dispatch(
            event,
            fail_not_found=False,
            reverse=reverse,
            inline=True,
            context={
                "app": self,
                "loop": loop,
            },
        )<|MERGE_RESOLUTION|>--- conflicted
+++ resolved
@@ -1761,15 +1761,9 @@
         # Setup routers
         self.signalize()
         self.finalize()
-<<<<<<< HEAD
 
         # Startup time optimizations
-        ErrorHandler.finalize(
-            self.error_handler, fallback=self.config.FALLBACK_ERROR_FORMAT
-        )
-=======
         ErrorHandler.finalize(self.error_handler, config=self.config)
->>>>>>> abe062b3
         TouchUp.run(self)
 
         self.state.is_started = True
