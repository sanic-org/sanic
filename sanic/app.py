--- conflicted
+++ resolved
@@ -363,9 +363,6 @@
         Keyword arguments that are not request parameters will be included in
         the output URL's query string.
 
-<<<<<<< HEAD
-        `See user guide re: routing
-=======
         There are several _special_ keyword arguments that will alter how the
         URL will be returned:
 
@@ -388,8 +385,7 @@
 
             app.config.SERVER_NAME = "myserver:7777"
 
-        `See user guide
->>>>>>> ec7e4390
+        `See user guide re: routing
         <https://sanicframework.org/guide/basics/routing.html#generating-a-url>`__
 
         :param view_name: string referencing the view name
