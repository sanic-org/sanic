--- conflicted
+++ resolved
@@ -14,12 +14,8 @@
 from asyncio.futures import Future
 from collections import defaultdict, deque
 from functools import partial
-<<<<<<< HEAD
 from inspect import isawaitable, signature
-=======
-from inspect import isawaitable
 from pathlib import Path
->>>>>>> 5bb9aa0c
 from socket import socket
 from ssl import Purpose, SSLContext, create_default_context
 from traceback import format_exc
