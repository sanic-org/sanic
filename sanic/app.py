from __future__ import annotations

import asyncio
import logging
import logging.config
import os
import platform
import re
import sys

from asyncio import (
    AbstractEventLoop,
    CancelledError,
    Protocol,
    Task,
    ensure_future,
    get_event_loop,
    wait_for,
)
from asyncio.futures import Future
from collections import defaultdict, deque
from functools import partial
from importlib import import_module
from inspect import isawaitable
from pathlib import Path
from socket import socket
from ssl import SSLContext
from traceback import format_exc
from types import SimpleNamespace
from typing import (
    Any,
    AnyStr,
    Awaitable,
    Callable,
    Coroutine,
    Deque,
    Dict,
    Iterable,
    List,
    Optional,
    Set,
    Tuple,
    Type,
    Union,
)
from urllib.parse import urlencode, urlunparse
from warnings import filterwarnings, warn

from sanic_routing.exceptions import (  # type: ignore
    FinalizationError,
    NotFound,
)
from sanic_routing.route import Route  # type: ignore

from sanic import reloader_helpers
from sanic.application.logo import get_logo
from sanic.application.motd import MOTD
from sanic.application.state import ApplicationState, Mode
from sanic.asgi import ASGIApp
from sanic.base.root import BaseSanic
from sanic.blueprint_group import BlueprintGroup
from sanic.blueprints import Blueprint
from sanic.compat import OS_IS_WINDOWS, enable_windows_color_support
from sanic.config import SANIC_PREFIX, Config
from sanic.exceptions import (
    InvalidUsage,
    SanicException,
    ServerError,
    URLBuildError,
)
from sanic.handlers import ErrorHandler
from sanic.http import Stage
from sanic.log import (
    LOGGING_CONFIG_DEFAULTS,
    Colors,
    deprecation,
    error_logger,
    logger,
)
from sanic.mixins.listeners import ListenerEvent
from sanic.models.futures import (
    FutureException,
    FutureListener,
    FutureMiddleware,
    FutureRegistry,
    FutureRoute,
    FutureSignal,
    FutureStatic,
)
from sanic.models.handler_types import ListenerType, MiddlewareType
from sanic.models.handler_types import Sanic as SanicVar
from sanic.request import Request
from sanic.response import BaseHTTPResponse, HTTPResponse, ResponseStream
from sanic.router import Router
from sanic.server import AsyncioServer, HttpProtocol
from sanic.server import Signal as ServerSignal
from sanic.server import serve, serve_multiple, serve_single
from sanic.server.protocols.websocket_protocol import WebSocketProtocol
from sanic.server.websockets.impl import ConnectionClosed
from sanic.signals import Signal, SignalRouter
from sanic.tls import process_to_context
from sanic.touchup import TouchUp, TouchUpMeta


if OS_IS_WINDOWS:
    enable_windows_color_support()

filterwarnings("once", category=DeprecationWarning)


class Sanic(BaseSanic, metaclass=TouchUpMeta):
    """
    The main application instance
    """

    __touchup__ = (
        "handle_request",
        "handle_exception",
        "_run_response_middleware",
        "_run_request_middleware",
    )
    __slots__ = (
        "_asgi_app",
        "_asgi_client",
        "_blueprint_order",
        "_delayed_tasks",
        "_future_exceptions",
        "_future_listeners",
        "_future_middleware",
        "_future_registry",
        "_future_routes",
        "_future_signals",
        "_future_statics",
        "_state",
        "_task_registry",
        "_test_client",
        "_test_manager",
        "blueprints",
        "config",
        "configure_logging",
        "ctx",
        "error_handler",
        "go_fast",
        "listeners",
        "name",
        "named_request_middleware",
        "named_response_middleware",
        "request_class",
        "request_middleware",
        "response_middleware",
        "router",
        "signal_router",
        "sock",
        "strict_slashes",
        "websocket_enabled",
        "websocket_tasks",
    )

    _app_registry: Dict[str, "Sanic"] = {}
    test_mode = False

    def __init__(
        self,
        name: str = None,
        config: Optional[Config] = None,
        ctx: Optional[Any] = None,
        router: Optional[Router] = None,
        signal_router: Optional[SignalRouter] = None,
        error_handler: Optional[ErrorHandler] = None,
        env_prefix: Optional[str] = SANIC_PREFIX,
        request_class: Optional[Type[Request]] = None,
        strict_slashes: bool = False,
        log_config: Optional[Dict[str, Any]] = None,
        configure_logging: bool = True,
        register: Optional[bool] = None,
        dumps: Optional[Callable[..., AnyStr]] = None,
    ) -> None:
        super().__init__(name=name)

        # logging
        if configure_logging:
            dict_config = log_config or LOGGING_CONFIG_DEFAULTS
            logging.config.dictConfig(dict_config)  # type: ignore

        if config and env_prefix != SANIC_PREFIX:
            raise SanicException(
                "When instantiating Sanic with config, you cannot also pass "
                "env_prefix"
            )

        self.config: Config = config or Config(
            load_env=load_env,
            env_prefix=env_prefix,
        )

        self._asgi_client: Any = None
        self._blueprint_order: List[Blueprint] = []
        self._delayed_tasks: List[str] = []
        self._future_registry: FutureRegistry = FutureRegistry()
        self._state: ApplicationState = ApplicationState(app=self)
        self._task_registry: Dict[str, Task] = {}
        self._test_client: Any = None
        self._test_manager: Any = None
        self.asgi = False
        self.auto_reload = False
        self.blueprints: Dict[str, Blueprint] = {}
<<<<<<< HEAD
        self.config: Config = config or Config(env_prefix=env_prefix)
=======
>>>>>>> 46590693
        self.configure_logging: bool = configure_logging
        self.ctx: Any = ctx or SimpleNamespace()
        self.debug = False
        self.error_handler: ErrorHandler = error_handler or ErrorHandler()
        self.listeners: Dict[str, List[ListenerType[Any]]] = defaultdict(list)
        self.named_request_middleware: Dict[str, Deque[MiddlewareType]] = {}
        self.named_response_middleware: Dict[str, Deque[MiddlewareType]] = {}
        self.request_class: Type[Request] = request_class or Request
        self.request_middleware: Deque[MiddlewareType] = deque()
        self.response_middleware: Deque[MiddlewareType] = deque()
        self.router: Router = router or Router()
        self.signal_router: SignalRouter = signal_router or SignalRouter()
        self.sock: Optional[socket] = None
        self.strict_slashes: bool = strict_slashes
        self.websocket_enabled: bool = False
        self.websocket_tasks: Set[Future[Any]] = set()

        # Register alternative method names
        self.go_fast = self.run

        if register is not None:
            deprecation(
                "The register argument is deprecated and will stop working "
                "in v22.6. After v22.6 all apps will be added to the Sanic "
                "app registry.",
                22.6,
            )
            self.config.REGISTER = register
        if self.config.REGISTER:
            self.__class__.register_app(self)

        self.router.ctx.app = self
        self.signal_router.ctx.app = self

        if dumps:
            BaseHTTPResponse._dumps = dumps  # type: ignore

    @property
    def loop(self):
        """
        Synonymous with asyncio.get_event_loop().

        .. note::

            Only supported when using the `app.run` method.
        """
        if not self.is_running and self.asgi is False:
            raise SanicException(
                "Loop can only be retrieved after the app has started "
                "running. Not supported with `create_server` function"
            )
        return get_event_loop()

    # -------------------------------------------------------------------- #
    # Registration
    # -------------------------------------------------------------------- #

    def register_listener(
        self, listener: ListenerType[SanicVar], event: str
    ) -> ListenerType[SanicVar]:
        """
        Register the listener for a given event.

        :param listener: callable i.e. setup_db(app, loop)
        :param event: when to register listener i.e. 'before_server_start'
        :return: listener
        """

        try:
            _event = ListenerEvent[event.upper()]
        except (ValueError, AttributeError):
            valid = ", ".join(
                map(lambda x: x.lower(), ListenerEvent.__members__.keys())
            )
            raise InvalidUsage(f"Invalid event: {event}. Use one of: {valid}")

        if "." in _event:
            self.signal(_event.value)(
                partial(self._listener, listener=listener)
            )
        else:
            self.listeners[_event.value].append(listener)

        return listener

    def register_middleware(
        self, middleware: MiddlewareType, attach_to: str = "request"
    ) -> MiddlewareType:
        """
        Register an application level middleware that will be attached
        to all the API URLs registered under this application.

        This method is internally invoked by the :func:`middleware`
        decorator provided at the app level.

        :param middleware: Callback method to be attached to the
            middleware
        :param attach_to: The state at which the middleware needs to be
            invoked in the lifecycle of an *HTTP Request*.
            **request** - Invoke before the request is processed
            **response** - Invoke before the response is returned back
        :return: decorated method
        """
        if attach_to == "request":
            if middleware not in self.request_middleware:
                self.request_middleware.append(middleware)
        if attach_to == "response":
            if middleware not in self.response_middleware:
                self.response_middleware.appendleft(middleware)
        return middleware

    def register_named_middleware(
        self,
        middleware: MiddlewareType,
        route_names: Iterable[str],
        attach_to: str = "request",
    ):
        """
        Method for attaching middleware to specific routes. This is mainly an
        internal tool for use by Blueprints to attach middleware to only its
        specific routes. But, it could be used in a more generalized fashion.

        :param middleware: the middleware to execute
        :param route_names: a list of the names of the endpoints
        :type route_names: Iterable[str]
        :param attach_to: whether to attach to request or response,
            defaults to "request"
        :type attach_to: str, optional
        """
        if attach_to == "request":
            for _rn in route_names:
                if _rn not in self.named_request_middleware:
                    self.named_request_middleware[_rn] = deque()
                if middleware not in self.named_request_middleware[_rn]:
                    self.named_request_middleware[_rn].append(middleware)
        if attach_to == "response":
            for _rn in route_names:
                if _rn not in self.named_response_middleware:
                    self.named_response_middleware[_rn] = deque()
                if middleware not in self.named_response_middleware[_rn]:
                    self.named_response_middleware[_rn].appendleft(middleware)
        return middleware

    def _apply_exception_handler(
        self,
        handler: FutureException,
        route_names: Optional[List[str]] = None,
    ):
        """Decorate a function to be registered as a handler for exceptions

        :param exceptions: exceptions
        :return: decorated function
        """

        for exception in handler.exceptions:
            if isinstance(exception, (tuple, list)):
                for e in exception:
                    self.error_handler.add(e, handler.handler, route_names)
            else:
                self.error_handler.add(exception, handler.handler, route_names)
        return handler.handler

    def _apply_listener(self, listener: FutureListener):
        return self.register_listener(listener.listener, listener.event)

    def _apply_route(self, route: FutureRoute) -> List[Route]:
        params = route._asdict()
        websocket = params.pop("websocket", False)
        subprotocols = params.pop("subprotocols", None)

        if websocket:
            self.enable_websocket()
            websocket_handler = partial(
                self._websocket_handler,
                route.handler,
                subprotocols=subprotocols,
            )
            websocket_handler.__name__ = route.handler.__name__  # type: ignore
            websocket_handler.is_websocket = True  # type: ignore
            params["handler"] = websocket_handler

        ctx = params.pop("route_context")

        routes = self.router.add(**params)
        if isinstance(routes, Route):
            routes = [routes]

        for r in routes:
            r.ctx.websocket = websocket
            r.ctx.static = params.get("static", False)
            r.ctx.__dict__.update(ctx)

        return routes

    def _apply_static(self, static: FutureStatic) -> Route:
        return self._register_static(static)

    def _apply_middleware(
        self,
        middleware: FutureMiddleware,
        route_names: Optional[List[str]] = None,
    ):
        if route_names:
            return self.register_named_middleware(
                middleware.middleware, route_names, middleware.attach_to
            )
        else:
            return self.register_middleware(
                middleware.middleware, middleware.attach_to
            )

    def _apply_signal(self, signal: FutureSignal) -> Signal:
        return self.signal_router.add(*signal)

    def dispatch(
        self,
        event: str,
        *,
        condition: Optional[Dict[str, str]] = None,
        context: Optional[Dict[str, Any]] = None,
        fail_not_found: bool = True,
        inline: bool = False,
        reverse: bool = False,
    ) -> Coroutine[Any, Any, Awaitable[Any]]:
        return self.signal_router.dispatch(
            event,
            context=context,
            condition=condition,
            inline=inline,
            reverse=reverse,
            fail_not_found=fail_not_found,
        )

    async def event(
        self, event: str, timeout: Optional[Union[int, float]] = None
    ):
        signal = self.signal_router.name_index.get(event)
        if not signal:
            if self.config.EVENT_AUTOREGISTER:
                self.signal_router.reset()
                self.add_signal(None, event)
                signal = self.signal_router.name_index[event]
                self.signal_router.finalize()
            else:
                raise NotFound("Could not find signal %s" % event)
        return await wait_for(signal.ctx.event.wait(), timeout=timeout)

    def enable_websocket(self, enable=True):
        """Enable or disable the support for websocket.

        Websocket is enabled automatically if websocket routes are
        added to the application.
        """
        if not self.websocket_enabled:
            # if the server is stopped, we want to cancel any ongoing
            # websocket tasks, to allow the server to exit promptly
            self.listener("before_server_stop")(self._cancel_websocket_tasks)

        self.websocket_enabled = enable

    def blueprint(
        self,
        blueprint: Union[
            Blueprint, List[Blueprint], Tuple[Blueprint], BlueprintGroup
        ],
        **options: Any,
    ):
        """Register a blueprint on the application.

        :param blueprint: Blueprint object or (list, tuple) thereof
        :param options: option dictionary with blueprint defaults
        :return: Nothing
        """
        if isinstance(blueprint, (list, tuple, BlueprintGroup)):
            for item in blueprint:
                params = {**options}
                if isinstance(blueprint, BlueprintGroup):
                    if blueprint.url_prefix:
                        merge_from = [
                            options.get("url_prefix", ""),
                            blueprint.url_prefix,
                        ]
                        if not isinstance(item, BlueprintGroup):
                            merge_from.append(item.url_prefix or "")
                        merged_prefix = "/".join(
                            u.strip("/") for u in merge_from
                        ).rstrip("/")
                        params["url_prefix"] = f"/{merged_prefix}"

                    for _attr in ["version", "strict_slashes"]:
                        if getattr(item, _attr) is None:
                            params[_attr] = getattr(
                                blueprint, _attr
                            ) or options.get(_attr)
                    if item.version_prefix == "/v":
                        if blueprint.version_prefix == "/v":
                            params["version_prefix"] = options.get(
                                "version_prefix"
                            )
                        else:
                            params["version_prefix"] = blueprint.version_prefix
                self.blueprint(item, **params)
            return
        if blueprint.name in self.blueprints:
            assert self.blueprints[blueprint.name] is blueprint, (
                'A blueprint with the name "%s" is already registered.  '
                "Blueprint names must be unique." % (blueprint.name,)
            )
        else:
            self.blueprints[blueprint.name] = blueprint
            self._blueprint_order.append(blueprint)

        if (
            self.strict_slashes is not None
            and blueprint.strict_slashes is None
        ):
            blueprint.strict_slashes = self.strict_slashes
        blueprint.register(self, options)

    def url_for(self, view_name: str, **kwargs):
        """Build a URL based on a view name and the values provided.

        In order to build a URL, all request parameters must be supplied as
        keyword arguments, and each parameter must pass the test for the
        specified parameter type. If these conditions are not met, a
        `URLBuildError` will be thrown.

        Keyword arguments that are not request parameters will be included in
        the output URL's query string.

        There are several _special_ keyword arguments that will alter how the
        URL will be returned:

        1. **_anchor**: ``str`` - Adds an ``#anchor`` to the end
        2. **_scheme**: ``str`` - Should be either ``"http"`` or ``"https"``,
           default is ``"http"``
        3. **_external**: ``bool`` - Whether to return the path or a full URL
           with scheme and host
        4. **_host**: ``str`` - Used when one or more hosts are defined for a
           route to tell Sanic which to use
           (only applies with ``_external=True``)
        5. **_server**: ``str`` - If not using ``_host``, this will be used
           for defining the hostname of the URL
           (only applies with ``_external=True``),
           defaults to ``app.config.SERVER_NAME``

        If you want the PORT to appear in your URL, you should set it in:

        .. code-block::

            app.config.SERVER_NAME = "myserver:7777"

        `See user guide re: routing
        <https://sanicframework.org/guide/basics/routing.html#generating-a-url>`__

        :param view_name: string referencing the view name
        :param kwargs: keys and values that are used to build request
            parameters and query string arguments.

        :return: the built URL

        Raises:
            URLBuildError
        """
        # find the route by the supplied view name
        kw: Dict[str, str] = {}
        # special static files url_for

        if "." not in view_name:
            view_name = f"{self.name}.{view_name}"

        if view_name.endswith(".static"):
            name = kwargs.pop("name", None)
            if name:
                view_name = view_name.replace("static", name)
            kw.update(name=view_name)

        route = self.router.find_route_by_view_name(view_name, **kw)
        if not route:
            raise URLBuildError(
                f"Endpoint with name `{view_name}` was not found"
            )

        uri = route.path

        if getattr(route.ctx, "static", None):
            filename = kwargs.pop("filename", "")
            # it's static folder
            if "__file_uri__" in uri:
                folder_ = uri.split("<__file_uri__:", 1)[0]
                if folder_.endswith("/"):
                    folder_ = folder_[:-1]

                if filename.startswith("/"):
                    filename = filename[1:]

                kwargs["__file_uri__"] = filename

        if (
            uri != "/"
            and uri.endswith("/")
            and not route.strict
            and not route.raw_path[:-1]
        ):
            uri = uri[:-1]

        if not uri.startswith("/"):
            uri = f"/{uri}"

        out = uri

        # _method is only a placeholder now, don't know how to support it
        kwargs.pop("_method", None)
        anchor = kwargs.pop("_anchor", "")
        # _external need SERVER_NAME in config or pass _server arg
        host = kwargs.pop("_host", None)
        external = kwargs.pop("_external", False) or bool(host)
        scheme = kwargs.pop("_scheme", "")
        if route.ctx.hosts and external:
            if not host and len(route.ctx.hosts) > 1:
                raise ValueError(
                    f"Host is ambiguous: {', '.join(route.ctx.hosts)}"
                )
            elif host and host not in route.ctx.hosts:
                raise ValueError(
                    f"Requested host ({host}) is not available for this "
                    f"route: {route.ctx.hosts}"
                )
            elif not host:
                host = list(route.ctx.hosts)[0]

        if scheme and not external:
            raise ValueError("When specifying _scheme, _external must be True")

        netloc = kwargs.pop("_server", None)
        if netloc is None and external:
            netloc = host or self.config.get("SERVER_NAME", "")

        if external:
            if not scheme:
                if ":" in netloc[:8]:
                    scheme = netloc[:8].split(":", 1)[0]
                else:
                    scheme = "http"

            if "://" in netloc[:8]:
                netloc = netloc.split("://", 1)[-1]

        # find all the parameters we will need to build in the URL
        # matched_params = re.findall(self.router.parameter_pattern, uri)
        route.finalize()
        for param_info in route.params.values():
            # name, _type, pattern = self.router.parse_parameter_string(match)
            # we only want to match against each individual parameter

            try:
                supplied_param = str(kwargs.pop(param_info.name))
            except KeyError:
                raise URLBuildError(
                    f"Required parameter `{param_info.name}` was not "
                    "passed to url_for"
                )

            # determine if the parameter supplied by the caller
            # passes the test in the URL
            if param_info.pattern:
                pattern = (
                    param_info.pattern[1]
                    if isinstance(param_info.pattern, tuple)
                    else param_info.pattern
                )
                passes_pattern = pattern.match(supplied_param)
                if not passes_pattern:
                    if param_info.cast != str:
                        msg = (
                            f'Value "{supplied_param}" '
                            f"for parameter `{param_info.name}` does "
                            "not match pattern for type "
                            f"`{param_info.cast.__name__}`: "
                            f"{pattern.pattern}"
                        )
                    else:
                        msg = (
                            f'Value "{supplied_param}" for parameter '
                            f"`{param_info.name}` does not satisfy "
                            f"pattern {pattern.pattern}"
                        )
                    raise URLBuildError(msg)

            # replace the parameter in the URL with the supplied value
            replacement_regex = f"(<{param_info.name}.*?>)"
            out = re.sub(replacement_regex, supplied_param, out)

        # parse the remainder of the keyword arguments into a querystring
        query_string = urlencode(kwargs, doseq=True) if kwargs else ""
        # scheme://netloc/path;parameters?query#fragment
        out = urlunparse((scheme, netloc, out, "", query_string, anchor))

        return out

    # -------------------------------------------------------------------- #
    # Request Handling
    # -------------------------------------------------------------------- #

    async def handle_exception(
        self, request: Request, exception: BaseException
    ):  # no cov
        """
        A handler that catches specific exceptions and outputs a response.

        :param request: The current request object
        :param exception: The exception that was raised
        :raises ServerError: response 500
        """
        await self.dispatch(
            "http.lifecycle.exception",
            inline=True,
            context={"request": request, "exception": exception},
        )

        if (
            request.stream is not None
            and request.stream.stage is not Stage.HANDLER
        ):
            error_logger.exception(exception, exc_info=True)
            logger.error(
                "The error response will not be sent to the client for "
                f'the following exception:"{exception}". A previous response '
                "has at least partially been sent."
            )

            # ----------------- deprecated -----------------
            handler = self.error_handler._lookup(
                exception, request.name if request else None
            )
            if handler:
                deprecation(
                    "An error occurred while handling the request after at "
                    "least some part of the response was sent to the client. "
                    "Therefore, the response from your custom exception "
                    f"handler {handler.__name__} will not be sent to the "
                    "client. Beginning in v22.6, Sanic will stop executing "
                    "custom exception handlers in this scenario. Exception "
                    "handlers should only be used to generate the exception "
                    "responses. If you would like to perform any other "
                    "action on a raised exception, please consider using a "
                    "signal handler like "
                    '`@app.signal("http.lifecycle.exception")`\n'
                    "For further information, please see the docs: "
                    "https://sanicframework.org/en/guide/advanced/"
                    "signals.html",
                    22.6,
                )
                try:
                    response = self.error_handler.response(request, exception)
                    if isawaitable(response):
                        response = await response
                except BaseException as e:
                    logger.error("An error occurred in the exception handler.")
                    error_logger.exception(e)
            # ----------------------------------------------

            return

        # -------------------------------------------- #
        # Request Middleware
        # -------------------------------------------- #
        response = await self._run_request_middleware(
            request, request_name=None
        )
        # No middleware results
        if not response:
            try:
                response = self.error_handler.response(request, exception)
                if isawaitable(response):
                    response = await response
            except Exception as e:
                if isinstance(e, SanicException):
                    response = self.error_handler.default(request, e)
                elif self.debug:
                    response = HTTPResponse(
                        (
                            f"Error while handling error: {e}\n"
                            f"Stack: {format_exc()}"
                        ),
                        status=500,
                    )
                else:
                    response = HTTPResponse(
                        "An error occurred while handling an error", status=500
                    )
        if response is not None:
            try:
                request.reset_response()
                response = await request.respond(response)
            except BaseException:
                # Skip response middleware
                if request.stream:
                    request.stream.respond(response)
                await response.send(end_stream=True)
                raise
        else:
            if request.stream:
                response = request.stream.response

        # Marked for cleanup and DRY with handle_request/handle_exception
        # when ResponseStream is no longer supporder
        if isinstance(response, BaseHTTPResponse):
            await self.dispatch(
                "http.lifecycle.response",
                inline=True,
                context={
                    "request": request,
                    "response": response,
                },
            )
            await response.send(end_stream=True)
        elif isinstance(response, ResponseStream):
            resp = await response(request)
            await self.dispatch(
                "http.lifecycle.response",
                inline=True,
                context={
                    "request": request,
                    "response": resp,
                },
            )
            await response.eof()
        else:
            raise ServerError(
                f"Invalid response type {response!r} (need HTTPResponse)"
            )

    async def handle_request(self, request: Request):  # no cov
        """Take a request from the HTTP Server and return a response object
        to be sent back The HTTP Server only expects a response object, so
        exception handling must be done here

        :param request: HTTP Request object
        :return: Nothing
        """
        await self.dispatch(
            "http.lifecycle.handle",
            inline=True,
            context={"request": request},
        )

        # Define `response` var here to remove warnings about
        # allocation before assignment below.
        response = None
        try:

            await self.dispatch(
                "http.routing.before",
                inline=True,
                context={"request": request},
            )
            # Fetch handler from router
            route, handler, kwargs = self.router.get(
                request.path,
                request.method,
                request.headers.getone("host", None),
            )

            request._match_info = {**kwargs}
            request.route = route

            await self.dispatch(
                "http.routing.after",
                inline=True,
                context={
                    "request": request,
                    "route": route,
                    "kwargs": kwargs,
                    "handler": handler,
                },
            )

            if (
                request.stream
                and request.stream.request_body
                and not route.ctx.ignore_body
            ):

                if hasattr(handler, "is_stream"):
                    # Streaming handler: lift the size limit
                    request.stream.request_max_size = float("inf")
                else:
                    # Non-streaming handler: preload body
                    await request.receive_body()

            # -------------------------------------------- #
            # Request Middleware
            # -------------------------------------------- #
            response = await self._run_request_middleware(
                request, request_name=route.name
            )

            # No middleware results
            if not response:
                # -------------------------------------------- #
                # Execute Handler
                # -------------------------------------------- #

                if handler is None:
                    raise ServerError(
                        (
                            "'None' was returned while requesting a "
                            "handler from the router"
                        )
                    )

                # Run response handler
                response = handler(request, **request.match_info)
                if isawaitable(response):
                    response = await response

            if request.responded:
                if response is not None:
                    error_logger.error(
                        "The response object returned by the route handler "
                        "will not be sent to client. The request has already "
                        "been responded to."
                    )
                if request.stream is not None:
                    response = request.stream.response
            elif response is not None:
                response = await request.respond(response)
            elif not hasattr(handler, "is_websocket"):
                response = request.stream.response  # type: ignore

            # Marked for cleanup and DRY with handle_request/handle_exception
            # when ResponseStream is no longer supporder
            if isinstance(response, BaseHTTPResponse):
                await self.dispatch(
                    "http.lifecycle.response",
                    inline=True,
                    context={
                        "request": request,
                        "response": response,
                    },
                )
                await response.send(end_stream=True)
            elif isinstance(response, ResponseStream):
                resp = await response(request)
                await self.dispatch(
                    "http.lifecycle.response",
                    inline=True,
                    context={
                        "request": request,
                        "response": resp,
                    },
                )
                await response.eof()
            else:
                if not hasattr(handler, "is_websocket"):
                    raise ServerError(
                        f"Invalid response type {response!r} "
                        "(need HTTPResponse)"
                    )

        except CancelledError:
            raise
        except Exception as e:
            # Response Generation Failed
            await self.handle_exception(request, e)

    async def _websocket_handler(
        self, handler, request, *args, subprotocols=None, **kwargs
    ):
        if self.asgi:
            ws = request.transport.get_websocket_connection()
            await ws.accept(subprotocols)
        else:
            protocol = request.transport.get_protocol()
            ws = await protocol.websocket_handshake(request, subprotocols)

        # schedule the application handler
        # its future is kept in self.websocket_tasks in case it
        # needs to be cancelled due to the server being stopped
        fut = ensure_future(handler(request, ws, *args, **kwargs))
        self.websocket_tasks.add(fut)
        cancelled = False
        try:
            await fut
        except Exception as e:
            self.error_handler.log(request, e)
        except (CancelledError, ConnectionClosed):
            cancelled = True
        finally:
            self.websocket_tasks.remove(fut)
            if cancelled:
                ws.end_connection(1000)
            else:
                await ws.close()

    # -------------------------------------------------------------------- #
    # Testing
    # -------------------------------------------------------------------- #

    @property
    def test_client(self):  # noqa
        if self._test_client:
            return self._test_client
        elif self._test_manager:
            return self._test_manager.test_client
        from sanic_testing.testing import SanicTestClient  # type: ignore

        self._test_client = SanicTestClient(self)
        return self._test_client

    @property
    def asgi_client(self):  # noqa
        """
        A testing client that uses ASGI to reach into the application to
        execute hanlers.

        :return: testing client
        :rtype: :class:`SanicASGITestClient`
        """
        if self._asgi_client:
            return self._asgi_client
        elif self._test_manager:
            return self._test_manager.asgi_client
        from sanic_testing.testing import SanicASGITestClient  # type: ignore

        self._asgi_client = SanicASGITestClient(self)
        return self._asgi_client

    # -------------------------------------------------------------------- #
    # Execution
    # -------------------------------------------------------------------- #

    def make_coffee(self, *args, **kwargs):
        self.state.coffee = True
        self.run(*args, **kwargs)

    def run(
        self,
        host: Optional[str] = None,
        port: Optional[int] = None,
        *,
        debug: bool = False,
        auto_reload: Optional[bool] = None,
        ssl: Union[None, SSLContext, dict, str, list, tuple] = None,
        sock: Optional[socket] = None,
        workers: int = 1,
        protocol: Optional[Type[Protocol]] = None,
        backlog: int = 100,
        register_sys_signals: bool = True,
        access_log: Optional[bool] = None,
        unix: Optional[str] = None,
        loop: AbstractEventLoop = None,
        reload_dir: Optional[Union[List[str], str]] = None,
        noisy_exceptions: Optional[bool] = None,
        motd: bool = True,
        fast: bool = False,
        verbosity: int = 0,
        motd_display: Optional[Dict[str, str]] = None,
    ) -> None:
        """
        Run the HTTP Server and listen until keyboard interrupt or term
        signal. On termination, drain connections before closing.

        :param host: Address to host on
        :type host: str
        :param port: Port to host on
        :type port: int
        :param debug: Enables debug output (slows server)
        :type debug: bool
        :param auto_reload: Reload app whenever its source code is changed.
                            Enabled by default in debug mode.
        :type auto_relaod: bool
        :param ssl: SSLContext, or location of certificate and key
                    for SSL encryption of worker(s)
        :type ssl: str, dict, SSLContext or list
        :param sock: Socket for the server to accept connections from
        :type sock: socket
        :param workers: Number of processes received before it is respected
        :type workers: int
        :param protocol: Subclass of asyncio Protocol class
        :type protocol: type[Protocol]
        :param backlog: a number of unaccepted connections that the system
                        will allow before refusing new connections
        :type backlog: int
        :param register_sys_signals: Register SIG* events
        :type register_sys_signals: bool
        :param access_log: Enables writing access logs (slows server)
        :type access_log: bool
        :param unix: Unix socket to listen on instead of TCP port
        :type unix: str
        :param noisy_exceptions: Log exceptions that are normally considered
                                 to be quiet/silent
        :type noisy_exceptions: bool
        :return: Nothing
        """
        self.state.verbosity = verbosity

        if fast and workers != 1:
            raise RuntimeError("You cannot use both fast=True and workers=X")

        if motd_display:
            self.config.MOTD_DISPLAY.update(motd_display)

        if reload_dir:
            if isinstance(reload_dir, str):
                reload_dir = [reload_dir]

            for directory in reload_dir:
                direc = Path(directory)
                if not direc.is_dir():
                    logger.warning(
                        f"Directory {directory} could not be located"
                    )
                self.state.reload_dirs.add(Path(directory))

        if loop is not None:
            raise TypeError(
                "loop is not a valid argument. To use an existing loop, "
                "change to create_server().\nSee more: "
                "https://sanic.readthedocs.io/en/latest/sanic/deploying.html"
                "#asynchronous-support"
            )

        if auto_reload or auto_reload is None and debug:
            auto_reload = True
            if os.environ.get("SANIC_SERVER_RUNNING") != "true":
                return reloader_helpers.watchdog(1.0, self)

        if sock is None:
            host, port = host or "127.0.0.1", port or 8000

        if protocol is None:
            protocol = (
                WebSocketProtocol if self.websocket_enabled else HttpProtocol
            )

        # Set explicitly passed configuration values
        for attribute, value in {
            "ACCESS_LOG": access_log,
            "AUTO_RELOAD": auto_reload,
            "MOTD": motd,
            "NOISY_EXCEPTIONS": noisy_exceptions,
        }.items():
            if value is not None:
                setattr(self.config, attribute, value)

        if fast:
            self.state.fast = True
            try:
                workers = len(os.sched_getaffinity(0))
            except AttributeError:
                workers = os.cpu_count() or 1

        server_settings = self._helper(
            host=host,
            port=port,
            debug=debug,
            ssl=ssl,
            sock=sock,
            unix=unix,
            workers=workers,
            protocol=protocol,
            backlog=backlog,
            register_sys_signals=register_sys_signals,
        )

        try:
            self.is_running = True
            self.is_stopping = False
            if workers > 1 and os.name != "posix":
                logger.warn(
                    f"Multiprocessing is currently not supported on {os.name},"
                    " using workers=1 instead"
                )
                workers = 1
            if workers == 1:
                serve_single(server_settings)
            else:
                serve_multiple(server_settings, workers)
        except BaseException:
            error_logger.exception(
                "Experienced exception while trying to serve"
            )
            raise
        finally:
            self.is_running = False
        logger.info("Server Stopped")

    def stop(self):
        """
        This kills the Sanic
        """
        if not self.is_stopping:
            self.shutdown_tasks(timeout=0)
            self.is_stopping = True
            get_event_loop().stop()

    async def create_server(
        self,
        host: Optional[str] = None,
        port: Optional[int] = None,
        *,
        debug: bool = False,
        ssl: Union[None, SSLContext, dict, str, list, tuple] = None,
        sock: Optional[socket] = None,
        protocol: Type[Protocol] = None,
        backlog: int = 100,
        access_log: Optional[bool] = None,
        unix: Optional[str] = None,
        return_asyncio_server: bool = False,
        asyncio_server_kwargs: Dict[str, Any] = None,
        noisy_exceptions: Optional[bool] = None,
    ) -> Optional[AsyncioServer]:
        """
        Asynchronous version of :func:`run`.

        This method will take care of the operations necessary to invoke
        the *before_start* events via :func:`trigger_events` method invocation
        before starting the *sanic* app in Async mode.

        .. note::
            This does not support multiprocessing and is not the preferred
            way to run a :class:`Sanic` application.

        :param host: Address to host on
        :type host: str
        :param port: Port to host on
        :type port: int
        :param debug: Enables debug output (slows server)
        :type debug: bool
        :param ssl: SSLContext, or location of certificate and key
                    for SSL encryption of worker(s)
        :type ssl: SSLContext or dict
        :param sock: Socket for the server to accept connections from
        :type sock: socket
        :param protocol: Subclass of asyncio Protocol class
        :type protocol: type[Protocol]
        :param backlog: a number of unaccepted connections that the system
                        will allow before refusing new connections
        :type backlog: int
        :param access_log: Enables writing access logs (slows server)
        :type access_log: bool
        :param return_asyncio_server: flag that defines whether there's a need
                                      to return asyncio.Server or
                                      start it serving right away
        :type return_asyncio_server: bool
        :param asyncio_server_kwargs: key-value arguments for
                                      asyncio/uvloop create_server method
        :type asyncio_server_kwargs: dict
        :param noisy_exceptions: Log exceptions that are normally considered
                                 to be quiet/silent
        :type noisy_exceptions: bool
        :return: AsyncioServer if return_asyncio_server is true, else Nothing
        """

        if sock is None:
            host, port = host or "127.0.0.1", port or 8000

        if protocol is None:
            protocol = (
                WebSocketProtocol if self.websocket_enabled else HttpProtocol
            )

        # if access_log is passed explicitly change config.ACCESS_LOG
        if access_log is not None:
            self.config.ACCESS_LOG = access_log

        if noisy_exceptions is not None:
            self.config.NOISY_EXCEPTIONS = noisy_exceptions

        server_settings = self._helper(
            host=host,
            port=port,
            debug=debug,
            ssl=ssl,
            sock=sock,
            unix=unix,
            loop=get_event_loop(),
            protocol=protocol,
            backlog=backlog,
            run_async=return_asyncio_server,
        )

        main_start = server_settings.pop("main_start", None)
        main_stop = server_settings.pop("main_stop", None)
        if main_start or main_stop:
            logger.warning(
                "Listener events for the main process are not available "
                "with create_server()"
            )

        return await serve(
            asyncio_server_kwargs=asyncio_server_kwargs, **server_settings
        )

    async def _run_request_middleware(
        self, request, request_name=None
    ):  # no cov
        # The if improves speed.  I don't know why
        named_middleware = self.named_request_middleware.get(
            request_name, deque()
        )
        applicable_middleware = self.request_middleware + named_middleware

        # request.request_middleware_started is meant as a stop-gap solution
        # until RFC 1630 is adopted
        if applicable_middleware and not request.request_middleware_started:
            request.request_middleware_started = True

            for middleware in applicable_middleware:
                await self.dispatch(
                    "http.middleware.before",
                    inline=True,
                    context={
                        "request": request,
                        "response": None,
                    },
                    condition={"attach_to": "request"},
                )

                response = middleware(request)
                if isawaitable(response):
                    response = await response

                await self.dispatch(
                    "http.middleware.after",
                    inline=True,
                    context={
                        "request": request,
                        "response": None,
                    },
                    condition={"attach_to": "request"},
                )

                if response:
                    return response
        return None

    async def _run_response_middleware(
        self, request, response, request_name=None
    ):  # no cov
        named_middleware = self.named_response_middleware.get(
            request_name, deque()
        )
        applicable_middleware = self.response_middleware + named_middleware
        if applicable_middleware:
            for middleware in applicable_middleware:
                await self.dispatch(
                    "http.middleware.before",
                    inline=True,
                    context={
                        "request": request,
                        "response": response,
                    },
                    condition={"attach_to": "response"},
                )

                _response = middleware(request, response)
                if isawaitable(_response):
                    _response = await _response

                await self.dispatch(
                    "http.middleware.after",
                    inline=True,
                    context={
                        "request": request,
                        "response": _response if _response else response,
                    },
                    condition={"attach_to": "response"},
                )

                if _response:
                    response = _response
                    if isinstance(response, BaseHTTPResponse):
                        response = request.stream.respond(response)
                    break
        return response

    def _helper(
        self,
        host: Optional[str] = None,
        port: Optional[int] = None,
        debug: bool = False,
        ssl: Union[None, SSLContext, dict, str, list, tuple] = None,
        sock: Optional[socket] = None,
        unix: Optional[str] = None,
        workers: int = 1,
        loop: AbstractEventLoop = None,
        protocol: Type[Protocol] = HttpProtocol,
        backlog: int = 100,
        register_sys_signals: bool = True,
        run_async: bool = False,
    ):
        """Helper function used by `run` and `create_server`."""
        if self.config.PROXIES_COUNT and self.config.PROXIES_COUNT < 0:
            raise ValueError(
                "PROXIES_COUNT cannot be negative. "
                "https://sanic.readthedocs.io/en/latest/sanic/config.html"
                "#proxy-configuration"
            )

        self.debug = debug
        self.state.host = host
        self.state.port = port
        self.state.workers = workers

        # Serve
        serve_location = ""
        proto = "http"
        if ssl is not None:
            proto = "https"
        if unix:
            serve_location = f"{unix} {proto}://..."
        elif sock:
            serve_location = f"{sock.getsockname()} {proto}://..."
        elif host and port:
            # colon(:) is legal for a host only in an ipv6 address
            display_host = f"[{host}]" if ":" in host else host
            serve_location = f"{proto}://{display_host}:{port}"

        ssl = process_to_context(ssl)

        server_settings = {
            "protocol": protocol,
            "host": host,
            "port": port,
            "sock": sock,
            "unix": unix,
            "ssl": ssl,
            "app": self,
            "signal": ServerSignal(),
            "loop": loop,
            "register_sys_signals": register_sys_signals,
            "backlog": backlog,
        }

        self.motd(serve_location)

        if sys.stdout.isatty() and not self.state.is_debug:
            error_logger.warning(
                f"{Colors.YELLOW}Sanic is running in PRODUCTION mode. "
                "Consider using '--debug' or '--dev' while actively "
                f"developing your application.{Colors.END}"
            )

        # Register start/stop events
        for event_name, settings_name, reverse in (
            ("main_process_start", "main_start", False),
            ("main_process_stop", "main_stop", True),
        ):
            listeners = self.listeners[event_name].copy()
            if reverse:
                listeners.reverse()
            # Prepend sanic to the arguments when listeners are triggered
            listeners = [partial(listener, self) for listener in listeners]
            server_settings[settings_name] = listeners  # type: ignore

        if run_async:
            server_settings["run_async"] = True

        return server_settings

    def _build_endpoint_name(self, *parts):
        parts = [self.name, *parts]
        return ".".join(parts)

    @classmethod
    def _cancel_websocket_tasks(cls, app, loop):
        for task in app.websocket_tasks:
            task.cancel()

    @staticmethod
    async def _listener(
        app: Sanic, loop: AbstractEventLoop, listener: ListenerType
    ):
        maybe_coro = listener(app, loop)
        if maybe_coro and isawaitable(maybe_coro):
            await maybe_coro

    # -------------------------------------------------------------------- #
    # Task management
    # -------------------------------------------------------------------- #

    @classmethod
    def _prep_task(
        cls,
        task,
        app,
        loop,
    ):
        if callable(task):
            try:
                task = task(app)
            except TypeError:
                task = task()

        return task

    @classmethod
    def _loop_add_task(
        cls,
        task,
        app,
        loop,
        *,
        name: Optional[str] = None,
        register: bool = True,
    ) -> Task:
        prepped = cls._prep_task(task, app, loop)
        task = loop.create_task(prepped, name=name)

        if name and register:
            app._task_registry[name] = task

        return task

    @staticmethod
    async def dispatch_delayed_tasks(app, loop):
        for name in app._delayed_tasks:
            await app.dispatch(name, context={"app": app, "loop": loop})
        app._delayed_tasks.clear()

    @staticmethod
    async def run_delayed_task(app, loop, task):
        prepped = app._prep_task(task, app, loop)
        await prepped

    def add_task(
        self,
        task: Union[Future[Any], Coroutine[Any, Any, Any], Awaitable[Any]],
        *,
        name: Optional[str] = None,
        register: bool = True,
    ) -> Optional[Task]:
        """
        Schedule a task to run later, after the loop has started.
        Different from asyncio.ensure_future in that it does not
        also return a future, and the actual ensure_future call
        is delayed until before server start.

        `See user guide re: background tasks
        <https://sanicframework.org/guide/basics/tasks.html#background-tasks>`__

        :param task: future, couroutine or awaitable
        """
        if name and sys.version_info == (3, 7):
            name = None
            error_logger.warning(
                "Cannot set a name for a task when using Python 3.7. Your "
                "task will be created without a name."
            )
        try:
            loop = self.loop  # Will raise SanicError if loop is not started
            return self._loop_add_task(
                task, self, loop, name=name, register=register
            )
        except SanicException:
            task_name = f"sanic.delayed_task.{hash(task)}"
            if not self._delayed_tasks:
                self.after_server_start(partial(self.dispatch_delayed_tasks))

            if name:
                raise RuntimeError(
                    "Cannot name task outside of a running application"
                )

            self.signal(task_name)(partial(self.run_delayed_task, task=task))
            self._delayed_tasks.append(task_name)
            return None

    def get_task(
        self, name: str, *, raise_exception: bool = True
    ) -> Optional[Task]:
        if sys.version_info == (3, 7):
            raise RuntimeError(
                "This feature is only supported on using Python 3.8+."
            )
        try:
            return self._task_registry[name]
        except KeyError:
            if raise_exception:
                raise SanicException(
                    f'Registered task named "{name}" not found.'
                )
            return None

    async def cancel_task(
        self,
        name: str,
        msg: Optional[str] = None,
        *,
        raise_exception: bool = True,
    ) -> None:
        if sys.version_info == (3, 7):
            raise RuntimeError(
                "This feature is only supported on using Python 3.8+."
            )
        task = self.get_task(name, raise_exception=raise_exception)
        if task and not task.cancelled():
            args: Tuple[str, ...] = ()
            if msg:
                if sys.version_info >= (3, 9):
                    args = (msg,)
                else:
                    raise RuntimeError(
                        "Cancelling a task with a message is only supported "
                        "on Python 3.9+."
                    )
            task.cancel(*args)
            try:
                await task
            except CancelledError:
                ...

    def purge_tasks(self):
        if sys.version_info == (3, 7):
            raise RuntimeError(
                "This feature is only supported on using Python 3.8+."
            )
        for task in self.tasks:
            if task.done() or task.cancelled():
                name = task.get_name()
                self._task_registry[name] = None

        self._task_registry = {
            k: v for k, v in self._task_registry.items() if v is not None
        }

    def shutdown_tasks(
        self, timeout: Optional[float] = None, increment: float = 0.1
    ):
        if sys.version_info == (3, 7):
            raise RuntimeError(
                "This feature is only supported on using Python 3.8+."
            )
        for task in self.tasks:
            task.cancel()

        if timeout is None:
            timeout = self.config.GRACEFUL_SHUTDOWN_TIMEOUT

        while len(self._task_registry) and timeout:
            self.loop.run_until_complete(asyncio.sleep(increment))
            self.purge_tasks()
            timeout -= increment

    @property
    def tasks(self):
        if sys.version_info == (3, 7):
            raise RuntimeError(
                "This feature is only supported on using Python 3.8+."
            )
        return iter(self._task_registry.values())

    # -------------------------------------------------------------------- #
    # ASGI
    # -------------------------------------------------------------------- #

    async def __call__(self, scope, receive, send):
        """
        To be ASGI compliant, our instance must be a callable that accepts
        three arguments: scope, receive, send. See the ASGI reference for more
        details: https://asgi.readthedocs.io/en/latest
        """
        self.asgi = True
        self.motd("")
        self._asgi_app = await ASGIApp.create(self, scope, receive, send)
        asgi_app = self._asgi_app
        await asgi_app()

    _asgi_single_callable = True  # We conform to ASGI 3.0 single-callable

    # -------------------------------------------------------------------- #
    # Configuration
    # -------------------------------------------------------------------- #

    def update_config(self, config: Union[bytes, str, dict, Any]):
        """
        Update app.config. Full implementation can be found in the user guide.

        `See user guide re: configuration
        <https://sanicframework.org/guide/deployment/configuration.html#basics>`__
        """

        self.config.update_config(config)

    @property
    def asgi(self):
        return self.state.asgi

    @asgi.setter
    def asgi(self, value: bool):
        self.state.asgi = value

    @property
    def debug(self):
        return self.state.is_debug

    @debug.setter
    def debug(self, value: bool):
        mode = Mode.DEBUG if value else Mode.PRODUCTION
        self.state.mode = mode

    @property
    def auto_reload(self):
        return self.config.AUTO_RELOAD

    @auto_reload.setter
    def auto_reload(self, value: bool):
        self.config.AUTO_RELOAD = value

    @property
    def state(self):
        return self._state

    @property
    def is_running(self):
        return self.state.is_running

    @is_running.setter
    def is_running(self, value: bool):
        self.state.is_running = value

    @property
    def is_stopping(self):
        return self.state.is_stopping

    @is_stopping.setter
    def is_stopping(self, value: bool):
        self.state.is_stopping = value

    @property
    def reload_dirs(self):
        return self.state.reload_dirs

    def motd(self, serve_location):
        if self.config.MOTD:
            mode = [f"{self.state.mode},"]
            if self.state.fast:
                mode.append("goin' fast")
            if self.state.asgi:
                mode.append("ASGI")
            else:
                if self.state.workers == 1:
                    mode.append("single worker")
                else:
                    mode.append(f"w/ {self.state.workers} workers")

            display = {
                "mode": " ".join(mode),
                "server": self.state.server,
                "python": platform.python_version(),
                "platform": platform.platform(),
            }
            extra = {}
            if self.config.AUTO_RELOAD:
                reload_display = "enabled"
                if self.state.reload_dirs:
                    reload_display += ", ".join(
                        [
                            "",
                            *(
                                str(path.absolute())
                                for path in self.state.reload_dirs
                            ),
                        ]
                    )
                display["auto-reload"] = reload_display

            packages = []
            for package_name, module_name in {
                "sanic-routing": "sanic_routing",
                "sanic-testing": "sanic_testing",
                "sanic-ext": "sanic_ext",
            }.items():
                try:
                    module = import_module(module_name)
                    packages.append(f"{package_name}=={module.__version__}")
                except ImportError:
                    ...

            if packages:
                display["packages"] = ", ".join(packages)

            if self.config.MOTD_DISPLAY:
                extra.update(self.config.MOTD_DISPLAY)

            logo = (
                get_logo(coffee=self.state.coffee)
                if self.config.LOGO == "" or self.config.LOGO is True
                else self.config.LOGO
            )
            MOTD.output(logo, serve_location, display, extra)

    # -------------------------------------------------------------------- #
    # Class methods
    # -------------------------------------------------------------------- #

    @classmethod
    def register_app(cls, app: "Sanic") -> None:
        """
        Register a Sanic instance
        """
        if not isinstance(app, cls):
            raise SanicException("Registered app must be an instance of Sanic")

        name = app.name
        if name in cls._app_registry and not cls.test_mode:
            raise SanicException(f'Sanic app name "{name}" already in use.')

        cls._app_registry[name] = app

    @classmethod
    def get_app(
        cls, name: Optional[str] = None, *, force_create: bool = False
    ) -> "Sanic":
        """
        Retrieve an instantiated Sanic instance
        """
        if name is None:
            if len(cls._app_registry) > 1:
                raise SanicException(
                    'Multiple Sanic apps found, use Sanic.get_app("app_name")'
                )
            elif len(cls._app_registry) == 0:
                raise SanicException("No Sanic apps have been registered.")
            else:
                return list(cls._app_registry.values())[0]
        try:
            return cls._app_registry[name]
        except KeyError:
            if force_create:
                return cls(name)
            raise SanicException(f'Sanic app name "{name}" not found.')

    # -------------------------------------------------------------------- #
    # Lifecycle
    # -------------------------------------------------------------------- #

    def finalize(self):
        try:
            self.router.finalize()
        except FinalizationError as e:
            if not Sanic.test_mode:
                raise e

    def signalize(self):
        try:
            self.signal_router.finalize()
        except FinalizationError as e:
            if not Sanic.test_mode:
                raise e

    async def _startup(self):
        self._future_registry.clear()
        self.signalize()
        self.finalize()
        ErrorHandler.finalize(self.error_handler, config=self.config)
        TouchUp.run(self)
        self.state.is_started = True

    async def _server_event(
        self,
        concern: str,
        action: str,
        loop: Optional[AbstractEventLoop] = None,
    ) -> None:
        event = f"server.{concern}.{action}"
        if action not in ("before", "after") or concern not in (
            "init",
            "shutdown",
        ):
            raise SanicException(f"Invalid server event: {event}")
        if self.state.verbosity >= 1:
            logger.debug(f"Triggering server events: {event}")
        reverse = concern == "shutdown"
        if loop is None:
            loop = self.loop
        await self.dispatch(
            event,
            fail_not_found=False,
            reverse=reverse,
            inline=True,
            context={
                "app": self,
                "loop": loop,
            },
        )<|MERGE_RESOLUTION|>--- conflicted
+++ resolved
@@ -44,7 +44,7 @@
     Union,
 )
 from urllib.parse import urlencode, urlunparse
-from warnings import filterwarnings, warn
+from warnings import filterwarnings
 
 from sanic_routing.exceptions import (  # type: ignore
     FinalizationError,
@@ -188,11 +188,10 @@
                 "env_prefix"
             )
 
-        self.config: Config = config or Config(
-            load_env=load_env,
-            env_prefix=env_prefix,
-        )
-
+        # First setup config
+        self.config: Config = config or Config(env_prefix=env_prefix)
+
+        # Then we can do the rest
         self._asgi_client: Any = None
         self._blueprint_order: List[Blueprint] = []
         self._delayed_tasks: List[str] = []
@@ -204,10 +203,6 @@
         self.asgi = False
         self.auto_reload = False
         self.blueprints: Dict[str, Blueprint] = {}
-<<<<<<< HEAD
-        self.config: Config = config or Config(env_prefix=env_prefix)
-=======
->>>>>>> 46590693
         self.configure_logging: bool = configure_logging
         self.ctx: Any = ctx or SimpleNamespace()
         self.debug = False
