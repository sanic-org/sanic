--- conflicted
+++ resolved
@@ -1942,9 +1942,6 @@
         self.signalize()
         self.finalize()
 
-<<<<<<< HEAD
-        # Startup time optimizations
-=======
         # TODO: Replace in v22.6 to check against apps in app registry
         if (
             self.__class__._uvloop_setting is not None
@@ -1957,7 +1954,7 @@
             )
         self.__class__._uvloop_setting = self.config.USE_UVLOOP
 
->>>>>>> b91ffed0
+        # Startup time optimizations
         ErrorHandler.finalize(self.error_handler, config=self.config)
         TouchUp.run(self)
 
