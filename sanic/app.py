import logging
import logging.config
import os
import re

from asyncio import CancelledError, Protocol, ensure_future, get_event_loop
from asyncio.futures import Future
from collections import defaultdict, deque
from functools import partial
from inspect import isawaitable
from socket import socket
from ssl import Purpose, SSLContext, create_default_context
from traceback import format_exc
from typing import (
    Any,
    Callable,
    Deque,
    Dict,
    Iterable,
    List,
    Optional,
    Set,
    Type,
    Union,
)
from urllib.parse import urlencode, urlunparse

from sanic_routing.exceptions import FinalizationError  # type: ignore
from sanic_routing.route import Route  # type: ignore

from sanic import reloader_helpers
from sanic.asgi import ASGIApp
from sanic.base import BaseSanic
from sanic.blueprint_group import BlueprintGroup
from sanic.blueprints import Blueprint
from sanic.config import BASE_LOGO, Config
from sanic.exceptions import (
    InvalidUsage,
    SanicException,
    ServerError,
    URLBuildError,
)
from sanic.handlers import ErrorHandler, ListenerType, MiddlewareType
from sanic.log import LOGGING_CONFIG_DEFAULTS, error_logger, logger
from sanic.mixins.listeners import ListenerEvent
from sanic.models.futures import (
    FutureException,
    FutureListener,
    FutureMiddleware,
    FutureRoute,
    FutureSignal,
    FutureStatic,
)
from sanic.request import Request
from sanic.response import BaseHTTPResponse, HTTPResponse
from sanic.router import Router
from sanic.server import AsyncioServer, HttpProtocol
from sanic.server import Signal as ServerSignal
from sanic.server import serve, serve_multiple
from sanic.signals import Signal, SignalRouter
from sanic.websocket import ConnectionClosed, WebSocketProtocol


class Sanic(BaseSanic):
    """
    The main application instance
    """

    _app_registry: Dict[str, "Sanic"] = {}
    test_mode = False

    def __init__(
        self,
        name: str = None,
        router: Optional[Router] = None,
        signal_router: Optional[SignalRouter] = None,
        error_handler: Optional[ErrorHandler] = None,
        load_env: bool = True,
<<<<<<< HEAD
        request_class: Optional[Request] = None,
=======
        request_class: Type[Request] = None,
>>>>>>> eef44ae1
        strict_slashes: bool = False,
        log_config: Optional[Dict[str, Any]] = None,
        configure_logging: bool = True,
        register: Optional[bool] = None,
    ) -> None:
        super().__init__()

        if name is None:
            raise SanicException(
                "Sanic instance cannot be unnamed. "
                "Please use Sanic(name='your_application_name') instead.",
            )
        # logging
        if configure_logging:
            logging.config.dictConfig(log_config or LOGGING_CONFIG_DEFAULTS)

        self.name = name
        self.asgi = False
        self.router = router or Router()
        self.signal_router = signal_router or SignalRouter()
        self.request_class = request_class
        self.error_handler = error_handler or ErrorHandler()
        self.config = Config(load_env=load_env)
        self.request_middleware: Deque[MiddlewareType] = deque()
        self.response_middleware: Deque[MiddlewareType] = deque()
        self.blueprints: Dict[str, Blueprint] = {}
        self._blueprint_order: List[Blueprint] = []
        self.configure_logging = configure_logging
        self.debug = None
        self.sock = None
        self.strict_slashes = strict_slashes
        self.listeners: Dict[str, List[ListenerType]] = defaultdict(list)
        self.is_stopping = False
        self.is_running = False
        self.websocket_enabled = False
        self.websocket_tasks: Set[Future] = set()
        self.named_request_middleware: Dict[str, Deque[MiddlewareType]] = {}
        self.named_response_middleware: Dict[str, Deque[MiddlewareType]] = {}
        # self.named_request_middleware: Dict[str, MiddlewareType] = {}
        # self.named_response_middleware: Dict[str, MiddlewareType] = {}
        self._test_manager = None
        self._test_client = None
        self._asgi_client = None
        # Register alternative method names
        self.go_fast = self.run

        if register is not None:
            self.config.REGISTER = register

        if self.config.REGISTER:
            self.__class__.register_app(self)

        self.router.ctx.app = self

    @property
    def loop(self):
        """
        Synonymous with asyncio.get_event_loop().

        .. note::

            Only supported when using the `app.run` method.
        """
        if not self.is_running and self.asgi is False:
            raise SanicException(
                "Loop can only be retrieved after the app has started "
                "running. Not supported with `create_server` function"
            )
        return get_event_loop()

    # -------------------------------------------------------------------- #
    # Registration
    # -------------------------------------------------------------------- #

    def add_task(self, task) -> None:
        """
        Schedule a task to run later, after the loop has started.
        Different from asyncio.ensure_future in that it does not
        also return a future, and the actual ensure_future call
        is delayed until before server start.

        `See user guide
        <https://sanicframework.org/guide/basics/tasks.html#background-tasks>`__

        :param task: future, couroutine or awaitable
        """
        try:
            loop = self.loop  # Will raise SanicError if loop is not started
            self._loop_add_task(task, self, loop)
        except SanicException:
            self.listener("before_server_start")(
                partial(self._loop_add_task, task)
            )

    def register_listener(self, listener: Callable, event: str) -> Any:
        """
        Register the listener for a given event.

        :param listener: callable i.e. setup_db(app, loop)
        :param event: when to register listener i.e. 'before_server_start'
        :return: listener
        """

        try:
            _event = ListenerEvent(event)
        except ValueError:
            valid = ", ".join(ListenerEvent.__members__.values())
            raise InvalidUsage(f"Invalid event: {event}. Use one of: {valid}")

        self.listeners[_event].append(listener)
        return listener

    def register_middleware(self, middleware, attach_to: str = "request"):
        """
        Register an application level middleware that will be attached
        to all the API URLs registered under this application.

        This method is internally invoked by the :func:`middleware`
        decorator provided at the app level.

        :param middleware: Callback method to be attached to the
            middleware
        :param attach_to: The state at which the middleware needs to be
            invoked in the lifecycle of an *HTTP Request*.
            **request** - Invoke before the request is processed
            **response** - Invoke before the response is returned back
        :return: decorated method
        """
        if attach_to == "request":
            if middleware not in self.request_middleware:
                self.request_middleware.append(middleware)
        if attach_to == "response":
            if middleware not in self.response_middleware:
                self.response_middleware.appendleft(middleware)
        return middleware

    def register_named_middleware(
        self,
        middleware,
        route_names: Iterable[str],
        attach_to: str = "request",
    ):
        """
        Method for attaching middleware to specific routes. This is mainly an
        internal tool for use by Blueprints to attach middleware to only its
        specfic routes. But, it could be used in a more generalized fashion.

        :param middleware: the middleware to execute
        :param route_names: a list of the names of the endpoints
        :type route_names: Iterable[str]
        :param attach_to: whether to attach to request or response,
            defaults to "request"
        :type attach_to: str, optional
        """
        if attach_to == "request":
            for _rn in route_names:
                if _rn not in self.named_request_middleware:
                    self.named_request_middleware[_rn] = deque()
                if middleware not in self.named_request_middleware[_rn]:
                    self.named_request_middleware[_rn].append(middleware)
        if attach_to == "response":
            for _rn in route_names:
                if _rn not in self.named_response_middleware:
                    self.named_response_middleware[_rn] = deque()
                if middleware not in self.named_response_middleware[_rn]:
                    self.named_response_middleware[_rn].appendleft(middleware)
        return middleware

    def _apply_exception_handler(self, handler: FutureException):
        """Decorate a function to be registered as a handler for exceptions

        :param exceptions: exceptions
        :return: decorated function
        """

        for exception in handler.exceptions:
            if isinstance(exception, (tuple, list)):
                for e in exception:
                    self.error_handler.add(e, handler.handler)
            else:
                self.error_handler.add(exception, handler.handler)
        return handler.handler

    def _apply_listener(self, listener: FutureListener):
        return self.register_listener(listener.listener, listener.event)

    def _apply_route(self, route: FutureRoute) -> List[Route]:
        params = route._asdict()
        websocket = params.pop("websocket", False)
        subprotocols = params.pop("subprotocols", None)

        if websocket:
            self.enable_websocket()
            websocket_handler = partial(
                self._websocket_handler,
                route.handler,
                subprotocols=subprotocols,
            )
            websocket_handler.__name__ = route.handler.__name__  # type: ignore
            websocket_handler.is_websocket = True  # type: ignore
            params["handler"] = websocket_handler

        routes = self.router.add(**params)
        if isinstance(routes, Route):
            routes = [routes]
        for r in routes:
            r.ctx.websocket = websocket
            r.ctx.static = params.get("static", False)

        return routes

    def _apply_static(self, static: FutureStatic) -> Route:
        return self._register_static(static)

    def _apply_middleware(
        self,
        middleware: FutureMiddleware,
        route_names: Optional[List[str]] = None,
    ):
        if route_names:
            return self.register_named_middleware(
                middleware.middleware, route_names, middleware.attach_to
            )
        else:
            return self.register_middleware(
                middleware.middleware, middleware.attach_to
            )

    def _apply_signal(self, signal: FutureSignal) -> Signal:
        return self.signal_router.add(*signal)

    def dispatch(self, *args, **kwargs):
        return self.signal_router.dispatch(*args, **kwargs)

    def enable_websocket(self, enable=True):
        """Enable or disable the support for websocket.

        Websocket is enabled automatically if websocket routes are
        added to the application.
        """
        if not self.websocket_enabled:
            # if the server is stopped, we want to cancel any ongoing
            # websocket tasks, to allow the server to exit promptly
            self.listener("before_server_stop")(self._cancel_websocket_tasks)

        self.websocket_enabled = enable

    def blueprint(self, blueprint, **options):
        """Register a blueprint on the application.

        :param blueprint: Blueprint object or (list, tuple) thereof
        :param options: option dictionary with blueprint defaults
        :return: Nothing
        """
        if isinstance(blueprint, (list, tuple, BlueprintGroup)):
            for item in blueprint:
                self.blueprint(item, **options)
            return
        if blueprint.name in self.blueprints:
            assert self.blueprints[blueprint.name] is blueprint, (
                'A blueprint with the name "%s" is already registered.  '
                "Blueprint names must be unique." % (blueprint.name,)
            )
        else:
            self.blueprints[blueprint.name] = blueprint
            self._blueprint_order.append(blueprint)

        if (
            self.strict_slashes is not None
            and blueprint.strict_slashes is None
        ):
            blueprint.strict_slashes = self.strict_slashes
        blueprint.register(self, options)

    def url_for(self, view_name: str, **kwargs):
        """Build a URL based on a view name and the values provided.

        In order to build a URL, all request parameters must be supplied as
        keyword arguments, and each parameter must pass the test for the
        specified parameter type. If these conditions are not met, a
        `URLBuildError` will be thrown.

        Keyword arguments that are not request parameters will be included in
        the output URL's query string.

        `See user guide
        <https://sanicframework.org/guide/basics/routing.html#generating-a-url>`__

        :param view_name: string referencing the view name
        :param kwargs: keys and values that are used to build request
            parameters and query string arguments.

        :return: the built URL

        Raises:
            URLBuildError
        """
        # find the route by the supplied view name
        kw: Dict[str, str] = {}
        # special static files url_for

        if "." not in view_name:
            view_name = f"{self.name}.{view_name}"

        if view_name.endswith(".static"):
            name = kwargs.pop("name", None)
            if name:
                view_name = view_name.replace("static", name)
            kw.update(name=view_name)

        route = self.router.find_route_by_view_name(view_name, **kw)
        if not route:
            raise URLBuildError(
                f"Endpoint with name `{view_name}` was not found"
            )

        uri = route.path

        if getattr(route.ctx, "static", None):
            filename = kwargs.pop("filename", "")
            # it's static folder
            if "file_uri" in uri:
                folder_ = uri.split("<file_uri:", 1)[0]
                if folder_.endswith("/"):
                    folder_ = folder_[:-1]

                if filename.startswith("/"):
                    filename = filename[1:]

                kwargs["file_uri"] = filename

        if uri != "/" and uri.endswith("/"):
            uri = uri[:-1]

        if not uri.startswith("/"):
            uri = f"/{uri}"

        out = uri

        # _method is only a placeholder now, don't know how to support it
        kwargs.pop("_method", None)
        anchor = kwargs.pop("_anchor", "")
        # _external need SERVER_NAME in config or pass _server arg
        host = kwargs.pop("_host", None)
        external = kwargs.pop("_external", False) or bool(host)
        scheme = kwargs.pop("_scheme", "")
        if route.ctx.hosts and external:
            if not host and len(route.ctx.hosts) > 1:
                raise ValueError(
                    f"Host is ambiguous: {', '.join(route.ctx.hosts)}"
                )
            elif host and host not in route.ctx.hosts:
                raise ValueError(
                    f"Requested host ({host}) is not available for this "
                    f"route: {route.ctx.hosts}"
                )
            elif not host:
                host = list(route.ctx.hosts)[0]

        if scheme and not external:
            raise ValueError("When specifying _scheme, _external must be True")

        netloc = kwargs.pop("_server", None)
        if netloc is None and external:
            netloc = host or self.config.get("SERVER_NAME", "")

        if external:
            if not scheme:
                if ":" in netloc[:8]:
                    scheme = netloc[:8].split(":", 1)[0]
                else:
                    scheme = "http"

            if "://" in netloc[:8]:
                netloc = netloc.split("://", 1)[-1]

        # find all the parameters we will need to build in the URL
        # matched_params = re.findall(self.router.parameter_pattern, uri)
        route.finalize()
        for param_info in route.params.values():
            # name, _type, pattern = self.router.parse_parameter_string(match)
            # we only want to match against each individual parameter

            try:
                supplied_param = str(kwargs.pop(param_info.name))
            except KeyError:
                raise URLBuildError(
                    f"Required parameter `{param_info.name}` was not "
                    "passed to url_for"
                )

            # determine if the parameter supplied by the caller
            # passes the test in the URL
            if param_info.pattern:
                passes_pattern = param_info.pattern.match(supplied_param)
                if not passes_pattern:
                    if param_info.cast != str:
                        msg = (
                            f'Value "{supplied_param}" '
                            f"for parameter `{param_info.name}` does "
                            "not match pattern for type "
                            f"`{param_info.cast.__name__}`: "
                            f"{param_info.pattern.pattern}"
                        )
                    else:
                        msg = (
                            f'Value "{supplied_param}" for parameter '
                            f"`{param_info.name}` does not satisfy "
                            f"pattern {param_info.pattern.pattern}"
                        )
                    raise URLBuildError(msg)

            # replace the parameter in the URL with the supplied value
            replacement_regex = f"(<{param_info.name}.*?>)"
            out = re.sub(replacement_regex, supplied_param, out)

        # parse the remainder of the keyword arguments into a querystring
        query_string = urlencode(kwargs, doseq=True) if kwargs else ""
        # scheme://netloc/path;parameters?query#fragment
        out = urlunparse((scheme, netloc, out, "", query_string, anchor))

        return out

    # -------------------------------------------------------------------- #
    # Request Handling
    # -------------------------------------------------------------------- #

    async def handle_exception(
        self, request: Request, exception: BaseException
    ):
        """
        A handler that catches specific exceptions and outputs a response.

        :param request: The current request object
        :type request: :class:`SanicASGITestClient`
        :param exception: The exception that was raised
        :type exception: BaseException
        :raises ServerError: response 500
        """
        # -------------------------------------------- #
        # Request Middleware
        # -------------------------------------------- #
        response = await self._run_request_middleware(
            request, request_name=None
        )
        # No middleware results
        if not response:
            try:
                response = self.error_handler.response(request, exception)
                if isawaitable(response):
                    response = await response
            except Exception as e:
                if isinstance(e, SanicException):
                    response = self.error_handler.default(request, e)
                elif self.debug:
                    response = HTTPResponse(
                        (
                            f"Error while handling error: {e}\n"
                            f"Stack: {format_exc()}"
                        ),
                        status=500,
                    )
                else:
                    response = HTTPResponse(
                        "An error occurred while handling an error", status=500
                    )
        if response is not None:
            try:
                response = await request.respond(response)
            except BaseException:
                # Skip response middleware
                if request.stream:
                    request.stream.respond(response)
                await response.send(end_stream=True)
                raise
        else:
            if request.stream:
                response = request.stream.response
        if isinstance(response, BaseHTTPResponse):
            await response.send(end_stream=True)
        else:
            raise ServerError(
                f"Invalid response type {response!r} (need HTTPResponse)"
            )

    async def handle_request(self, request: Request):
        """Take a request from the HTTP Server and return a response object
        to be sent back The HTTP Server only expects a response object, so
        exception handling must be done here

        :param request: HTTP Request object
        :param write_callback: Synchronous response function to be
            called with the response as the only argument
        :param stream_callback: Coroutine that handles streaming a
            StreamingHTTPResponse if produced by the handler.

        :return: Nothing
        """
        # Define `response` var here to remove warnings about
        # allocation before assignment below.
        response = None
        name = None
        try:
            # Fetch handler from router
            (
                handler,
                kwargs,
                uri,
                name,
                ignore_body,
            ) = self.router.get(request)
            request.name = name
            request._match_info = kwargs

            if (
                request.stream
                and request.stream.request_body
                and not ignore_body
            ):
                if self.router.is_stream_handler(request):
                    # Streaming handler: lift the size limit
                    request.stream.request_max_size = float("inf")
                else:
                    # Non-streaming handler: preload body
                    await request.receive_body()

            # -------------------------------------------- #
            # Request Middleware
            # -------------------------------------------- #
            response = await self._run_request_middleware(
                request, request_name=name
            )
            # No middleware results
            if not response:
                # -------------------------------------------- #
                # Execute Handler
                # -------------------------------------------- #

                request.uri_template = f"/{uri}"
                if handler is None:
                    raise ServerError(
                        (
                            "'None' was returned while requesting a "
                            "handler from the router"
                        )
                    )

                request.endpoint = request.name

                # Run response handler
                response = handler(request, **kwargs)
                if isawaitable(response):
                    response = await response
            if response:
                response = await request.respond(response)
            else:
                if request.stream:
                    response = request.stream.response
            # Make sure that response is finished / run StreamingHTTP callback

            if isinstance(response, BaseHTTPResponse):
                await response.send(end_stream=True)
            else:
                try:
                    # Fastest method for checking if the property exists
                    handler.is_websocket  # type: ignore
                except AttributeError:
                    raise ServerError(
                        f"Invalid response type {response!r} "
                        "(need HTTPResponse)"
                    )

        except CancelledError:
            raise
        except Exception as e:
            # Response Generation Failed
            await self.handle_exception(request, e)

    async def _websocket_handler(
        self, handler, request, *args, subprotocols=None, **kwargs
    ):
        request.app = self
        if not getattr(handler, "__blueprintname__", False):
            request.endpoint = handler.__name__
        else:
            request.endpoint = (
                getattr(handler, "__blueprintname__", "") + handler.__name__
            )

            pass

        if self.asgi:
            ws = request.transport.get_websocket_connection()
        else:
            protocol = request.transport.get_protocol()
            protocol.app = self

            ws = await protocol.websocket_handshake(request, subprotocols)

        # schedule the application handler
        # its future is kept in self.websocket_tasks in case it
        # needs to be cancelled due to the server being stopped
        fut = ensure_future(handler(request, ws, *args, **kwargs))
        self.websocket_tasks.add(fut)
        try:
            await fut
        except (CancelledError, ConnectionClosed):
            pass
        finally:
            self.websocket_tasks.remove(fut)
            await ws.close()

    # -------------------------------------------------------------------- #
    # Testing
    # -------------------------------------------------------------------- #

    @property
    def test_client(self):  # noqa
        if self._test_client:
            return self._test_client
        elif self._test_manager:
            return self._test_manager.test_client
        from sanic_testing.testing import SanicTestClient  # type: ignore

        self._test_client = SanicTestClient(self)
        return self._test_client

    @property
    def asgi_client(self):  # noqa
        """
        A testing client that uses ASGI to reach into the application to
        execute hanlers.

        :return: testing client
        :rtype: :class:`SanicASGITestClient`
        """
        if self._asgi_client:
            return self._asgi_client
        elif self._test_manager:
            return self._test_manager.asgi_client
        from sanic_testing.testing import SanicASGITestClient  # type: ignore

        self._asgi_client = SanicASGITestClient(self)
        return self._asgi_client

    # -------------------------------------------------------------------- #
    # Execution
    # -------------------------------------------------------------------- #

    def run(
        self,
        host: Optional[str] = None,
        port: Optional[int] = None,
        *,
        debug: bool = False,
        auto_reload: Optional[bool] = None,
        ssl: Union[dict, SSLContext, None] = None,
        sock: Optional[socket] = None,
        workers: int = 1,
        protocol: Optional[Type[Protocol]] = None,
        backlog: int = 100,
        register_sys_signals: bool = True,
        access_log: Optional[bool] = None,
        unix: Optional[str] = None,
        loop: None = None,
    ) -> None:
        """
        Run the HTTP Server and listen until keyboard interrupt or term
        signal. On termination, drain connections before closing.

        :param host: Address to host on
        :type host: str
        :param port: Port to host on
        :type port: int
        :param debug: Enables debug output (slows server)
        :type debug: bool
        :param auto_reload: Reload app whenever its source code is changed.
                            Enabled by default in debug mode.
        :type auto_relaod: bool
        :param ssl: SSLContext, or location of certificate and key
                    for SSL encryption of worker(s)
        :type ssl: SSLContext or dict
        :param sock: Socket for the server to accept connections from
        :type sock: socket
        :param workers: Number of processes received before it is respected
        :type workers: int
        :param protocol: Subclass of asyncio Protocol class
        :type protocol: type[Protocol]
        :param backlog: a number of unaccepted connections that the system
                        will allow before refusing new connections
        :type backlog: int
        :param register_sys_signals: Register SIG* events
        :type register_sys_signals: bool
        :param access_log: Enables writing access logs (slows server)
        :type access_log: bool
        :param unix: Unix socket to listen on instead of TCP port
        :type unix: str
        :return: Nothing
        """
        if loop is not None:
            raise TypeError(
                "loop is not a valid argument. To use an existing loop, "
                "change to create_server().\nSee more: "
                "https://sanic.readthedocs.io/en/latest/sanic/deploying.html"
                "#asynchronous-support"
            )

        if auto_reload or auto_reload is None and debug:
            if os.environ.get("SANIC_SERVER_RUNNING") != "true":
                return reloader_helpers.watchdog(1.0)

        if sock is None:
            host, port = host or "127.0.0.1", port or 8000

        if protocol is None:
            protocol = (
                WebSocketProtocol if self.websocket_enabled else HttpProtocol
            )
        # if access_log is passed explicitly change config.ACCESS_LOG
        if access_log is not None:
            self.config.ACCESS_LOG = access_log

        server_settings = self._helper(
            host=host,
            port=port,
            debug=debug,
            ssl=ssl,
            sock=sock,
            unix=unix,
            workers=workers,
            protocol=protocol,
            backlog=backlog,
            register_sys_signals=register_sys_signals,
            auto_reload=auto_reload,
        )

        try:
            self.is_running = True
            self.is_stopping = False
            if workers > 1 and os.name != "posix":
                logger.warn(
                    f"Multiprocessing is currently not supported on {os.name},"
                    " using workers=1 instead"
                )
                workers = 1
            if workers == 1:
                serve(**server_settings)
            else:
                serve_multiple(server_settings, workers)
        except BaseException:
            error_logger.exception(
                "Experienced exception while trying to serve"
            )
            raise
        finally:
            self.is_running = False
        logger.info("Server Stopped")

    def stop(self):
        """
        This kills the Sanic
        """
        if not self.is_stopping:
            self.is_stopping = True
            get_event_loop().stop()

    async def create_server(
        self,
        host: Optional[str] = None,
        port: Optional[int] = None,
        *,
        debug: bool = False,
        ssl: Union[dict, SSLContext, None] = None,
        sock: Optional[socket] = None,
        protocol: Type[Protocol] = None,
        backlog: int = 100,
        access_log: Optional[bool] = None,
        unix: Optional[str] = None,
        return_asyncio_server: bool = False,
        asyncio_server_kwargs: Dict[str, Any] = None,
    ) -> Optional[AsyncioServer]:
        """
        Asynchronous version of :func:`run`.

        This method will take care of the operations necessary to invoke
        the *before_start* events via :func:`trigger_events` method invocation
        before starting the *sanic* app in Async mode.

        .. note::
            This does not support multiprocessing and is not the preferred
            way to run a :class:`Sanic` application.

        :param host: Address to host on
        :type host: str
        :param port: Port to host on
        :type port: int
        :param debug: Enables debug output (slows server)
        :type debug: bool
        :param ssl: SSLContext, or location of certificate and key
                    for SSL encryption of worker(s)
        :type ssl: SSLContext or dict
        :param sock: Socket for the server to accept connections from
        :type sock: socket
        :param protocol: Subclass of asyncio Protocol class
        :type protocol: type[Protocol]
        :param backlog: a number of unaccepted connections that the system
                        will allow before refusing new connections
        :type backlog: int
        :param access_log: Enables writing access logs (slows server)
        :type access_log: bool
        :param return_asyncio_server: flag that defines whether there's a need
                                      to return asyncio.Server or
                                      start it serving right away
        :type return_asyncio_server: bool
        :param asyncio_server_kwargs: key-value arguments for
                                      asyncio/uvloop create_server method
        :type asyncio_server_kwargs: dict
        :return: AsyncioServer if return_asyncio_server is true, else Nothing
        """

        if sock is None:
            host, port = host or "127.0.0.1", port or 8000

        if protocol is None:
            protocol = (
                WebSocketProtocol if self.websocket_enabled else HttpProtocol
            )
        # if access_log is passed explicitly change config.ACCESS_LOG
        if access_log is not None:
            self.config.ACCESS_LOG = access_log

        server_settings = self._helper(
            host=host,
            port=port,
            debug=debug,
            ssl=ssl,
            sock=sock,
            unix=unix,
            loop=get_event_loop(),
            protocol=protocol,
            backlog=backlog,
            run_async=return_asyncio_server,
        )

        # Trigger before_start events
        await self.trigger_events(
            server_settings.get("before_start", []),
            server_settings.get("loop"),
        )

        return await serve(
            asyncio_server_kwargs=asyncio_server_kwargs, **server_settings
        )

    async def trigger_events(self, events, loop):
        """Trigger events (functions or async)
        :param events: one or more sync or async functions to execute
        :param loop: event loop
        """
        for event in events:
            result = event(loop)
            if isawaitable(result):
                await result

    async def _run_request_middleware(self, request, request_name=None):
        # The if improves speed.  I don't know why
        named_middleware = self.named_request_middleware.get(
            request_name, deque()
        )
        applicable_middleware = self.request_middleware + named_middleware

        # request.request_middleware_started is meant as a stop-gap solution
        # until RFC 1630 is adopted
        if applicable_middleware and not request.request_middleware_started:
            request.request_middleware_started = True

            for middleware in applicable_middleware:
                response = middleware(request)
                if isawaitable(response):
                    response = await response
                if response:
                    return response
        return None

    async def _run_response_middleware(
        self, request, response, request_name=None
    ):
        named_middleware = self.named_response_middleware.get(
            request_name, deque()
        )
        applicable_middleware = self.response_middleware + named_middleware
        if applicable_middleware:
            for middleware in applicable_middleware:
                _response = middleware(request, response)
                if isawaitable(_response):
                    _response = await _response
                if _response:
                    response = _response
                    if isinstance(response, BaseHTTPResponse):
                        response = request.stream.respond(response)
                    break
        return response

    def _helper(
        self,
        host=None,
        port=None,
        debug=False,
        ssl=None,
        sock=None,
        unix=None,
        workers=1,
        loop=None,
        protocol=HttpProtocol,
        backlog=100,
        register_sys_signals=True,
        run_async=False,
        auto_reload=False,
    ):
        """Helper function used by `run` and `create_server`."""

        async def finalize(app, _):
            try:
                app.router.finalize()
                app.signal_router.finalize()
            except FinalizationError as e:
                if not Sanic.test_mode:
                    raise e

        self.listeners["before_server_start"] = [finalize] + self.listeners[
            "before_server_start"
        ]

        if isinstance(ssl, dict):
            # try common aliaseses
            cert = ssl.get("cert") or ssl.get("certificate")
            key = ssl.get("key") or ssl.get("keyfile")
            if cert is None or key is None:
                raise ValueError("SSLContext or certificate and key required.")
            context = create_default_context(purpose=Purpose.CLIENT_AUTH)
            context.load_cert_chain(cert, keyfile=key)
            ssl = context
        if self.config.PROXIES_COUNT and self.config.PROXIES_COUNT < 0:
            raise ValueError(
                "PROXIES_COUNT cannot be negative. "
                "https://sanic.readthedocs.io/en/latest/sanic/config.html"
                "#proxy-configuration"
            )

        self.error_handler.debug = debug
        self.debug = debug

        server_settings = {
            "protocol": protocol,
            "host": host,
            "port": port,
            "sock": sock,
            "unix": unix,
            "ssl": ssl,
            "app": self,
            "signal": ServerSignal(),
            "loop": loop,
            "register_sys_signals": register_sys_signals,
            "backlog": backlog,
        }

        # Register start/stop events

        for event_name, settings_name, reverse in (
            ("before_server_start", "before_start", False),
            ("after_server_start", "after_start", False),
            ("before_server_stop", "before_stop", True),
            ("after_server_stop", "after_stop", True),
        ):
            listeners = self.listeners[event_name].copy()
            if reverse:
                listeners.reverse()
            # Prepend sanic to the arguments when listeners are triggered
            listeners = [partial(listener, self) for listener in listeners]
            server_settings[settings_name] = listeners

        if self.configure_logging and debug:
            logger.setLevel(logging.DEBUG)

        if (
            self.config.LOGO
            and os.environ.get("SANIC_SERVER_RUNNING") != "true"
        ):
            logger.debug(
                self.config.LOGO
                if isinstance(self.config.LOGO, str)
                else BASE_LOGO
            )

        if run_async:
            server_settings["run_async"] = True

        # Serve
        if host and port:
            proto = "http"
            if ssl is not None:
                proto = "https"
            if unix:
                logger.info(f"Goin' Fast @ {unix} {proto}://...")
            else:
                logger.info(f"Goin' Fast @ {proto}://{host}:{port}")

        return server_settings

    def _build_endpoint_name(self, *parts):
        parts = [self.name, *parts]
        return ".".join(parts)

    @classmethod
    def _loop_add_task(cls, task, app, loop):
        if callable(task):
            try:
                loop.create_task(task(app))
            except TypeError:
                loop.create_task(task())
        else:
            loop.create_task(task)

    @classmethod
    def _cancel_websocket_tasks(cls, app, loop):
        for task in app.websocket_tasks:
            task.cancel()

    # -------------------------------------------------------------------- #
    # ASGI
    # -------------------------------------------------------------------- #

    async def __call__(self, scope, receive, send):
        """
        To be ASGI compliant, our instance must be a callable that accepts
        three arguments: scope, receive, send. See the ASGI reference for more
        details: https://asgi.readthedocs.io/en/latest
        """
        self.asgi = True
        self._asgi_app = await ASGIApp.create(self, scope, receive, send)
        asgi_app = self._asgi_app
        await asgi_app()

    _asgi_single_callable = True  # We conform to ASGI 3.0 single-callable

    # -------------------------------------------------------------------- #
    # Configuration
    # -------------------------------------------------------------------- #

    def update_config(self, config: Union[bytes, str, dict, Any]):
        """
        Update app.config. Full implementation can be found in the user guide.

        `See user guide
        <https://sanicframework.org/guide/deployment/configuration.html#basics>`__
        """

        self.config.update_config(config)

    # -------------------------------------------------------------------- #
    # Class methods
    # -------------------------------------------------------------------- #

    @classmethod
    def register_app(cls, app: "Sanic") -> None:
        """
        Register a Sanic instance
        """
        if not isinstance(app, cls):
            raise SanicException("Registered app must be an instance of Sanic")

        name = app.name
        if name in cls._app_registry and not cls.test_mode:
            raise SanicException(f'Sanic app name "{name}" already in use.')

        cls._app_registry[name] = app

    @classmethod
    def get_app(cls, name: str, *, force_create: bool = False) -> "Sanic":
        """
        Retrieve an instantiated Sanic instance
        """
        try:
            return cls._app_registry[name]
        except KeyError:
            if force_create:
                return cls(name)
            raise SanicException(f'Sanic app name "{name}" not found.')<|MERGE_RESOLUTION|>--- conflicted
+++ resolved
@@ -76,11 +76,7 @@
         signal_router: Optional[SignalRouter] = None,
         error_handler: Optional[ErrorHandler] = None,
         load_env: bool = True,
-<<<<<<< HEAD
-        request_class: Optional[Request] = None,
-=======
-        request_class: Type[Request] = None,
->>>>>>> eef44ae1
+        request_class: Optional[Type[Request]] = None,
         strict_slashes: bool = False,
         log_config: Optional[Dict[str, Any]] = None,
         configure_logging: bool = True,
