--- conflicted
+++ resolved
@@ -67,11 +67,8 @@
     URLBuildError,
 )
 from sanic.handlers import ErrorHandler
-<<<<<<< HEAD
 from sanic.helpers import _default
-=======
 from sanic.http import Stage
->>>>>>> 96c027ba
 from sanic.log import LOGGING_CONFIG_DEFAULTS, Colors, error_logger, logger
 from sanic.mixins.listeners import ListenerEvent
 from sanic.models.futures import (
