import sys

from abc import ABC, abstractmethod
from shutil import get_terminal_size
from textwrap import indent, wrap
from typing import Dict, Optional

from sanic import __version__
from sanic.log import logger


class MOTD(ABC):
    def __init__(
        self,
        logo: Optional[str],
        serve_location: str,
        data: Dict[str, str],
        extra: Dict[str, str],
    ) -> None:
        self.logo = logo
        self.serve_location = serve_location
        self.data = data
        self.extra = extra
        self.key_width = 0
        self.value_width = 0

    @abstractmethod
    def display(self):
        ...  # noqa

    @classmethod
    def output(
        cls,
        logo: Optional[str],
        serve_location: str,
        data: Dict[str, str],
        extra: Dict[str, str],
    ) -> None:
        motd_class = MOTDTTY if sys.stdout.isatty() else MOTDBasic
        motd_class(logo, serve_location, data, extra).display()


class MOTDBasic(MOTD):
    def __init__(self, *args, **kwargs) -> None:
        super().__init__(*args, **kwargs)

    def display(self):
        if self.logo:
            logger.debug(self.logo)
        lines = [f"Sanic v{__version__}"]
        if self.serve_location:
            lines.append(f"Goin' Fast @ {self.serve_location}")
        lines += [
            *(f"{key}: {value}" for key, value in self.data.items()),
            *(f"{key}: {value}" for key, value in self.extra.items()),
        ]
        for line in lines:
            logger.info(line)


class MOTDTTY(MOTD):
    def __init__(self, *args, **kwargs) -> None:
        super().__init__(*args, **kwargs)
        self.set_variables()

    def set_variables(self):  # no  cov
        fallback = (108, 24)
<<<<<<< HEAD
        terminal_width = min(get_terminal_size(fallback=fallback).columns, 108)
        if terminal_width <= 0:
            terminal_width = fallback[0]
=======
        terminal_width = max(
            get_terminal_size(fallback=fallback).columns, fallback[0]
        )
>>>>>>> 6f6e0d26
        self.max_value_width = terminal_width - fallback[0] + 36

        self.key_width = 4
        self.value_width = self.max_value_width
        if self.data:
            self.key_width = max(map(len, self.data.keys()))
            self.value_width = min(
                max(map(len, self.data.values())), self.max_value_width
            )
        self.logo_lines = self.logo.split("\n") if self.logo else []
        self.logo_line_length = 24
        self.centering_length = (
            self.key_width + self.value_width + 2 + self.logo_line_length
        )
        self.display_length = self.key_width + self.value_width + 2

    def display(self):
        version = f"Sanic v{__version__}".center(self.centering_length)
        running = (
            f"Goin' Fast @ {self.serve_location}"
            if self.serve_location
            else ""
        ).center(self.centering_length)
        length = len(version) + 2 - self.logo_line_length
        first_filler = "─" * (self.logo_line_length - 1)
        second_filler = "─" * length
        display_filler = "─" * (self.display_length + 2)
        lines = [
            f"\n┌{first_filler}─{second_filler}┐",
            f"│ {version} │",
            f"│ {running} │",
            f"├{first_filler}┬{second_filler}┤",
        ]

        self._render_data(lines, self.data, 0)
        if self.extra:
            logo_part = self._get_logo_part(len(lines) - 4)
            lines.append(f"| {logo_part} ├{display_filler}┤")
            self._render_data(lines, self.extra, len(lines) - 4)

        self._render_fill(lines)

        lines.append(f"└{first_filler}┴{second_filler}┘\n")
        logger.info(indent("\n".join(lines), "  "))

    def _render_data(self, lines, data, start):
        offset = 0
        for idx, (key, value) in enumerate(data.items(), start=start):
            key = key.rjust(self.key_width)

            wrapped = wrap(value, self.max_value_width, break_on_hyphens=False)
            for wrap_index, part in enumerate(wrapped):
                part = part.ljust(self.value_width)
                logo_part = self._get_logo_part(idx + offset + wrap_index)
                display = (
                    f"{key}: {part}"
                    if wrap_index == 0
                    else (" " * len(key) + f"  {part}")
                )
                lines.append(f"│ {logo_part} │ {display} │")
                if wrap_index:
                    offset += 1

    def _render_fill(self, lines):
        filler = " " * self.display_length
        idx = len(lines) - 5
        for i in range(1, len(self.logo_lines) - idx):
            logo_part = self.logo_lines[idx + i]
            lines.append(f"│ {logo_part} │ {filler} │")

    def _get_logo_part(self, idx):
        try:
            logo_part = self.logo_lines[idx]
        except IndexError:
            logo_part = " " * (self.logo_line_length - 3)
        return logo_part<|MERGE_RESOLUTION|>--- conflicted
+++ resolved
@@ -65,15 +65,9 @@
 
     def set_variables(self):  # no  cov
         fallback = (108, 24)
-<<<<<<< HEAD
-        terminal_width = min(get_terminal_size(fallback=fallback).columns, 108)
-        if terminal_width <= 0:
-            terminal_width = fallback[0]
-=======
         terminal_width = max(
             get_terminal_size(fallback=fallback).columns, fallback[0]
         )
->>>>>>> 6f6e0d26
         self.max_value_width = terminal_width - fallback[0] + 36
 
         self.key_width = 4
