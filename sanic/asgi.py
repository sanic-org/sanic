--- conflicted
+++ resolved
@@ -1,10 +1,12 @@
 import asyncio
 import warnings
+
 from inspect import isawaitable
 from typing import Any, Awaitable, Callable, MutableMapping, Optional, Union
 from urllib.parse import quote
 
 import sanic.app  # noqa
+
 from sanic.compat import Header
 from sanic.exceptions import InvalidUsage
 from sanic.request import Request
@@ -12,6 +14,7 @@
 from sanic.server import ConnInfo
 from sanic.websocket import WebSocketConnection
 
+
 ASGIScope = MutableMapping[str, Any]
 ASGIMessage = MutableMapping[str, Any]
 ASGISend = Callable[[ASGIMessage], Awaitable[None]]
@@ -54,7 +57,9 @@
 class MockTransport:
     _protocol: Optional[MockProtocol]
 
-    def __init__(self, scope: ASGIScope, receive: ASGIReceive, send: ASGISend) -> None:
+    def __init__(
+        self, scope: ASGIScope, receive: ASGIReceive, send: ASGISend
+    ) -> None:
         self.scope = scope
         self._receive = receive
         self._send = send
@@ -132,7 +137,9 @@
         ) + self.asgi_app.sanic_app.listeners.get("after_server_start", [])
 
         for handler in listeners:
-            response = handler(self.asgi_app.sanic_app, self.asgi_app.sanic_app.loop)
+            response = handler(
+                self.asgi_app.sanic_app, self.asgi_app.sanic_app.loop
+            )
             if isawaitable(response):
                 await response
 
@@ -150,7 +157,9 @@
         ) + self.asgi_app.sanic_app.listeners.get("after_server_stop", [])
 
         for handler in listeners:
-            response = handler(self.asgi_app.sanic_app, self.asgi_app.sanic_app.loop)
+            response = handler(
+                self.asgi_app.sanic_app, self.asgi_app.sanic_app.loop
+            )
             if isawaitable(response):
                 await response
 
@@ -199,7 +208,11 @@
         if scope["type"] == "lifespan":
             await instance.lifespan(scope, receive, send)
         else:
-            path = scope["path"][1:] if scope["path"].startswith("/") else scope["path"]
+            path = (
+                scope["path"][1:]
+                if scope["path"].startswith("/")
+                else scope["path"]
+            )
             url = "/".join([scope.get("root_path", ""), quote(path)])
             url_bytes = url.encode("latin-1")
             url_bytes += b"?" + scope["query_string"]
@@ -222,7 +235,12 @@
 
             request_class = sanic_app.request_class or Request
             instance.request = request_class(
-                url_bytes, headers, version, method, instance.transport, sanic_app,
+                url_bytes,
+                headers,
+                version,
+                method,
+                instance.transport,
+                sanic_app,
             )
             instance.request.stream = instance
             instance.request_body = True  # FIXME: Use more_body?
@@ -234,7 +252,6 @@
         """
         Read and stream the body in chunks from an incoming ASGI message.
         """
-<<<<<<< HEAD
         message = await self.transport.receive()
         if not message.get("more_body", False):
             self.request_body = False
@@ -255,102 +272,6 @@
         if self.response:
             response, self.response = self.response, None
             await self.transport.send(
-=======
-        more_body = True
-
-        while more_body:
-            message = await self.transport.receive()
-            chunk = message.get("body", b"")
-            await self.request.stream.put(chunk)
-
-            more_body = message.get("more_body", False)
-
-        await self.request.stream.put(None)
-
-    async def __call__(self) -> None:
-        """
-        Handle the incoming request.
-        """
-        if not self.do_stream:
-            self.request.body = await self.read_body()
-        else:
-            self.sanic_app.loop.create_task(self.stream_body())
-
-        handler = self.sanic_app.handle_request
-        callback = None if self.ws else self.stream_callback
-        await handler(self.request, None, callback)
-
-    _asgi_single_callable = True  # We conform to ASGI 3.0 single-callable
-
-    async def stream_callback(
-        self, response: Union[HTTPResponse, StreamingHTTPResponse]
-    ) -> None:
-        """
-        Write the response.
-        """
-        headers: List[Tuple[bytes, bytes]] = []
-        cookies: Dict[str, str] = {}
-        content_length: List[str] = []
-        try:
-            content_length = response.headers.popall("content-length", [])
-            cookies = {
-                v.key: v
-                for _, v in list(
-                    filter(
-                        lambda item: item[0].lower() == "set-cookie",
-                        response.headers.items(),
-                    )
-                )
-            }
-            headers += [
-                (str(name).encode("latin-1"), str(value).encode("latin-1"))
-                for name, value in response.headers.items()
-                if name.lower() not in ["set-cookie"]
-            ]
-        except AttributeError:
-            logger.error(
-                "Invalid response object for url %s, "
-                "Expected Type: HTTPResponse, Actual Type: %s",
-                self.request.url,
-                type(response),
-            )
-            exception = ServerError("Invalid response type")
-            response = self.sanic_app.error_handler.response(
-                self.request, exception
-            )
-            headers = [
-                (str(name).encode("latin-1"), str(value).encode("latin-1"))
-                for name, value in response.headers.items()
-                if name not in (b"Set-Cookie",)
-            ]
-
-        response.asgi = True
-        is_streaming = isinstance(response, StreamingHTTPResponse)
-        if is_streaming and getattr(response, "chunked", False):
-            # disable sanic chunking, this is done at the ASGI-server level
-            setattr(response, "chunked", False)
-            # content-length header is removed to signal to the ASGI-server
-            # to use automatic-chunking if it supports it
-        elif len(content_length) > 0:
-            headers += [
-                (b"content-length", str(content_length[0]).encode("latin-1"))
-            ]
-        elif not is_streaming:
-            headers += [
-                (
-                    b"content-length",
-                    str(len(getattr(response, "body", b""))).encode("latin-1"),
-                )
-            ]
-
-        if "content-type" not in response.headers:
-            headers += [
-                (b"content-type", str(response.content_type).encode("latin-1"))
-            ]
-
-        if response.cookies:
-            cookies.update(
->>>>>>> 150d75b7
                 {
                     "type": "http.response.start",
                     "status": response.status,
@@ -368,6 +289,8 @@
             }
         )
 
+    _asgi_single_callable = True  # We conform to ASGI 3.0 single-callable
+
     async def __call__(self) -> None:
         """
         Handle the incoming request.
