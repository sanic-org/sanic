--- conflicted
+++ resolved
@@ -1,22 +1,16 @@
 import asyncio
 import warnings
-
 from inspect import isawaitable
 from typing import Any, Awaitable, Callable, MutableMapping, Optional, Union
 from urllib.parse import quote
 
 import sanic.app  # noqa
-
 from sanic.compat import Header
 from sanic.exceptions import InvalidUsage
 from sanic.request import Request
-<<<<<<< HEAD
-=======
 from sanic.response import HTTPResponse, StreamingHTTPResponse
-from sanic.server import ConnInfo, StreamBuffer
->>>>>>> 5928c500
+from sanic.server import ConnInfo
 from sanic.websocket import WebSocketConnection
-
 
 ASGIScope = MutableMapping[str, Any]
 ASGIMessage = MutableMapping[str, Any]
@@ -60,9 +54,7 @@
 class MockTransport:
     _protocol: Optional[MockProtocol]
 
-    def __init__(
-        self, scope: ASGIScope, receive: ASGIReceive, send: ASGISend
-    ) -> None:
+    def __init__(self, scope: ASGIScope, receive: ASGIReceive, send: ASGISend) -> None:
         self.scope = scope
         self._receive = receive
         self._send = send
@@ -140,9 +132,7 @@
         ) + self.asgi_app.sanic_app.listeners.get("after_server_start", [])
 
         for handler in listeners:
-            response = handler(
-                self.asgi_app.sanic_app, self.asgi_app.sanic_app.loop
-            )
+            response = handler(self.asgi_app.sanic_app, self.asgi_app.sanic_app.loop)
             if isawaitable(response):
                 await response
 
@@ -160,9 +150,7 @@
         ) + self.asgi_app.sanic_app.listeners.get("after_server_stop", [])
 
         for handler in listeners:
-            response = handler(
-                self.asgi_app.sanic_app, self.asgi_app.sanic_app.loop
-            )
+            response = handler(self.asgi_app.sanic_app, self.asgi_app.sanic_app.loop)
             if isawaitable(response):
                 await response
 
@@ -211,11 +199,7 @@
         if scope["type"] == "lifespan":
             await instance.lifespan(scope, receive, send)
         else:
-            path = (
-                scope["path"][1:]
-                if scope["path"].startswith("/")
-                else scope["path"]
-            )
+            path = scope["path"][1:] if scope["path"].startswith("/") else scope["path"]
             url = "/".join([scope.get("root_path", ""), quote(path)])
             url_bytes = url.encode("latin-1")
             url_bytes += b"?" + scope["query_string"]
@@ -238,29 +222,11 @@
 
             request_class = sanic_app.request_class or Request
             instance.request = request_class(
-                url_bytes,
-                headers,
-                version,
-                method,
-                instance.transport,
-                sanic_app,
-            )
-<<<<<<< HEAD
+                url_bytes, headers, version, method, instance.transport, sanic_app,
+            )
             instance.request.stream = instance
             instance.request_body = True  # FIXME: Use more_body?
-=======
             instance.request.conn_info = ConnInfo(instance.transport)
-
-            if sanic_app.is_request_stream:
-                is_stream_handler = sanic_app.router.is_stream_handler(
-                    instance.request
-                )
-                if is_stream_handler:
-                    instance.request.stream = StreamBuffer(
-                        sanic_app.config.REQUEST_BUFFER_QUEUE_SIZE
-                    )
-                    instance.do_stream = True
->>>>>>> 5928c500
 
         return instance
 
