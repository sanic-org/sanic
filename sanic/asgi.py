--- conflicted
+++ resolved
@@ -132,70 +132,12 @@
         instance.sanic_app.state.is_started = True
         setattr(instance.transport, "add_task", sanic_app.loop.create_task)
 
-<<<<<<< HEAD
-        try:
-            headers = Header(
-                [
-                    (
-                        key.decode("ASCII"),
-                        value.decode(errors="surrogateescape"),
-                    )
-                    for key, value in scope.get("headers", [])
-                ]
-            )
-        except UnicodeDecodeError:
-            raise BadRequest(
-                "Header names can only contain US-ASCII characters"
-            )
-        instance.lifespan = Lifespan(instance)
-
-        if scope["type"] == "lifespan":
-            await instance.lifespan(scope, receive, send)
-        else:
-            path = (
-                scope["path"][1:]
-                if scope["path"].startswith("/")
-                else scope["path"]
-            )
-            url = "/".join([scope.get("root_path", ""), quote(path)])
-            url_bytes = url.encode("latin-1")
-            url_bytes += b"?" + scope["query_string"]
-
-            if scope["type"] == "http":
-                version = scope["http_version"]
-                method = scope["method"]
-            elif scope["type"] == "websocket":
-                version = "1.1"
-                method = "GET"
-
-                instance.ws = instance.transport.create_websocket_connection(
-                    send, receive
-                )
-            else:
-                raise ServerError("Received unknown ASGI scope")
-
-            request_class = sanic_app.request_class or Request
-            instance.request = request_class(
-                url_bytes,
-                headers,
-                version,
-                method,
-                instance.transport,
-                sanic_app,
-            )
-            instance.request.stream = instance
-            instance.request_body = True
-            instance.request.conn_info = ConnInfo(instance.transport)
-
-            await sanic_app.dispatch(
-                "http.lifecycle.request",
-                inline=True,
-                context={"request": instance.request},
-                fail_not_found=False,
-=======
         headers = Header(
             [
-                (key.decode("latin-1"), value.decode("latin-1"))
+                (
+                    key.decode("ASCII"),
+                    value.decode(errors="surrogateescape"),
+                )
                 for key, value in scope.get("headers", [])
             ]
         )
@@ -217,7 +159,6 @@
 
             instance.ws = instance.transport.create_websocket_connection(
                 send, receive
->>>>>>> 5ee36fd9
             )
         else:
             raise ServerError("Received unknown ASGI scope")
