from __future__ import annotations

import asyncio

from collections import defaultdict
<<<<<<< HEAD
from typing import TYPE_CHECKING, Dict, Iterable, List, Optional, Set
=======
from typing import Dict, Iterable, List, Optional
>>>>>>> b1a57a8b

from sanic_routing.exceptions import NotFound  # type: ignore
from sanic_routing.route import Route  # type: ignore

from sanic.base import BaseSanic
from sanic.blueprint_group import BlueprintGroup
<<<<<<< HEAD
from sanic.exceptions import SanicException
=======
>>>>>>> b1a57a8b
from sanic.models.futures import FutureRoute, FutureStatic
from sanic.models.handler_types import (
    ListenerType,
    MiddlewareType,
    RouteHandler,
)
<<<<<<< HEAD


if TYPE_CHECKING:
    from sanic import Sanic
=======
>>>>>>> b1a57a8b


class Blueprint(BaseSanic):
    """
    In *Sanic* terminology, a **Blueprint** is a logical collection of
    URLs that perform a specific set of tasks which can be identified by
    a unique name.

    It is the main tool for grouping functionality and similar endpoints.

    `See user guide re: blueprints
    <https://sanicframework.org/guide/best-practices/blueprints.html>`__

    :param name: unique name of the blueprint
    :param url_prefix: URL to be prefixed before all route URLs
    :param host: IP Address of FQDN for the sanic server to use.
    :param version: Blueprint Version
    :param strict_slashes: Enforce the API urls are requested with a
        training */*
    """

    def __init__(
        self,
        name: str,
        url_prefix: Optional[str] = None,
        host: Optional[str] = None,
        version: Optional[int] = None,
        strict_slashes: Optional[bool] = None,
    ):
        self._apps: Set[Sanic] = set()
        self.name = name
        self.url_prefix = url_prefix
        self.host = host

        self.routes: List[Route] = []
        self.websocket_routes: List[Route] = []
        self.exceptions: List[RouteHandler] = []
        self.listeners: Dict[str, List[ListenerType]] = {}
        self.middlewares: List[MiddlewareType] = []
        self.statics: List[RouteHandler] = []
        self.version = version
        self.strict_slashes = strict_slashes

    def __repr__(self) -> str:
        args = ", ".join(
            [
                f'{attr}="{getattr(self, attr)}"'
                if isinstance(getattr(self, attr), str)
                else f"{attr}={getattr(self, attr)}"
                for attr in (
                    "name",
                    "url_prefix",
                    "host",
                    "version",
                    "strict_slashes",
                )
            ]
        )
        return f"Blueprint({args})"

    @property
    def apps(self):
        if not self._apps:
            raise SanicException(
                f"{self} has not yet been registered to an app"
            )
        return self._apps

    def route(self, *args, **kwargs):
        kwargs["apply"] = False
        return super().route(*args, **kwargs)

    def static(self, *args, **kwargs):
        kwargs["apply"] = False
        return super().static(*args, **kwargs)

    def middleware(self, *args, **kwargs):
        kwargs["apply"] = False
        return super().middleware(*args, **kwargs)

    def listener(self, *args, **kwargs):
        kwargs["apply"] = False
        return super().listener(*args, **kwargs)

    def exception(self, *args, **kwargs):
        kwargs["apply"] = False
        return super().exception(*args, **kwargs)

    def signal(self, *args, **kwargs):
        kwargs["apply"] = False
        return super().signal(*args, **kwargs)

    @staticmethod
    def group(*blueprints, url_prefix="", version=None, strict_slashes=None):
        """
        Create a list of blueprints, optionally grouping them under a
        general URL prefix.

        :param blueprints: blueprints to be registered as a group
        :param url_prefix: URL route to be prepended to all sub-prefixes
        :param version: API Version to be used for Blueprint group
        :param strict_slashes: Indicate strict slash termination behavior
            for URL
        """

        def chain(nested) -> Iterable[Blueprint]:
            """itertools.chain() but leaves strings untouched"""
            for i in nested:
                if isinstance(i, (list, tuple)):
                    yield from chain(i)
                elif isinstance(i, BlueprintGroup):
                    yield from i.blueprints
                else:
                    yield i

        bps = BlueprintGroup(
            url_prefix=url_prefix,
            version=version,
            strict_slashes=strict_slashes,
        )
        for bp in chain(blueprints):
            bps.append(bp)
        return bps

    def register(self, app, options):
        """
        Register the blueprint to the sanic app.

        :param app: Instance of :class:`sanic.app.Sanic` class
        :param options: Options to be used while registering the
            blueprint into the app.
            *url_prefix* - URL Prefix to override the blueprint prefix
        """

        self._apps.add(app)
        url_prefix = options.get("url_prefix", self.url_prefix)

        routes = []
        middleware = []
        exception_handlers = []
        listeners = defaultdict(list)

        # Routes
        for future in self._future_routes:
            # attach the blueprint name to the handler so that it can be
            # prefixed properly in the router
            future.handler.__blueprintname__ = self.name
            # Prepend the blueprint URI prefix if available
            uri = url_prefix + future.uri if url_prefix else future.uri

            strict_slashes = (
                self.strict_slashes
                if future.strict_slashes is None
                and self.strict_slashes is not None
                else future.strict_slashes
            )
            name = app._generate_name(future.name)

            apply_route = FutureRoute(
                future.handler,
                uri[1:] if uri.startswith("//") else uri,
                future.methods,
                future.host or self.host,
                strict_slashes,
                future.stream,
                future.version or self.version,
                name,
                future.ignore_body,
                future.websocket,
                future.subprotocols,
                future.unquote,
                future.static,
            )

            route = app._apply_route(apply_route)
            operation = (
                routes.extend if isinstance(route, list) else routes.append
            )
            operation(route)

        # Static Files
        for future in self._future_statics:
            # Prepend the blueprint URI prefix if available
            uri = url_prefix + future.uri if url_prefix else future.uri
            apply_route = FutureStatic(uri, *future[1:])
            route = app._apply_static(apply_route)
            routes.append(route)

        route_names = [route.name for route in routes if route]

        # Middleware
        if route_names:
            for future in self._future_middleware:
                middleware.append(app._apply_middleware(future, route_names))

        # Exceptions
        for future in self._future_exceptions:
            exception_handlers.append(app._apply_exception_handler(future))

        # Event listeners
        for listener in self._future_listeners:
            listeners[listener.event].append(app._apply_listener(listener))

        for signal in self._future_signals:
            signal.requirements.update({"blueprint": self.name})
            app._apply_signal(signal)

        self.routes = [route for route in routes if isinstance(route, Route)]

        # Deprecate these in 21.6
        self.websocket_routes = [
            route for route in self.routes if route.ctx.websocket
        ]
        self.middlewares = middleware
        self.exceptions = exception_handlers
        self.listeners = dict(listeners)

    async def dispatch(self, *args, **kwargs):
        where = kwargs.pop("where", {})
        where.update({"blueprint": self.name})
        kwargs["where"] = where
        for app in self.apps:
            await app.dispatch(*args, **kwargs)

    def event(self, event: str):
        events = set()
        for app in self.apps:
            signal = app.signal_router.name_index.get(event)
            if not signal:
                raise NotFound
            events.add(signal.ctx.event)

        if events:
            return asyncio.wait(
                [event.wait() for event in events],
                return_when=asyncio.FIRST_COMPLETED,
            )<|MERGE_RESOLUTION|>--- conflicted
+++ resolved
@@ -2,35 +2,36 @@
 
 import asyncio
 
+from asyncio.futures import Future
 from collections import defaultdict
-<<<<<<< HEAD
-from typing import TYPE_CHECKING, Dict, Iterable, List, Optional, Set
-=======
-from typing import Dict, Iterable, List, Optional
->>>>>>> b1a57a8b
+from typing import (
+    TYPE_CHECKING,
+    Any,
+    Coroutine,
+    Dict,
+    Iterable,
+    List,
+    Optional,
+    Set,
+    Tuple,
+)
 
 from sanic_routing.exceptions import NotFound  # type: ignore
 from sanic_routing.route import Route  # type: ignore
 
 from sanic.base import BaseSanic
 from sanic.blueprint_group import BlueprintGroup
-<<<<<<< HEAD
 from sanic.exceptions import SanicException
-=======
->>>>>>> b1a57a8b
 from sanic.models.futures import FutureRoute, FutureStatic
 from sanic.models.handler_types import (
     ListenerType,
     MiddlewareType,
     RouteHandler,
 )
-<<<<<<< HEAD
 
 
 if TYPE_CHECKING:
     from sanic import Sanic
-=======
->>>>>>> b1a57a8b
 
 
 class Blueprint(BaseSanic):
@@ -235,7 +236,7 @@
             listeners[listener.event].append(app._apply_listener(listener))
 
         for signal in self._future_signals:
-            signal.requirements.update({"blueprint": self.name})
+            signal.where.update({"blueprint": self.name})
             app._apply_signal(signal)
 
         self.routes = [route for route in routes if isinstance(route, Route)]
@@ -252,19 +253,24 @@
         where = kwargs.pop("where", {})
         where.update({"blueprint": self.name})
         kwargs["where"] = where
-        for app in self.apps:
-            await app.dispatch(*args, **kwargs)
-
-    def event(self, event: str):
+        await asyncio.gather(
+            *[app.dispatch(*args, **kwargs) for app in self.apps]
+        )
+
+    def event(
+        self, event: str
+    ) -> Future[Tuple[Set[Future[Any]], Set[Future[Any]]]]:
         events = set()
         for app in self.apps:
             signal = app.signal_router.name_index.get(event)
             if not signal:
-                raise NotFound
+                raise NotFound("Could not find signal %s" % event)
             events.add(signal.ctx.event)
 
         if events:
             return asyncio.wait(
                 [event.wait() for event in events],
                 return_when=asyncio.FIRST_COMPLETED,
-            )+            )
+
+        raise NotFound("Could not find signal %s" % event)