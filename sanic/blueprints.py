from collections import defaultdict
from typing import Dict, List, Optional, Iterable

from sanic_routing.route import Route  # type: ignore

from sanic.base import BaseSanic
from sanic.blueprint_group import BlueprintGroup
<<<<<<< HEAD
from sanic.exceptions import SanicException
from sanic.handlers import ListenerType, MiddlewareType, RouteHandler
=======
from sanic.models.handler_types import (
    ListenerType,
    MiddlewareType,
    RouteHandler,
)
>>>>>>> 5c624f8b
from sanic.models.futures import FutureRoute, FutureStatic


class Blueprint(BaseSanic):
    """
    In *Sanic* terminology, a **Blueprint** is a logical collection of
    URLs that perform a specific set of tasks which can be identified by
    a unique name.

    It is the main tool for grouping functionality and similar endpoints.

    `See user guide re: blueprints
    <https://sanicframework.org/guide/best-practices/blueprints.html>`__

    :param name: unique name of the blueprint
    :param url_prefix: URL to be prefixed before all route URLs
    :param host: IP Address of FQDN for the sanic server to use.
    :param version: Blueprint Version
    :param strict_slashes: Enforce the API urls are requested with a
        training */*
    """

    def __init__(
        self,
        name: str,
        url_prefix: Optional[str] = None,
        host: Optional[str] = None,
        version: Optional[int] = None,
        strict_slashes: Optional[bool] = None,
    ):
        self._app = None
        self.name = name
        self.url_prefix = url_prefix
        self.host = host

        self.routes: List[Route] = []
        self.websocket_routes: List[Route] = []
        self.exceptions: List[RouteHandler] = []
        self.listeners: Dict[str, List[ListenerType]] = {}
        self.middlewares: List[MiddlewareType] = []
        self.statics: List[RouteHandler] = []
        self.version = version
        self.strict_slashes = strict_slashes

    def __repr__(self) -> str:
        args = ", ".join(
            [
                f'{attr}="{getattr(self, attr)}"'
                if isinstance(getattr(self, attr), str)
                else f"{attr}={getattr(self, attr)}"
                for attr in (
                    "name",
                    "url_prefix",
                    "host",
                    "version",
                    "strict_slashes",
                )
            ]
        )
        return f"Blueprint({args})"

    @property
    def app(self):
        if not self._app:
            raise SanicException(
                f"{self} has not yet been registered to an app"
            )
        return self._app

    def route(self, *args, **kwargs):
        kwargs["apply"] = False
        return super().route(*args, **kwargs)

    def static(self, *args, **kwargs):
        kwargs["apply"] = False
        return super().static(*args, **kwargs)

    def middleware(self, *args, **kwargs):
        kwargs["apply"] = False
        return super().middleware(*args, **kwargs)

    def listener(self, *args, **kwargs):
        kwargs["apply"] = False
        return super().listener(*args, **kwargs)

    def exception(self, *args, **kwargs):
        kwargs["apply"] = False
        return super().exception(*args, **kwargs)

    def signal(self, *args, **kwargs):
        kwargs["apply"] = False
        return super().signal(*args, **kwargs)

    @staticmethod
    def group(*blueprints, url_prefix="", version=None, strict_slashes=None):
        """
        Create a list of blueprints, optionally grouping them under a
        general URL prefix.

        :param blueprints: blueprints to be registered as a group
        :param url_prefix: URL route to be prepended to all sub-prefixes
        :param version: API Version to be used for Blueprint group
        :param strict_slashes: Indicate strict slash termination behavior for URL
        """

        def chain(nested) -> Iterable[Blueprint]:
            """itertools.chain() but leaves strings untouched"""
            for i in nested:
                if isinstance(i, (list, tuple)):
                    yield from chain(i)
                elif isinstance(i, BlueprintGroup):
                    yield from i.blueprints
                else:
                    yield i

        bps = BlueprintGroup(
            url_prefix=url_prefix,
            version=version,
            strict_slashes=strict_slashes,
        )
        for bp in chain(blueprints):
            bps.append(bp)
        return bps

    def register(self, app, options):
        """
        Register the blueprint to the sanic app.

        :param app: Instance of :class:`sanic.app.Sanic` class
        :param options: Options to be used while registering the
            blueprint into the app.
            *url_prefix* - URL Prefix to override the blueprint prefix
        """

        self._app = app
        url_prefix = options.get("url_prefix", self.url_prefix)

        routes = []
        middleware = []
        exception_handlers = []
        listeners = defaultdict(list)

        # Routes
        for future in self._future_routes:
            # attach the blueprint name to the handler so that it can be
            # prefixed properly in the router
            future.handler.__blueprintname__ = self.name
            # Prepend the blueprint URI prefix if available
            uri = url_prefix + future.uri if url_prefix else future.uri

            strict_slashes = (
                self.strict_slashes
                if future.strict_slashes is None
                and self.strict_slashes is not None
                else future.strict_slashes
            )
            name = app._generate_name(future.name)

            apply_route = FutureRoute(
                future.handler,
                uri[1:] if uri.startswith("//") else uri,
                future.methods,
                future.host or self.host,
                strict_slashes,
                future.stream,
                future.version or self.version,
                name,
                future.ignore_body,
                future.websocket,
                future.subprotocols,
                future.unquote,
                future.static,
            )

            route = app._apply_route(apply_route)
            operation = (
                routes.extend if isinstance(route, list) else routes.append
            )
            operation(route)

        # Static Files
        for future in self._future_statics:
            # Prepend the blueprint URI prefix if available
            uri = url_prefix + future.uri if url_prefix else future.uri
            apply_route = FutureStatic(uri, *future[1:])
            route = app._apply_static(apply_route)
            routes.append(route)

        route_names = [route.name for route in routes if route]

        # Middleware
        if route_names:
            for future in self._future_middleware:
                middleware.append(app._apply_middleware(future, route_names))

        # Exceptions
        for future in self._future_exceptions:
            exception_handlers.append(app._apply_exception_handler(future))

        # Event listeners
        for listener in self._future_listeners:
            listeners[listener.event].append(app._apply_listener(listener))

        for signal in self._future_signals:
            signal.requirements.update({"blueprint": self.name})
            app._apply_signal(signal)

        self.routes = [route for route in routes if isinstance(route, Route)]

        # Deprecate these in 21.6
        self.websocket_routes = [
            route for route in self.routes if route.ctx.websocket
        ]
        self.middlewares = middleware
        self.exceptions = exception_handlers
        self.listeners = dict(listeners)

    def dispatch(self, *args, **kwargs):
        where = kwargs.pop("where", {})
        where.update({"blueprint": self.name})
        kwargs["where"] = where
        return self.app.dispatch(*args, **kwargs)<|MERGE_RESOLUTION|>--- conflicted
+++ resolved
@@ -1,21 +1,17 @@
 from collections import defaultdict
-from typing import Dict, List, Optional, Iterable
+from typing import Dict, Iterable, List, Optional
 
 from sanic_routing.route import Route  # type: ignore
 
 from sanic.base import BaseSanic
 from sanic.blueprint_group import BlueprintGroup
-<<<<<<< HEAD
 from sanic.exceptions import SanicException
-from sanic.handlers import ListenerType, MiddlewareType, RouteHandler
-=======
+from sanic.models.futures import FutureRoute, FutureStatic
 from sanic.models.handler_types import (
     ListenerType,
     MiddlewareType,
     RouteHandler,
 )
->>>>>>> 5c624f8b
-from sanic.models.futures import FutureRoute, FutureStatic
 
 
 class Blueprint(BaseSanic):
@@ -117,7 +113,8 @@
         :param blueprints: blueprints to be registered as a group
         :param url_prefix: URL route to be prepended to all sub-prefixes
         :param version: API Version to be used for Blueprint group
-        :param strict_slashes: Indicate strict slash termination behavior for URL
+        :param strict_slashes: Indicate strict slash termination behavior
+            for URL
         """
 
         def chain(nested) -> Iterable[Blueprint]:
