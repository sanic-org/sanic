--- conflicted
+++ resolved
@@ -93,11 +93,8 @@
         "_future_listeners",
         "_future_exceptions",
         "_future_signals",
-<<<<<<< HEAD
         "allow_route_overwrite",
-=======
         "copied_from",
->>>>>>> 6eaab2a7
         "ctx",
         "exceptions",
         "host",
@@ -124,11 +121,8 @@
     ):
         super().__init__(name=name)
         self.reset()
-<<<<<<< HEAD
         self.allow_route_overwrite = allow_route_overwrite
-=======
         self.copied_from = ""
->>>>>>> 6eaab2a7
         self.ctx = SimpleNamespace()
         self.host = host
         self.strict_slashes = strict_slashes
@@ -367,11 +361,9 @@
                 continue
 
             registered.add(apply_route)
-<<<<<<< HEAD
             route = app._apply_route(
                 apply_route, overwrite=self.allow_route_overwrite
             )
-=======
             route = app._apply_route(apply_route)
 
             # If it is a copied BP, then make sure all of the names of routes
@@ -383,7 +375,6 @@
                         self.copied_from, self.name
                     )
 
->>>>>>> 6eaab2a7
             operation = (
                 routes.extend if isinstance(route, list) else routes.append
             )
