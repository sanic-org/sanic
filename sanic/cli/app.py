import os
import shutil
import sys

from argparse import ArgumentParser, RawTextHelpFormatter
from importlib import import_module
from pathlib import Path
from textwrap import indent
from typing import Any, List, Union

from sanic.app import Sanic
from sanic.application.logo import get_logo
from sanic.cli.arguments import Group
from sanic.log import error_logger
from sanic.simple import create_simple_server


class SanicArgumentParser(ArgumentParser):
    ...


class SanicCLI:
    DESCRIPTION = indent(
        f"""
{get_logo(True)}

To start running a Sanic application, provide a path to the module, where
app is a Sanic() instance:

    $ sanic path.to.server:app

Or, a path to a callable that returns a Sanic() instance:

    $ sanic path.to.factory:create_app --factory

Or, a path to a directory to run as a simple HTTP server:

    $ sanic ./path/to/static --simple
""",
        prefix=" ",
    )

    def __init__(self) -> None:
        width = shutil.get_terminal_size().columns
        self.parser = SanicArgumentParser(
            prog="sanic",
            description=self.DESCRIPTION,
            formatter_class=lambda prog: RawTextHelpFormatter(
                prog,
                max_help_position=36 if width > 96 else 24,
                indent_increment=4,
                width=None,
            ),
        )
        self.parser._positionals.title = "Required\n========\n  Positional"
        self.parser._optionals.title = "Optional\n========\n  General"
        self.main_process = (
            os.environ.get("SANIC_RELOADER_PROCESS", "") != "true"
        )
        self.args: List[Any] = []

    def attach(self):
        for group in Group._registry:
            group.create(self.parser).attach()

    def run(self):
        # This is to provide backwards compat -v to display version
        legacy_version = len(sys.argv) == 2 and sys.argv[-1] == "-v"
        parse_args = ["--version"] if legacy_version else None

        self.args = self.parser.parse_args(args=parse_args)
        self._precheck()

        try:
            app = self._get_app()
            kwargs = self._build_run_kwargs()
            app.run(**kwargs)
        except ValueError:
            error_logger.exception("Failed to run app")

    def _precheck(self):
<<<<<<< HEAD
        if self.args.debug and self.main_process:
            error_logger.warning(
                "Starting in v22.3, --debug will no longer automatically run "
                "the auto-reloader or perform runtime code optimization.\n"
                "Switch to --dev to continue using that functionality."
            )

=======
>>>>>>> f831b71b
        # # Custom TLS mismatch handling for better diagnostics
        if self.main_process and (
            # one of cert/key missing
            bool(self.args.cert) != bool(self.args.key)
            # new and old style self.args used together
            or self.args.tls
            and self.args.cert
            # strict host checking without certs would always fail
            or self.args.tlshost
            and not self.args.tls
            and not self.args.cert
        ):
            self.parser.print_usage(sys.stderr)
            message = (
                "TLS certificates must be specified by either of:\n"
                "  --cert certdir/fullchain.pem --key certdir/privkey.pem\n"
                "  --tls certdir  (equivalent to the above)"
            )
            error_logger.error(message)
            sys.exit(1)

    def _get_app(self):
        try:
            module_path = os.path.abspath(os.getcwd())
            if module_path not in sys.path:
                sys.path.append(module_path)

            if self.args.simple:
                path = Path(self.args.module)
                app = create_simple_server(path)
            else:
                delimiter = ":" if ":" in self.args.module else "."
                module_name, app_name = self.args.module.rsplit(delimiter, 1)

                if app_name.endswith("()"):
                    self.args.factory = True
                    app_name = app_name[:-2]

                module = import_module(module_name)
                app = getattr(module, app_name, None)
                if self.args.factory:
                    app = app()

                app_type_name = type(app).__name__

                if not isinstance(app, Sanic):
                    raise ValueError(
                        f"Module is not a Sanic app, it is a {app_type_name}\n"
                        f"  Perhaps you meant {self.args.module}.app?"
                    )
        except ImportError as e:
            if module_name.startswith(e.name):
                error_logger.error(
                    f"No module named {e.name} found.\n"
                    "  Example File: project/sanic_server.py -> app\n"
                    "  Example Module: project.sanic_server.app"
                )
            else:
                raise e
        return app

    def _build_run_kwargs(self):
        ssl: Union[None, dict, str, list] = []
        if self.args.tlshost:
            ssl.append(None)
        if self.args.cert is not None or self.args.key is not None:
            ssl.append(dict(cert=self.args.cert, key=self.args.key))
        if self.args.tls:
            ssl += self.args.tls
        if not ssl:
            ssl = None
        elif len(ssl) == 1 and ssl[0] is not None:
            # Use only one cert, no TLSSelector.
            ssl = ssl[0]
        kwargs = {
            "access_log": self.args.access_log,
            "debug": self.args.debug,
            "fast": self.args.fast,
            "host": self.args.host,
            "motd": self.args.motd,
            "noisy_exceptions": self.args.noisy_exceptions,
            "port": self.args.port,
            "ssl": ssl,
            "unix": self.args.unix,
            "verbosity": self.args.verbosity or 0,
            "workers": self.args.workers,
        }

        for maybe_arg in ("auto_reload", "dev"):
            if getattr(self.args, maybe_arg, False):
                kwargs[maybe_arg] = True

        if self.args.path:
            kwargs["auto_reload"] = True
            kwargs["reload_dir"] = self.args.path
        return kwargs<|MERGE_RESOLUTION|>--- conflicted
+++ resolved
@@ -79,16 +79,6 @@
             error_logger.exception("Failed to run app")
 
     def _precheck(self):
-<<<<<<< HEAD
-        if self.args.debug and self.main_process:
-            error_logger.warning(
-                "Starting in v22.3, --debug will no longer automatically run "
-                "the auto-reloader or perform runtime code optimization.\n"
-                "Switch to --dev to continue using that functionality."
-            )
-
-=======
->>>>>>> f831b71b
         # # Custom TLS mismatch handling for better diagnostics
         if self.main_process and (
             # one of cert/key missing
