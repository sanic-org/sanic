--- conflicted
+++ resolved
@@ -220,15 +220,7 @@
             "--debug",
             dest="debug",
             action="store_true",
-<<<<<<< HEAD
             help="Run the server in debug mode",
-=======
-            help=(
-                "Run the server in DEBUG mode. It includes DEBUG logging,\n"
-                "additional context on exceptions, and other settings\n"
-                "not-safe for PRODUCTION, but helpful for debugging problems."
-            ),
->>>>>>> e1937149
         )
         self.container.add_argument(
             "-r",
@@ -256,13 +248,8 @@
             help=("debug + auto reload"),
         )
         self.container.add_argument(
-<<<<<<< HEAD
             "--auto-tls",
             dest="auto_tls",
-=======
-            "--auto-cert",
-            dest="auto_cert",
->>>>>>> e1937149
             action="store_true",
             help=(
                 "Create a temporary TLS certificate for local development "
