import asyncio
import os
import signal
import sys
import platform

from contextlib import contextmanager
from enum import Enum
from typing import Awaitable, Union

from multidict import CIMultiDict  # type: ignore

from sanic.helpers import Default
from sanic.log import error_logger


if sys.version_info < (3, 8):  # no cov
    StartMethod = Union[Default, str]
else:  # no cov
    from typing import Literal

    StartMethod = Union[
        Default, Literal["fork"], Literal["forkserver"], Literal["spawn"]
    ]

OS_IS_WINDOWS = os.name == "nt"
PYPY_IMPLEMENTATION = platform.python_implementation() == "PyPy"
UVLOOP_INSTALLED = False

try:
    import uvloop  # type: ignore # noqa

    UVLOOP_INSTALLED = True
except ImportError:
    pass

# Python 3.11 changed the way Enum formatting works for mixed-in types.
if sys.version_info < (3, 11, 0):

    class StrEnum(str, Enum):
        pass

else:
    from enum import StrEnum  # type: ignore # noqa


class UpperStrEnum(StrEnum):
    def _generate_next_value_(name, start, count, last_values):
        return name.upper()

    def __eq__(self, value: object) -> bool:
        value = str(value).upper()
        return super().__eq__(value)

    def __hash__(self) -> int:
        return hash(self.value)

    def __str__(self) -> str:
        return self.value


@contextmanager
def use_context(method: StartMethod):
    from sanic import Sanic

    orig = Sanic.start_method
    Sanic.start_method = method
    yield
    Sanic.start_method = orig


def enable_windows_color_support():
    import ctypes

    kernel = ctypes.windll.kernel32
    kernel.SetConsoleMode(kernel.GetStdHandle(-11), 7)


<<<<<<< HEAD
def pypy_patch_os() -> None:
    """
    PyPy os module doesn't have the `readlink` function which break aiofiles.

    This monkeypatch replace the `os.readlink` with `os.path.realpath`,
    Both have the same functionality.
    """
    if hasattr(os, "readlink"):
        error_logger.warning(
            "PyPy: Skip patching os module "
            "it seems os module added the readlink function"
        )
        return

=======
def patch_os() -> None:
>>>>>>> 1b708580
    module = sys.modules["os"]
    module.readlink = os.path.realpath


class Header(CIMultiDict):
    """
    Container used for both request and response headers. It is a subclass of
    `CIMultiDict
    <https://multidict.readthedocs.io/en/stable/multidict.html#cimultidictproxy>`_.

    It allows for multiple values for a single key in keeping with the HTTP
    spec. Also, all keys are *case in-sensitive*.

    Please checkout `the MultiDict documentation
    <https://multidict.readthedocs.io/en/stable/multidict.html#multidict>`_
    for more details about how to use the object. In general, it should work
    very similar to a regular dictionary.
    """

    def get_all(self, key: str):
        """
        Convenience method mapped to ``getall()``.
        """
        return self.getall(key, default=[])


use_trio = sys.argv[0].endswith("hypercorn") and "trio" in sys.argv

if use_trio:  # pragma: no cover
    import trio  # type: ignore

    def stat_async(path) -> Awaitable[os.stat_result]:
        return trio.Path(path).stat()

    open_async = trio.open_file
    CancelledErrors = tuple([asyncio.CancelledError, trio.Cancelled])
else:
    if PYPY_IMPLEMENTATION:
<<<<<<< HEAD
        pypy_patch_os()
=======
        patch_os()
>>>>>>> 1b708580

    from aiofiles import open as aio_open  # type: ignore
    from aiofiles.os import stat as stat_async  # type: ignore  # noqa: F401

    async def open_async(file, mode="r", **kwargs):
        return aio_open(file, mode, **kwargs)

    CancelledErrors = tuple([asyncio.CancelledError])


def ctrlc_workaround_for_windows(app):
    async def stay_active(app):
        """Asyncio wakeups to allow receiving SIGINT in Python"""
        while not die:
            # If someone else stopped the app, just exit
            if app.state.is_stopping:
                return
            # Windows Python blocks signal handlers while the event loop is
            # waiting for I/O. Frequent wakeups keep interrupts flowing.
            await asyncio.sleep(0.1)
        # Can't be called from signal handler, so call it from here
        app.stop()

    def ctrlc_handler(sig, frame):
        nonlocal die
        if die:
            raise KeyboardInterrupt("Non-graceful Ctrl+C")
        die = True

    die = False
    signal.signal(signal.SIGINT, ctrlc_handler)
    app.add_task(stay_active)


def is_atty() -> bool:
    return bool(sys.stdout and sys.stdout.isatty())<|MERGE_RESOLUTION|>--- conflicted
+++ resolved
@@ -76,7 +76,6 @@
     kernel.SetConsoleMode(kernel.GetStdHandle(-11), 7)
 
 
-<<<<<<< HEAD
 def pypy_patch_os() -> None:
     """
     PyPy os module doesn't have the `readlink` function which break aiofiles.
@@ -86,14 +85,11 @@
     """
     if hasattr(os, "readlink"):
         error_logger.warning(
-            "PyPy: Skip patching os module "
-            "it seems os module added the readlink function"
+            "PyPy: Skip patching the os module "
+            "it seems they added the readlink function"
         )
         return
 
-=======
-def patch_os() -> None:
->>>>>>> 1b708580
     module = sys.modules["os"]
     module.readlink = os.path.realpath
 
@@ -132,11 +128,7 @@
     CancelledErrors = tuple([asyncio.CancelledError, trio.Cancelled])
 else:
     if PYPY_IMPLEMENTATION:
-<<<<<<< HEAD
         pypy_patch_os()
-=======
-        patch_os()
->>>>>>> 1b708580
 
     from aiofiles import open as aio_open  # type: ignore
     from aiofiles.os import stat as stat_async  # type: ignore  # noqa: F401
