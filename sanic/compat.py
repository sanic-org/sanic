import asyncio
import signal

from sys import argv

from multidict import CIMultiDict  # type: ignore


class Header(CIMultiDict):
    def get_all(self, key):
        return self.getall(key, default=[])


use_trio = argv[0].endswith("hypercorn") and "trio" in argv

if use_trio:
<<<<<<< HEAD
    import trio  # type: ignore
=======
    from trio import Path  # type: ignore
    from trio import open_file as open_async  # type: ignore
>>>>>>> 5928c500

    def stat_async(path):
        return trio.Path(path).stat()

    open_async = trio.open_file
    CancelledErrors = tuple([asyncio.CancelledError, trio.Cancelled])
else:
    from aiofiles import open as aio_open  # type: ignore
    from aiofiles.os import stat as stat_async  # type: ignore  # noqa: F401

    async def open_async(file, mode="r", **kwargs):
        return aio_open(file, mode, **kwargs)

    CancelledErrors = tuple([asyncio.CancelledError])


def ctrlc_workaround_for_windows(app):
    async def stay_active(app):
        """Asyncio wakeups to allow receiving SIGINT in Python"""
        while not die:
            # If someone else stopped the app, just exit
            if app.is_stopping:
                return
            # Windows Python blocks signal handlers while the event loop is
            # waiting for I/O. Frequent wakeups keep interrupts flowing.
            await asyncio.sleep(0.1)
        # Can't be called from signal handler, so call it from here
        app.stop()

    def ctrlc_handler(sig, frame):
        nonlocal die
        if die:
            raise KeyboardInterrupt("Non-graceful Ctrl+C")
        die = True

    die = False
    signal.signal(signal.SIGINT, ctrlc_handler)
    app.add_task(stay_active)<|MERGE_RESOLUTION|>--- conflicted
+++ resolved
@@ -1,6 +1,5 @@
 import asyncio
 import signal
-
 from sys import argv
 
 from multidict import CIMultiDict  # type: ignore
@@ -14,12 +13,7 @@
 use_trio = argv[0].endswith("hypercorn") and "trio" in argv
 
 if use_trio:
-<<<<<<< HEAD
     import trio  # type: ignore
-=======
-    from trio import Path  # type: ignore
-    from trio import open_file as open_async  # type: ignore
->>>>>>> 5928c500
 
     def stat_async(path):
         return trio.Path(path).stat()
