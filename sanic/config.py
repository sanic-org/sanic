from __future__ import annotations

from inspect import getmembers, isclass, isdatadescriptor
from os import environ
from pathlib import Path
from typing import Any, Dict, Optional, Union
from warnings import warn

<<<<<<< HEAD
from sanic.errorpages import check_error_format
from sanic.helpers import Default, _default
=======
from sanic.errorpages import DEFAULT_FORMAT, check_error_format
from sanic.helpers import _default
>>>>>>> abe062b3
from sanic.http import Http
from sanic.log import error_logger
from sanic.utils import load_module_from_file_location, str_to_bool


SANIC_PREFIX = "SANIC_"


DEFAULT_CONFIG = {
    "_FALLBACK_ERROR_FORMAT": _default,
    "ACCESS_LOG": True,
    "AUTO_RELOAD": False,
    "EVENT_AUTOREGISTER": False,
    "FORWARDED_FOR_HEADER": "X-Forwarded-For",
    "FORWARDED_SECRET": None,
    "GRACEFUL_SHUTDOWN_TIMEOUT": 15.0,  # 15 sec
    "KEEP_ALIVE_TIMEOUT": 5,  # 5 seconds
    "KEEP_ALIVE": True,
    "MOTD": True,
    "MOTD_DISPLAY": {},
    "NOISY_EXCEPTIONS": False,
    "PROXIES_COUNT": None,
    "REAL_IP_HEADER": None,
    "REGISTER": True,
    "REQUEST_BUFFER_SIZE": 65536,  # 64 KiB
    "REQUEST_MAX_HEADER_SIZE": 8192,  # 8 KiB, but cannot exceed 16384
    "REQUEST_ID_HEADER": "X-Request-ID",
    "REQUEST_MAX_SIZE": 100000000,  # 100 megabytes
    "REQUEST_TIMEOUT": 60,  # 60 seconds
    "RESPONSE_TIMEOUT": 60,  # 60 seconds
    "USE_UVLOOP": _default,
    "WEBSOCKET_MAX_SIZE": 2 ** 20,  # 1 megabyte
    "WEBSOCKET_PING_INTERVAL": 20,
    "WEBSOCKET_PING_TIMEOUT": 20,
}


class DescriptorMeta(type):
    def __init__(cls, *_):
        cls.__setters__ = {name for name, _ in getmembers(cls, cls._is_setter)}

    @staticmethod
    def _is_setter(member: object):
        return isdatadescriptor(member) and hasattr(member, "setter")


class Config(dict, metaclass=DescriptorMeta):
    ACCESS_LOG: bool
    AUTO_RELOAD: bool
    EVENT_AUTOREGISTER: bool
    FORWARDED_FOR_HEADER: str
    FORWARDED_SECRET: Optional[str]
    GRACEFUL_SHUTDOWN_TIMEOUT: float
    KEEP_ALIVE_TIMEOUT: int
    KEEP_ALIVE: bool
    NOISY_EXCEPTIONS: bool
    MOTD: bool
    MOTD_DISPLAY: Dict[str, str]
    PROXIES_COUNT: Optional[int]
    REAL_IP_HEADER: Optional[str]
    REGISTER: bool
    REQUEST_BUFFER_SIZE: int
    REQUEST_MAX_HEADER_SIZE: int
    REQUEST_ID_HEADER: str
    REQUEST_MAX_SIZE: int
    REQUEST_TIMEOUT: int
    RESPONSE_TIMEOUT: int
    SERVER_NAME: str
    USE_UVLOOP: Union[Default, bool]
    WEBSOCKET_MAX_SIZE: int
    WEBSOCKET_PING_INTERVAL: int
    WEBSOCKET_PING_TIMEOUT: int

    def __init__(
        self,
        defaults: Dict[str, Union[str, bool, int, float, None]] = None,
        load_env: Optional[Union[bool, str]] = True,
        env_prefix: Optional[str] = SANIC_PREFIX,
        keep_alive: Optional[bool] = None,
    ):
        defaults = defaults or {}
        super().__init__({**DEFAULT_CONFIG, **defaults})

        self._LOGO = ""

        if keep_alive is not None:
            self.KEEP_ALIVE = keep_alive

        if env_prefix != SANIC_PREFIX:
            if env_prefix:
                self.load_environment_vars(env_prefix)
        elif load_env is not True:
            if load_env:
                self.load_environment_vars(prefix=load_env)
            warn(
                "Use of load_env is deprecated and will be removed in "
                "21.12. Modify the configuration prefix by passing "
                "env_prefix instead.",
                DeprecationWarning,
            )
        else:
            self.load_environment_vars(SANIC_PREFIX)

        self._configure_header_size()
        self._check_error_format()
        self._init = True

    def __getattr__(self, attr):
        try:
            return self[attr]
        except KeyError as ke:
            raise AttributeError(f"Config has no '{ke.args[0]}'")

    def __setattr__(self, attr, value) -> None:
        if attr in self.__class__.__setters__:
            try:
                super().__setattr__(attr, value)
            except AttributeError:
                ...
            else:
                return None
        self.update({attr: value})

    def __setitem__(self, attr, value) -> None:
        self.update({attr: value})

    def update(self, *other, **kwargs) -> None:
        other_mapping = {k: v for item in other for k, v in dict(item).items()}
        super().update(*other, **kwargs)
        for attr, value in {**other_mapping, **kwargs}.items():
            self._post_set(attr, value)

    def _post_set(self, attr, value) -> None:
        if self.get("_init"):
            if attr in (
                "REQUEST_MAX_HEADER_SIZE",
                "REQUEST_BUFFER_SIZE",
                "REQUEST_MAX_SIZE",
            ):
                self._configure_header_size()
            elif attr == "LOGO":
                self._LOGO = value
                warn(
                    "Setting the config.LOGO is deprecated and will no longer "
                    "be supported starting in v22.6.",
                    DeprecationWarning,
                )

    @property
    def LOGO(self):
        return self._LOGO

    @property
    def FALLBACK_ERROR_FORMAT(self) -> str:
        if self._FALLBACK_ERROR_FORMAT is _default:
            return DEFAULT_FORMAT
        return self._FALLBACK_ERROR_FORMAT

    @FALLBACK_ERROR_FORMAT.setter
    def FALLBACK_ERROR_FORMAT(self, value):
        self._check_error_format(value)
        if (
            self._FALLBACK_ERROR_FORMAT is not _default
            and value != self._FALLBACK_ERROR_FORMAT
        ):
            error_logger.warning(
                "Setting config.FALLBACK_ERROR_FORMAT on an already "
                "configured value may have unintended consequences."
            )
        self._FALLBACK_ERROR_FORMAT = value

    def _configure_header_size(self):
        Http.set_header_max_size(
            self.REQUEST_MAX_HEADER_SIZE,
            self.REQUEST_BUFFER_SIZE - 4096,
            self.REQUEST_MAX_SIZE,
        )

    def _check_error_format(self, format: Optional[str] = None):
        check_error_format(format or self.FALLBACK_ERROR_FORMAT)

    def load_environment_vars(self, prefix=SANIC_PREFIX):
        """
        Looks for prefixed environment variables and applies them to the
        configuration if present. This is called automatically when Sanic
        starts up to load environment variables into config.

        It will automatically hydrate the following types:

        - ``int``
        - ``float``
        - ``bool``

        Anything else will be imported as a ``str``.
        """
        for key, value in environ.items():
            if not key.startswith(prefix):
                continue

            _, config_key = key.split(prefix, 1)

            for converter in (int, float, str_to_bool, str):
                try:
                    self[config_key] = converter(value)
                    break
                except ValueError:
                    pass

    def update_config(self, config: Union[bytes, str, dict, Any]):
        """
        Update app.config.

        .. note::

            Only upper case settings are considered

        You can upload app config by providing path to py file
        holding settings.

        .. code-block:: python

            # /some/py/file
            A = 1
            B = 2

        .. code-block:: python

            config.update_config("${some}/py/file")

        Yes you can put environment variable here, but they must be provided
        in format: ``${some_env_var}``, and mark that ``$some_env_var`` is
        treated as plain string.

        You can upload app config by providing dict holding settings.

        .. code-block:: python

            d = {"A": 1, "B": 2}
            config.update_config(d)

        You can upload app config by providing any object holding settings,
        but in such case config.__dict__ will be used as dict holding settings.

        .. code-block:: python

            class C:
                A = 1
                B = 2

            config.update_config(C)

        `See user guide re: config
        <https://sanicframework.org/guide/deployment/configuration.html>`__
        """

        if isinstance(config, (bytes, str, Path)):
            config = load_module_from_file_location(location=config)

        if not isinstance(config, dict):
            cfg = {}
            if not isclass(config):
                cfg.update(
                    {
                        key: getattr(config, key)
                        for key in config.__class__.__dict__.keys()
                    }
                )

            config = dict(config.__dict__)
            config.update(cfg)

        config = dict(filter(lambda i: i[0].isupper(), config.items()))

        self.update(config)

    load = update_config<|MERGE_RESOLUTION|>--- conflicted
+++ resolved
@@ -6,13 +6,8 @@
 from typing import Any, Dict, Optional, Union
 from warnings import warn
 
-<<<<<<< HEAD
-from sanic.errorpages import check_error_format
+from sanic.errorpages import DEFAULT_FORMAT, check_error_format
 from sanic.helpers import Default, _default
-=======
-from sanic.errorpages import DEFAULT_FORMAT, check_error_format
-from sanic.helpers import _default
->>>>>>> abe062b3
 from sanic.http import Http
 from sanic.log import error_logger
 from sanic.utils import load_module_from_file_location, str_to_bool
