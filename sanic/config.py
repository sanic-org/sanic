--- conflicted
+++ resolved
@@ -60,11 +60,7 @@
     REQUEST_MAX_SIZE: int
     REQUEST_TIMEOUT: int
     RESPONSE_TIMEOUT: int
-<<<<<<< HEAD
     SERVER_NAME: str
-    WEBSOCKET_MAX_QUEUE: int
-=======
->>>>>>> cf1d2148
     WEBSOCKET_MAX_SIZE: int
     WEBSOCKET_PING_INTERVAL: int
     WEBSOCKET_PING_TIMEOUT: int
