--- conflicted
+++ resolved
@@ -22,11 +22,8 @@
 
 from sanic.exceptions import BadRequest, SanicException
 from sanic.helpers import STATUS_CODES
-<<<<<<< HEAD
 from sanic.pages.error import ErrorPage
-=======
 from sanic.log import deprecation, logger
->>>>>>> cb49c2b2
 from sanic.response import html, json, text
 
 
