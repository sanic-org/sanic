--- conflicted
+++ resolved
@@ -26,10 +26,7 @@
 ListenerType = Callable[
     [Sanic, AbstractEventLoop], Optional[Coroutine[Any, Any, None]]
 ]
-<<<<<<< HEAD
-=======
-
->>>>>>> 25b170aa
+
 SignalHandler = Callable[..., Coroutine[Any, Any, None]]
 RouteHandler = Callable[..., Coroutine[Any, Any, HTTPResponse]]
 
