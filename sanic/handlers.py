<<<<<<< HEAD
from typing import Dict, List, Type

from sanic.errorpages import BaseRenderer, HTMLRenderer, exception_response
=======
from typing import List, Optional

from sanic.errorpages import exception_response
>>>>>>> d9796e9b
from sanic.exceptions import (
    ContentRangeError,
    HeaderNotFound,
    InvalidRangeType,
)
from sanic.log import error_logger
from sanic.models.handler_types import RouteHandler
from sanic.response import text


class ErrorHandler:
    """
    Provide :class:`sanic.app.Sanic` application with a mechanism to handle
    and process any and all uncaught exceptions in a way the application
    developer will set fit.

    This error handling framework is built into the core that can be extended
    by the developers to perform a wide range of tasks from recording the error
    stats to reporting them to an external service that can be used for
    realtime alerting system.

    """

<<<<<<< HEAD
    def __init__(self, fallback: str, base: Type[BaseRenderer] = HTMLRenderer):
        self.handlers: List[RouteHandler] = []
        self.cached_handlers: Dict[Type[BaseException], RouteHandler] = {}
=======
    def __init__(self):
        self.handlers = []
        self.cached_handlers = {}
>>>>>>> d9796e9b
        self.debug = False
        self.fallback = fallback
        self.base = base

    def add(self, exception, handler, route_names: Optional[List[str]] = None):
        """
        Add a new exception handler to an already existing handler object.

        :param exception: Type of exception that need to be handled
        :param handler: Reference to the method that will handle the exception

        :type exception: :class:`sanic.exceptions.SanicException` or
            :class:`Exception`
        :type handler: ``function``

        :return: None
        """
        # self.handlers is deprecated and will be removed in version 22.3
        self.handlers.append((exception, handler))

        if route_names:
            for route in route_names:
                self.cached_handlers[(exception, route)] = handler
        else:
            self.cached_handlers[(exception, None)] = handler

    def lookup(self, exception, route_name: Optional[str]):
        """
        Lookup the existing instance of :class:`ErrorHandler` and fetch the
        registered handler for a specific type of exception.

        This method leverages a dict lookup to speedup the retrieval process.

        :param exception: Type of exception

        :type exception: :class:`sanic.exceptions.SanicException` or
            :class:`Exception`

        :return: Registered function if found ``None`` otherwise
        """
        exception_class = type(exception)

        for name in (route_name, None):
            exception_key = (exception_class, name)
            handler = self.cached_handlers.get(exception_key)
            if handler:
                return handler

        for name in (route_name, None):
            for ancestor in type.mro(exception_class):
                exception_key = (ancestor, name)
                if exception_key in self.cached_handlers:
                    handler = self.cached_handlers[exception_key]
                    self.cached_handlers[
                        (exception_class, route_name)
                    ] = handler
                    return handler

                if ancestor is BaseException:
                    break
        self.cached_handlers[(exception_class, route_name)] = None
        handler = None
        return handler

    def response(self, request, exception):
        """Fetches and executes an exception handler and returns a response
        object

        :param request: Instance of :class:`sanic.request.Request`
        :param exception: Exception to handle

        :type request: :class:`sanic.request.Request`
        :type exception: :class:`sanic.exceptions.SanicException` or
            :class:`Exception`

        :return: Wrap the return value obtained from :func:`default`
            or registered handler for that type of exception.
        """
        route_name = request.name if request else None
        handler = self.lookup(exception, route_name)
        response = None
        try:
            if handler:
                response = handler(request, exception)
            if response is None:
                response = self.default(request, exception)
        except Exception:
            try:
                url = repr(request.url)
            except AttributeError:
                url = "unknown"
            response_message = (
                "Exception raised in exception handler " '"%s" for uri: %s'
            )
            error_logger.exception(response_message, handler.__name__, url)

            if self.debug:
                return text(response_message % (handler.__name__, url), 500)
            else:
                return text("An error occurred while handling an error", 500)
        return response

    def default(self, request, exception):
        """
        Provide a default behavior for the objects of :class:`ErrorHandler`.
        If a developer chooses to extent the :class:`ErrorHandler` they can
        provide a custom implementation for this method to behave in a way
        they see fit.

        :param request: Incoming request
        :param exception: Exception object

        :type request: :class:`sanic.request.Request`
        :type exception: :class:`sanic.exceptions.SanicException` or
            :class:`Exception`
        :return:
        """
        self.log(request, exception)
        return exception_response(
            request,
            exception,
            debug=self.debug,
            base=self.base,
            fallback=self.fallback,
        )

    @staticmethod
    def log(request, exception):
        quiet = getattr(exception, "quiet", False)
        if quiet is False:
            try:
                url = repr(request.url)
            except AttributeError:
                url = "unknown"

            error_logger.exception(
                "Exception occurred while handling uri: %s", url
            )


class ContentRangeHandler:
    """
    A mechanism to parse and process the incoming request headers to
    extract the content range information.

    :param request: Incoming api request
    :param stats: Stats related to the content

    :type request: :class:`sanic.request.Request`
    :type stats: :class:`posix.stat_result`

    :ivar start: Content Range start
    :ivar end: Content Range end
    :ivar size: Length of the content
    :ivar total: Total size identified by the :class:`posix.stat_result`
        instance
    :ivar ContentRangeHandler.headers: Content range header ``dict``
    """

    __slots__ = ("start", "end", "size", "total", "headers")

    def __init__(self, request, stats):
        self.total = stats.st_size
        _range = request.headers.getone("range", None)
        if _range is None:
            raise HeaderNotFound("Range Header Not Found")
        unit, _, value = tuple(map(str.strip, _range.partition("=")))
        if unit != "bytes":
            raise InvalidRangeType(
                "%s is not a valid Range Type" % (unit,), self
            )
        start_b, _, end_b = tuple(map(str.strip, value.partition("-")))
        try:
            self.start = int(start_b) if start_b else None
        except ValueError:
            raise ContentRangeError(
                "'%s' is invalid for Content Range" % (start_b,), self
            )
        try:
            self.end = int(end_b) if end_b else None
        except ValueError:
            raise ContentRangeError(
                "'%s' is invalid for Content Range" % (end_b,), self
            )
        if self.end is None:
            if self.start is None:
                raise ContentRangeError(
                    "Invalid for Content Range parameters", self
                )
            else:
                # this case represents `Content-Range: bytes 5-`
                self.end = self.total - 1
        else:
            if self.start is None:
                # this case represents `Content-Range: bytes -5`
                self.start = self.total - self.end
                self.end = self.total - 1
        if self.start >= self.end:
            raise ContentRangeError(
                "Invalid for Content Range parameters", self
            )
        self.size = self.end - self.start + 1
        self.headers = {
            "Content-Range": "bytes %s-%s/%s"
            % (self.start, self.end, self.total)
        }

    def __bool__(self):
        return self.size > 0<|MERGE_RESOLUTION|>--- conflicted
+++ resolved
@@ -1,12 +1,6 @@
-<<<<<<< HEAD
-from typing import Dict, List, Type
+from typing import Dict, List, Optional, Tuple, Type
 
 from sanic.errorpages import BaseRenderer, HTMLRenderer, exception_response
-=======
-from typing import List, Optional
-
-from sanic.errorpages import exception_response
->>>>>>> d9796e9b
 from sanic.exceptions import (
     ContentRangeError,
     HeaderNotFound,
@@ -30,15 +24,12 @@
 
     """
 
-<<<<<<< HEAD
+    # Beginning in v22.3, the base renderer will be TextRenderer
     def __init__(self, fallback: str, base: Type[BaseRenderer] = HTMLRenderer):
-        self.handlers: List[RouteHandler] = []
-        self.cached_handlers: Dict[Type[BaseException], RouteHandler] = {}
-=======
-    def __init__(self):
-        self.handlers = []
-        self.cached_handlers = {}
->>>>>>> d9796e9b
+        self.handlers: List[Tuple[Type[BaseException], RouteHandler]] = []
+        self.cached_handlers: Dict[
+            Tuple[Type[BaseException], Optional[str]], Optional[RouteHandler]
+        ] = {}
         self.debug = False
         self.fallback = fallback
         self.base = base
