--- conflicted
+++ resolved
@@ -7,30 +7,7 @@
     InvalidRangeType,
 )
 from sanic.log import logger
-<<<<<<< HEAD
-from sanic.request import Request
-from sanic.response import BaseHTTPResponse, HTTPResponse, text
-
-
-Sanic = TypeVar("Sanic")
-
-MiddlewareResponse = Union[
-    Optional[HTTPResponse], Coroutine[Any, Any, Optional[HTTPResponse]]
-]
-RequestMiddlewareType = Callable[[Request], MiddlewareResponse]
-ResponseMiddlewareType = Callable[
-    [Request, BaseHTTPResponse], MiddlewareResponse
-]
-MiddlewareType = Union[RequestMiddlewareType, ResponseMiddlewareType]
-ListenerType = Callable[
-    [Sanic, AbstractEventLoop], Optional[Coroutine[Any, Any, None]]
-]
-
-SignalHandler = Callable[..., Coroutine[Any, Any, None]]
-RouteHandler = Callable[..., Coroutine[Any, Any, HTTPResponse]]
-=======
 from sanic.response import text
->>>>>>> 5c624f8b
 
 
 class ErrorHandler:
