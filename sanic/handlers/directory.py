--- conflicted
+++ resolved
@@ -53,14 +53,10 @@
         uri: str,
         directory: Path,
         directory_view: bool = False,
-<<<<<<< HEAD
-        index: Optional[Union[str, Sequence[str]]] = None,
-        root_path: Optional[Path] = None,
+        index: str | Sequence[str] | None = None,
+        root_path: Path | None = None,
         follow_external_symlink_files: bool = False,
         follow_external_symlink_dirs: bool = False,
-=======
-        index: str | Sequence[str] | None = None,
->>>>>>> 002c8c2d
     ) -> None:
         if isinstance(index, str):
             index = [index]
@@ -115,18 +111,13 @@
         page = DirectoryPage(self._iter_files(location), path, debug)
         return html(page.render())
 
-<<<<<<< HEAD
     def _prepare_file(
         self, path: Path
-    ) -> Optional[dict[str, Union[int, str]]]:
+    ) -> dict[str, int | str] | None:
         try:
             stat = path.stat()
         except OSError:
             return None
-=======
-    def _prepare_file(self, path: Path) -> dict[str, int | str]:
-        stat = path.stat()
->>>>>>> 002c8c2d
         modified = (
             datetime.fromtimestamp(stat.st_mtime)
             .isoformat()[:19]
