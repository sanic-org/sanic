--- conflicted
+++ resolved
@@ -5,10 +5,6 @@
 
 from sanic.helpers import STATUS_CODES
 
-<<<<<<< HEAD
-
-=======
->>>>>>> b565072e
 HeaderIterable = Iterable[Tuple[str, Any]]  # Values convertible to str
 Options = Dict[str, Union[int, str]]  # key=value fields in various headers
 OptionsIterable = Iterable[Tuple[str, str]]  # May contain duplicate keys
@@ -184,7 +180,6 @@
     - Outputs UTF-8 bytes where each header line ends with \\r\\n.
     - Values are converted into strings if necessary.
     """
-<<<<<<< HEAD
     return "".join(f"{name}: {val}\r\n" for name, val in headers).encode()
 
 
@@ -196,14 +191,9 @@
     - If `body` is included, content-length must be specified in headers.
     """
     headerbytes = format_http1(headers)
-    if status == 200:
-        return b"HTTP/1.1 200 OK\r\n%b\r\n%b" % (headerbytes, body)
     return b"HTTP/1.1 %d %b\r\n%b\r\n%b" % (
         status,
         STATUS_CODES.get(status, b"UNKNOWN"),
         headerbytes,
         body,
-    )
-=======
-    return "".join(f"{name}: {val}\r\n" for name, val in headers).encode()
->>>>>>> b565072e
+    )