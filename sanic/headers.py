from __future__ import annotations

import re

from typing import Any, Dict, Iterable, List, Optional, Tuple, Union
from urllib.parse import unquote

from sanic.exceptions import InvalidHeader
from sanic.helpers import STATUS_CODES


# TODO:
# - the Options object should be a typed object to allow for less casting
#   across the application (in request.py for example)
HeaderIterable = Iterable[Tuple[str, Any]]  # Values convertible to str
HeaderBytesIterable = Iterable[Tuple[bytes, bytes]]
Options = Dict[str, Union[int, str]]  # key=value fields in various headers
OptionsIterable = Iterable[Tuple[str, str]]  # May contain duplicate keys

_token, _quoted = r"([\w!#$%&'*+\-.^_`|~]+)", r'"([^"]*)"'
_param = re.compile(fr";\s*{_token}=(?:{_token}|{_quoted})", re.ASCII)
_firefox_quote_escape = re.compile(r'\\"(?!; |\s*$)')
_ipv6 = "(?:[0-9A-Fa-f]{0,4}:){2,7}[0-9A-Fa-f]{0,4}"
_ipv6_re = re.compile(_ipv6)
_host_re = re.compile(
    r"((?:\[" + _ipv6 + r"\])|[a-zA-Z0-9.\-]{1,253})(?::(\d{1,5}))?"
)

# RFC's quoted-pair escapes are mostly ignored by browsers. Chrome, Firefox and
# curl all have different escaping, that we try to handle as well as possible,
# even though no client espaces in a way that would allow perfect handling.

# For more information, consult ../tests/test_requests.py


def parse_arg_as_accept(f):
    def func(self, other, *args, **kwargs):
        if not isinstance(other, Accept):
            other = Accept.parse(other)
        return f(self, other, *args, **kwargs)

    return func


class MediaType(str):
    def __new__(cls, value: str):
        return str.__new__(cls, value)

    def __init__(self, value: str) -> None:
        self.value = value
        self.is_wildcard = self.check_if_wildcard(value)

    def __eq__(self, other):
        if self.is_wildcard:
            return True

        if self.match(other):
            return True

        other_is_wildcard = (
            other.is_wildcard
            if isinstance(other, MediaType)
            else self.check_if_wildcard(other)
        )

        return other_is_wildcard

    def match(self, other):
        other_value = other.value if isinstance(other, MediaType) else other
        return self.value == other_value

    @staticmethod
    def check_if_wildcard(value):
        return value == "*"


class Accept(str):
    def __new__(cls, value: str, *args, **kwargs):
        return str.__new__(cls, value)

    def __init__(
        self,
        value: str,
        type_: MediaType,
        subtype: MediaType,
        *,
        q: str = "1.0",
        **kwargs: str,
    ):
        qvalue = float(q)
        if qvalue > 1 or qvalue < 0:
            raise InvalidHeader(
                f"Accept header qvalue must be between 0 and 1, not: {qvalue}"
            )
        self.value = value
        self.type_ = type_
        self.subtype = subtype
        self.qvalue = qvalue
        self.params = kwargs

    def _compare(self, other, method):
        try:
            return method(self.qvalue, other.qvalue)
        except (AttributeError, TypeError):
            return NotImplemented

    @parse_arg_as_accept
    def __lt__(self, other: Union[str, Accept]):
        return self._compare(other, lambda s, o: s < o)

    @parse_arg_as_accept
    def __le__(self, other: Union[str, Accept]):
        return self._compare(other, lambda s, o: s <= o)

    @parse_arg_as_accept
    def __eq__(self, other: Union[str, Accept]):  # type: ignore
        return self._compare(other, lambda s, o: s == o)

    @parse_arg_as_accept
    def __ge__(self, other: Union[str, Accept]):
        return self._compare(other, lambda s, o: s >= o)

    @parse_arg_as_accept
    def __gt__(self, other: Union[str, Accept]):
        return self._compare(other, lambda s, o: s > o)

    @parse_arg_as_accept
    def __ne__(self, other: Union[str, Accept]):  # type: ignore
        return self._compare(other, lambda s, o: s != o)

    @parse_arg_as_accept
    def match(
        self,
        other,
        *,
        allow_type_wildcard: bool = True,
        allow_subtype_wildcard: bool = True,
    ) -> bool:
        type_match = (
            self.type_ == other.type_
            if allow_type_wildcard
            else (
                self.type_.match(other.type_)
                and not self.type_.is_wildcard
                and not other.type_.is_wildcard
            )
        )
        subtype_match = (
            self.subtype == other.subtype
            if allow_subtype_wildcard
            else (
                self.subtype.match(other.subtype)
                and not self.subtype.is_wildcard
                and not other.subtype.is_wildcard
            )
        )

        return type_match and subtype_match

    @classmethod
    def parse(cls, raw: str) -> Accept:
        invalid = False
        mtype = raw.strip()

        try:
            media, *raw_params = mtype.split(";")
            type_, subtype = media.split("/")
        except ValueError:
            invalid = True

        if invalid or not type_ or not subtype:
            raise InvalidHeader(f"Header contains invalid Accept value: {raw}")

        params = dict(
            [
                (key.strip(), value.strip())
                for key, value in (param.split("=", 1) for param in raw_params)
            ]
        )

        return cls(mtype, MediaType(type_), MediaType(subtype), **params)


<<<<<<< HEAD
class AcceptContainer(list):
    def __contains__(self, o: object) -> bool:
        return any(item.match(o) for item in self)


=======
>>>>>>> f32ef20b
def parse_content_header(value: str) -> Tuple[str, Options]:
    """Parse content-type and content-disposition header values.

    E.g. 'form-data; name=upload; filename=\"file.txt\"' to
    ('form-data', {'name': 'upload', 'filename': 'file.txt'})

    Mostly identical to cgi.parse_header and werkzeug.parse_options_header
    but runs faster and handles special characters better. Unescapes quotes.
    """
    value = _firefox_quote_escape.sub("%22", value)
    pos = value.find(";")
    if pos == -1:
        options: Dict[str, Union[int, str]] = {}
    else:
        options = {
            m.group(1).lower(): m.group(2) or m.group(3).replace("%22", '"')
            for m in _param.finditer(value[pos:])
        }
        value = value[:pos]
    return value.strip().lower(), options


# https://tools.ietf.org/html/rfc7230#section-3.2.6 and
# https://tools.ietf.org/html/rfc7239#section-4
# This regex is for *reversed* strings because that works much faster for
# right-to-left matching than the other way around. Be wary that all things are
# a bit backwards! _rparam matches forwarded pairs alike ";key=value"
_rparam = re.compile(f"(?:{_token}|{_quoted})={_token}\\s*($|[;,])", re.ASCII)


def parse_forwarded(headers, config) -> Optional[Options]:
    """Parse RFC 7239 Forwarded headers.
    The value of `by` or `secret` must match `config.FORWARDED_SECRET`
    :return: dict with keys and values, or None if nothing matched
    """
    header = headers.getall("forwarded", None)
    secret = config.FORWARDED_SECRET
    if header is None or not secret:
        return None
    header = ",".join(header)  # Join multiple header lines
    if secret not in header:
        return None
    # Loop over <separator><key>=<value> elements from right to left
    sep = pos = None
    options: List[Tuple[str, str]] = []
    found = False
    for m in _rparam.finditer(header[::-1]):
        # Start of new element? (on parser skips and non-semicolon right sep)
        if m.start() != pos or sep != ";":
            # Was the previous element (from right) what we wanted?
            if found:
                break
            # Clear values and parse as new element
            del options[:]
        pos = m.end()
        val_token, val_quoted, key, sep = m.groups()
        key = key.lower()[::-1]
        val = (val_token or val_quoted.replace('"\\', '"'))[::-1]
        options.append((key, val))
        if key in ("secret", "by") and val == secret:
            found = True
        # Check if we would return on next round, to avoid useless parse
        if found and sep != ";":
            break
    # If secret was found, return the matching options in left-to-right order
    return fwd_normalize(reversed(options)) if found else None


def parse_xforwarded(headers, config) -> Optional[Options]:
    """Parse traditional proxy headers."""
    real_ip_header = config.REAL_IP_HEADER
    proxies_count = config.PROXIES_COUNT
    addr = real_ip_header and headers.getone(real_ip_header, None)
    if not addr and proxies_count:
        assert proxies_count > 0
        try:
            # Combine, split and filter multiple headers' entries
            forwarded_for = headers.getall(config.FORWARDED_FOR_HEADER)
            proxies = [
                p
                for p in (
                    p.strip() for h in forwarded_for for p in h.split(",")
                )
                if p
            ]
            addr = proxies[-proxies_count]
        except (KeyError, IndexError):
            pass
    # No processing of other headers if no address is found
    if not addr:
        return None

    def options():
        yield "for", addr
        for key, header in (
            ("proto", "x-scheme"),
            ("proto", "x-forwarded-proto"),  # Overrides X-Scheme if present
            ("host", "x-forwarded-host"),
            ("port", "x-forwarded-port"),
            ("path", "x-forwarded-path"),
        ):
            yield key, headers.getone(header, None)

    return fwd_normalize(options())


def fwd_normalize(fwd: OptionsIterable) -> Options:
    """Normalize and convert values extracted from forwarded headers."""
    ret: Dict[str, Union[int, str]] = {}
    for key, val in fwd:
        if val is not None:
            try:
                if key in ("by", "for"):
                    ret[key] = fwd_normalize_address(val)
                elif key in ("host", "proto"):
                    ret[key] = val.lower()
                elif key == "port":
                    ret[key] = int(val)
                elif key == "path":
                    ret[key] = unquote(val)
                else:
                    ret[key] = val
            except ValueError:
                pass
    return ret


def fwd_normalize_address(addr: str) -> str:
    """Normalize address fields of proxy headers."""
    if addr == "unknown":
        raise ValueError()  # omit unknown value identifiers
    if addr.startswith("_"):
        return addr  # do not lower-case obfuscated strings
    if _ipv6_re.fullmatch(addr):
        addr = f"[{addr}]"  # bracket IPv6
    return addr.lower()


def parse_host(host: str) -> Tuple[Optional[str], Optional[int]]:
    """Split host:port into hostname and port.
    :return: None in place of missing elements
    """
    m = _host_re.fullmatch(host)
    if not m:
        return None, None
    host, port = m.groups()
    return host.lower(), int(port) if port is not None else None


_HTTP1_STATUSLINES = [
    b"HTTP/1.1 %d %b\r\n" % (status, STATUS_CODES.get(status, b"UNKNOWN"))
    for status in range(1000)
]


def format_http1_response(status: int, headers: HeaderBytesIterable) -> bytes:
    """Format a HTTP/1.1 response header."""
    # Note: benchmarks show that here bytes concat is faster than bytearray,
    # b"".join() or %-formatting. %timeit any changes you make.
    ret = _HTTP1_STATUSLINES[status]
    for h in headers:
        ret += b"%b: %b\r\n" % h
    ret += b"\r\n"
    return ret


def _sort_accept_value(accept: Accept):
    return (
        accept.qvalue,
        len(accept.params),
        accept.subtype != "*",
        accept.type_ != "*",
    )


<<<<<<< HEAD
def parse_accept(accept: str) -> AcceptContainer:
=======
def parse_accept(accept: str) -> List[Accept]:
>>>>>>> f32ef20b
    """Parse an Accept header and order the acceptable media types in
    accorsing to RFC 7231, s. 5.3.2
    https://datatracker.ietf.org/doc/html/rfc7231#section-5.3.2
    """
    media_types = accept.split(",")
    accept_list: List[Accept] = []

    for mtype in media_types:
        if not mtype:
            continue

        accept_list.append(Accept.parse(mtype))

<<<<<<< HEAD
    return AcceptContainer(
        sorted(accept_list, key=_sort_accept_value, reverse=True)
    )
=======
    return sorted(accept_list, key=_sort_accept_value, reverse=True)
>>>>>>> f32ef20b
<|MERGE_RESOLUTION|>--- conflicted
+++ resolved
@@ -35,7 +35,7 @@
 
 def parse_arg_as_accept(f):
     def func(self, other, *args, **kwargs):
-        if not isinstance(other, Accept):
+        if not isinstance(other, Accept) and other:
             other = Accept.parse(other)
         return f(self, other, *args, **kwargs)
 
@@ -181,14 +181,11 @@
         return cls(mtype, MediaType(type_), MediaType(subtype), **params)
 
 
-<<<<<<< HEAD
 class AcceptContainer(list):
     def __contains__(self, o: object) -> bool:
         return any(item.match(o) for item in self)
 
 
-=======
->>>>>>> f32ef20b
 def parse_content_header(value: str) -> Tuple[str, Options]:
     """Parse content-type and content-disposition header values.
 
@@ -364,11 +361,7 @@
     )
 
 
-<<<<<<< HEAD
 def parse_accept(accept: str) -> AcceptContainer:
-=======
-def parse_accept(accept: str) -> List[Accept]:
->>>>>>> f32ef20b
     """Parse an Accept header and order the acceptable media types in
     accorsing to RFC 7231, s. 5.3.2
     https://datatracker.ietf.org/doc/html/rfc7231#section-5.3.2
@@ -382,10 +375,6 @@
 
         accept_list.append(Accept.parse(mtype))
 
-<<<<<<< HEAD
     return AcceptContainer(
         sorted(accept_list, key=_sort_accept_value, reverse=True)
-    )
-=======
-    return sorted(accept_list, key=_sort_accept_value, reverse=True)
->>>>>>> f32ef20b
+    )