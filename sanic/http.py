from __future__ import annotations

from typing import TYPE_CHECKING, Optional


if TYPE_CHECKING:
    from sanic.request import Request
    from sanic.response import BaseHTTPResponse

from asyncio import CancelledError, sleep
from enum import Enum

from sanic.compat import Header
from sanic.exceptions import (
    HeaderExpectationFailed,
    InvalidUsage,
    PayloadTooLarge,
    ServerError,
    ServiceUnavailable,
)
from sanic.headers import format_http1_response
from sanic.helpers import has_message_body
from sanic.log import access_logger, error_logger, logger
from sanic.touchup import TouchUpMeta


class Stage(Enum):
    """
    Enum for representing the stage of the request/response cycle

    | ``IDLE``  Waiting for request
    | ``REQUEST``  Request headers being received
    | ``HANDLER``  Headers done, handler running
    | ``RESPONSE``  Response headers sent, body in progress
    | ``FAILED``  Unrecoverable state (error while sending response)
    |
    """

    IDLE = 0  # Waiting for request
    REQUEST = 1  # Request headers being received
    HANDLER = 3  # Headers done, handler running
    RESPONSE = 4  # Response headers sent, body in progress
    FAILED = 100  # Unrecoverable state (error while sending response)


HTTP_CONTINUE = b"HTTP/1.1 100 Continue\r\n\r\n"


class Http(metaclass=TouchUpMeta):
    """
    Internal helper for managing the HTTP request/response cycle

    :raises ServerError:
    :raises PayloadTooLarge:
    :raises Exception:
    :raises InvalidUsage:
    :raises HeaderExpectationFailed:
    :raises RuntimeError:
    :raises ServerError:
    :raises ServerError:
    :raises InvalidUsage:
    :raises InvalidUsage:
    :raises InvalidUsage:
    :raises PayloadTooLarge:
    :raises RuntimeError:
    """

    HEADER_CEILING = 16_384
    HEADER_MAX_SIZE = 0

    __touchup__ = (
        "http1_request_header",
        "http1_response_header",
        "read",
    )
    __slots__ = [
        "_send",
        "_receive_more",
        "dispatch",
        "recv_buffer",
        "protocol",
        "expecting_continue",
        "stage",
        "keep_alive",
        "head_only",
        "request",
        "exception",
        "url",
        "request_body",
        "request_bytes",
        "request_bytes_left",
        "request_max_size",
        "response",
        "response_func",
        "response_size",
        "response_bytes_left",
        "upgrade_websocket",
    ]

    def __init__(self, protocol):
        self._send = protocol.send
        self._receive_more = protocol.receive_more
        self.recv_buffer = protocol.recv_buffer
        self.protocol = protocol
        self.keep_alive = True
        self.stage: Stage = Stage.IDLE
        self.init_for_request()

    def init_for_request(self):
        """Init/reset all per-request variables."""
        self.exception = None
        self.expecting_continue: bool = False
        self.head_only = None
        self.request_body = None
        self.request_bytes = None
        self.request_bytes_left = None
        self.request_max_size = self.protocol.request_max_size
        self.request: Request = None
        self.response: BaseHTTPResponse = None
        self.upgrade_websocket = False
<<<<<<< HEAD
        self.dispatch = self.protocol.app.dispatch
=======
        self.url = None
>>>>>>> 7dd4a78c

    def __bool__(self):
        """Test if request handling is in progress"""
        return self.stage in (Stage.HANDLER, Stage.RESPONSE)

    async def http1(self):
        """
        HTTP 1.1 connection handler
        """
        while True:  # As long as connection stays keep-alive
            try:
                # Receive and handle a request
                self.stage = Stage.REQUEST
                self.response_func = self.http1_response_header

                await self.http1_request_header()

                self.request.conn_info = self.protocol.conn_info
                await self.protocol.request_handler(self.request)

                # Handler finished, response should've been sent
                if self.stage is Stage.HANDLER and not self.upgrade_websocket:
                    raise ServerError("Handler produced no response")

                if self.stage is Stage.RESPONSE:
                    await self.response.send(end_stream=True)
            except CancelledError:
                # Write an appropriate response before exiting
                e = self.exception or ServiceUnavailable("Cancelled")
                self.exception = None
                self.keep_alive = False
                await self.error_response(e)
            except Exception as e:
                # Write an error response
                await self.error_response(e)

            # Try to consume any remaining request body
            if self.request_body:
                if self.response and 200 <= self.response.status < 300:
                    error_logger.error(f"{self.request} body not consumed.")
                # Limit the size because the handler may have set it infinite
                self.request_max_size = min(
                    self.request_max_size, self.protocol.request_max_size
                )
                try:
                    async for _ in self:
                        pass
                except PayloadTooLarge:
                    # We won't read the body and that may cause httpx and
                    # tests to fail. This little delay allows clients to push
                    # a small request into network buffers before we close the
                    # socket, so that they are then able to read the response.
                    await sleep(0.001)
                    self.keep_alive = False

            # Clean up to free memory and for the next request
            if self.request:
                self.request.stream = None
                if self.response:
                    self.response.stream = None

            self.init_for_request()

            # Exit and disconnect if no more requests can be taken
            if self.stage is not Stage.IDLE or not self.keep_alive:
                break

            # Wait for the next request
            if not self.recv_buffer:
                await self._receive_more()

    async def http1_request_header(self):
        """
        Receive and parse request header into self.request.
        """
        # Receive until full header is in buffer
        buf = self.recv_buffer
        pos = 0

        while True:
            pos = buf.find(b"\r\n\r\n", pos)
            if pos != -1:
                break

            pos = max(0, len(buf) - 3)
            if pos >= self.HEADER_MAX_SIZE:
                break

            await self._receive_more()

        if pos >= self.HEADER_MAX_SIZE:
            raise PayloadTooLarge("Request header exceeds the size limit")

        # Parse header content
        try:
            head = buf[:pos]
            raw_headers = head.decode(errors="surrogateescape")
            reqline, *split_headers = raw_headers.split("\r\n")
            method, self.url, protocol = reqline.split(" ")

            await self.dispatch(
                "http.lifecycle.read_head",
                inline=True,
                context={"head": bytes(head)},
            )

            if protocol == "HTTP/1.1":
                self.keep_alive = True
            elif protocol == "HTTP/1.0":
                self.keep_alive = False
            else:
                raise Exception  # Raise a Bad Request on try-except

            self.head_only = method.upper() == "HEAD"
            request_body = False
            headers = []

            for name, value in (h.split(":", 1) for h in split_headers):
                name, value = h = name.lower(), value.lstrip()

                if name in ("content-length", "transfer-encoding"):
                    request_body = True
                elif name == "connection":
                    self.keep_alive = value.lower() == "keep-alive"

                headers.append(h)
        except Exception:
            raise InvalidUsage("Bad Request")

        headers_instance = Header(headers)
        self.upgrade_websocket = (
            headers_instance.getone("upgrade", "").lower() == "websocket"
        )

        # Prepare a Request object
        request = self.protocol.request_class(
            url_bytes=self.url.encode(),
            headers=headers_instance,
            head=bytes(head),
            version=protocol[5:],
            method=method,
            transport=self.protocol.transport,
            app=self.protocol.app,
        )
        await self.dispatch(
            "http.lifecycle.request",
            inline=True,
            context={"request": request},
        )

        # Prepare for request body
        self.request_bytes_left = self.request_bytes = 0
        if request_body:
            headers = request.headers
            expect = headers.getone("expect", None)

            if expect is not None:
                if expect.lower() == "100-continue":
                    self.expecting_continue = True
                else:
                    raise HeaderExpectationFailed(f"Unknown Expect: {expect}")

            if headers.getone("transfer-encoding", None) == "chunked":
                self.request_body = "chunked"
                pos -= 2  # One CRLF stays in buffer
            else:
                self.request_body = True
                self.request_bytes_left = self.request_bytes = int(
                    headers["content-length"]
                )

        # Remove header and its trailing CRLF
        del buf[: pos + 4]
        self.stage = Stage.HANDLER
        self.request, request.stream = request, self
        self.protocol.state["requests_count"] += 1

    async def http1_response_header(
        self, data: bytes, end_stream: bool
    ) -> None:
        res = self.response

        # Compatibility with simple response body
        if not data and getattr(res, "body", None):
            data, end_stream = res.body, True  # type: ignore

        size = len(data)
        headers = res.headers
        status = res.status
        self.response_size = size

        if not isinstance(status, int) or status < 200:
            raise RuntimeError(f"Invalid response status {status!r}")

        if not has_message_body(status):
            # Header-only response status
            self.response_func = None
            if (
                data
                or not end_stream
                or "content-length" in headers
                or "transfer-encoding" in headers
            ):
                data, size, end_stream = b"", 0, True
                headers.pop("content-length", None)
                headers.pop("transfer-encoding", None)
                logger.warning(
                    f"Message body set in response on {self.request.path}. "
                    f"A {status} response may only have headers, no body."
                )
        elif self.head_only and "content-length" in headers:
            self.response_func = None
        elif end_stream:
            # Non-streaming response (all in one block)
            headers["content-length"] = size
            self.response_func = None
        elif "content-length" in headers:
            # Streaming response with size known in advance
            self.response_bytes_left = int(headers["content-length"]) - size
            self.response_func = self.http1_response_normal
        else:
            # Length not known, use chunked encoding
            headers["transfer-encoding"] = "chunked"
            data = b"%x\r\n%b\r\n" % (size, data) if size else b""
            self.response_func = self.http1_response_chunked

        if self.head_only:
            # Head request: don't send body
            data = b""
            self.response_func = self.head_response_ignored

        headers["connection"] = "keep-alive" if self.keep_alive else "close"
        ret = format_http1_response(status, res.processed_headers)
        if data:
            ret += data

        # Send a 100-continue if expected and not Expectation Failed
        if self.expecting_continue:
            self.expecting_continue = False
            if status != 417:
                ret = HTTP_CONTINUE + ret

        # Send response
        if self.protocol.access_log:
            self.log_response()

        await self._send(ret)
        self.stage = Stage.IDLE if end_stream else Stage.RESPONSE

    def head_response_ignored(self, data: bytes, end_stream: bool) -> None:
        """
        HEAD response: body data silently ignored.
        """
        if end_stream:
            self.response_func = None
            self.stage = Stage.IDLE

    async def http1_response_chunked(
        self, data: bytes, end_stream: bool
    ) -> None:
        """
        Format a part of response body in chunked encoding.
        """
        # Chunked encoding
        size = len(data)
        if end_stream:
            await self._send(
                b"%x\r\n%b\r\n0\r\n\r\n" % (size, data)
                if size
                else b"0\r\n\r\n"
            )
            self.response_func = None
            self.stage = Stage.IDLE
        elif size:
            await self._send(b"%x\r\n%b\r\n" % (size, data))

    async def http1_response_normal(
        self, data: bytes, end_stream: bool
    ) -> None:
        """
        Format / keep track of non-chunked response.
        """
        bytes_left = self.response_bytes_left - len(data)
        if bytes_left <= 0:
            if bytes_left < 0:
                raise ServerError("Response was bigger than content-length")

            await self._send(data)
            self.response_func = None
            self.stage = Stage.IDLE
        else:
            if end_stream:
                raise ServerError("Response was smaller than content-length")

            await self._send(data)
        self.response_bytes_left = bytes_left

    async def error_response(self, exception: Exception) -> None:
        """
        Handle response when exception encountered
        """
        # Disconnect after an error if in any other state than handler
        if self.stage is not Stage.HANDLER:
            self.keep_alive = False

        # Request failure? Respond but then disconnect
        if self.stage is Stage.REQUEST:
            self.stage = Stage.HANDLER

        # From request and handler states we can respond, otherwise be silent
        if self.stage is Stage.HANDLER:
            app = self.protocol.app

            if self.request is None:
                self.create_empty_request()

            await app.handle_exception(self.request, exception)

    def create_empty_request(self) -> None:
        """
        Current error handling code needs a request object that won't exist
        if an error occurred during before a request was received. Create a
        bogus response for error handling use.
        """

        # FIXME: Avoid this by refactoring error handling and response code
        self.request = self.protocol.request_class(
            url_bytes=self.url.encode() if self.url else b"*",
            headers=Header({}),
            version="1.1",
            method="NONE",
            transport=self.protocol.transport,
            app=self.protocol.app,
        )
        self.request.stream = self

    def log_response(self) -> None:
        """
        Helper method provided to enable the logging of responses in case if
        the :attr:`HttpProtocol.access_log` is enabled.
        """
        req, res = self.request, self.response
        extra = {
            "status": getattr(res, "status", 0),
            "byte": getattr(
                self, "response_bytes_left", getattr(self, "response_size", -1)
            ),
            "host": "UNKNOWN",
            "request": "nil",
        }
        if req is not None:
            if req.ip:
                extra["host"] = f"{req.ip}:{req.port}"
            extra["request"] = f"{req.method} {req.url}"
        access_logger.info("", extra=extra)

    # Request methods

    async def __aiter__(self):
        """
        Async iterate over request body.
        """
        while self.request_body:
            data = await self.read()

            if data:
                yield data

    async def read(self) -> Optional[bytes]:
        """
        Read some bytes of request body.
        """

        # Send a 100-continue if needed
        if self.expecting_continue:
            self.expecting_continue = False
            await self._send(HTTP_CONTINUE)

        # Receive request body chunk
        buf = self.recv_buffer
        if self.request_bytes_left == 0 and self.request_body == "chunked":
            # Process a chunk header: \r\n<size>[;<chunk extensions>]\r\n
            while True:
                pos = buf.find(b"\r\n", 3)

                if pos != -1:
                    break

                if len(buf) > 64:
                    self.keep_alive = False
                    raise InvalidUsage("Bad chunked encoding")

                await self._receive_more()

            try:
                size = int(buf[2:pos].split(b";", 1)[0].decode(), 16)
            except Exception:
                self.keep_alive = False
                raise InvalidUsage("Bad chunked encoding")

            if size <= 0:
                self.request_body = None

                if size < 0:
                    self.keep_alive = False
                    raise InvalidUsage("Bad chunked encoding")

                # Consume CRLF, chunk size 0 and the two CRLF that follow
                pos += 4
                # Might need to wait for the final CRLF
                while len(buf) < pos:
                    await self._receive_more()
                del buf[:pos]
                return None

            # Remove CRLF, chunk size and the CRLF that follows
            del buf[: pos + 2]

            self.request_bytes_left = size
            self.request_bytes += size

        # Request size limit
        if self.request_bytes > self.request_max_size:
            self.keep_alive = False
            raise PayloadTooLarge("Request body exceeds the size limit")

        # End of request body?
        if not self.request_bytes_left:
            self.request_body = None
            return None

        # At this point we are good to read/return up to request_bytes_left
        if not buf:
            await self._receive_more()

        data = bytes(buf[: self.request_bytes_left])
        size = len(data)

        del buf[:size]

        self.request_bytes_left -= size

        await self.dispatch(
            "http.lifecycle.read_body",
            inline=True,
            context={"body": data},
        )

        return data

    # Response methods

    def respond(self, response: BaseHTTPResponse) -> BaseHTTPResponse:
        """
        Initiate new streaming response.

        Nothing is sent until the first send() call on the returned object, and
        calling this function multiple times will just alter the response to be
        given.
        """
        if self.stage is not Stage.HANDLER:
            self.stage = Stage.FAILED
            raise RuntimeError("Response already started")

        self.response, response.stream = response, self
        return response

    @property
    def send(self):
        return self.response_func

    @classmethod
    def set_header_max_size(cls, *sizes: int):
        cls.HEADER_MAX_SIZE = min(
            *sizes,
            cls.HEADER_CEILING,
        )<|MERGE_RESOLUTION|>--- conflicted
+++ resolved
@@ -104,6 +104,7 @@
         self.protocol = protocol
         self.keep_alive = True
         self.stage: Stage = Stage.IDLE
+        self.dispatch = self.protocol.app.dispatch
         self.init_for_request()
 
     def init_for_request(self):
@@ -118,11 +119,7 @@
         self.request: Request = None
         self.response: BaseHTTPResponse = None
         self.upgrade_websocket = False
-<<<<<<< HEAD
-        self.dispatch = self.protocol.app.dispatch
-=======
         self.url = None
->>>>>>> 7dd4a78c
 
     def __bool__(self):
         """Test if request handling is in progress"""
