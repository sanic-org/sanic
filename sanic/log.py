--- conflicted
+++ resolved
@@ -59,18 +59,11 @@
 
 class Colors(str, Enum):  # no cov
     END = "\033[0m"
-    RED = "\033[01;31m"
     GREEN = "\033[01;32m"
-<<<<<<< HEAD
-    YELLOW = "\033[01;33m"
-    BLUE = "\033[01;34m"
-    PURPLE = "\033[01;35m"
-=======
     PURPLE = "\033[01;35m"
     RED = "\033[01;31m"
     SANIC = "\033[38;2;255;13;104m"
     YELLOW = "\033[01;33m"
->>>>>>> 4d2afeda
 
 
 class VerbosityFilter(logging.Filter):
