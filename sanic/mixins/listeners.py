from enum import Enum, auto
from functools import partial
<<<<<<< HEAD
from typing import Any, Callable, Coroutine, Optional, Set, Union
=======
from typing import List
>>>>>>> 55a5ab4b

from sanic.models.futures import FutureListener


class ListenerEvent(str, Enum):
    def _generate_next_value_(name: str, *args) -> str:  # type: ignore
        return name.lower()

    BEFORE_SERVER_START = auto()
    AFTER_SERVER_START = auto()
    BEFORE_SERVER_STOP = auto()
    AFTER_SERVER_STOP = auto()


class ListenerMixin:
    def __init__(self, *args, **kwargs) -> None:
        self._future_listeners: List[FutureListener] = list()

    def _apply_listener(self, listener: FutureListener):
        raise NotImplementedError

    def listener(
        self,
        listener_or_event: Union[
            Callable[..., Coroutine[Any, Any, None]], str
        ],
        event_or_none: Optional[str] = None,
        apply: bool = True,
    ):
        """
        Create a listener from a decorated function.

        To be used as a deocrator:

        .. code-block:: python

            @bp.listener("before_server_start")
            async def before_server_start(app, loop):
                ...

        `See user guide
        <https://sanicframework.org/guide/basics/listeners.html#listeners>`_

        :param event: event to listen to
        """

        def register_listener(listener, event):
            nonlocal apply

            future_listener = FutureListener(listener, event)
            self._future_listeners.append(future_listener)
            if apply:
                self._apply_listener(future_listener)
            return listener

        if callable(listener_or_event):
            return register_listener(listener_or_event, event_or_none)
        else:
            return partial(register_listener, event=listener_or_event)

    def before_server_start(self, listener):
        return self.listener(listener, "before_server_start")

    def after_server_start(self, listener):
        return self.listener(listener, "after_server_start")

    def before_server_stop(self, listener):
        return self.listener(listener, "before_server_stop")

    def after_server_stop(self, listener):
        return self.listener(listener, "after_server_stop")<|MERGE_RESOLUTION|>--- conflicted
+++ resolved
@@ -1,10 +1,6 @@
 from enum import Enum, auto
 from functools import partial
-<<<<<<< HEAD
-from typing import Any, Callable, Coroutine, Optional, Set, Union
-=======
-from typing import List
->>>>>>> 55a5ab4b
+from typing import Any, Callable, Coroutine, List, Optional, Set, Union
 
 from sanic.models.futures import FutureListener
 
