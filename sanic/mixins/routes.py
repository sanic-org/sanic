from ast import NodeVisitor, Return, parse
from contextlib import suppress
from functools import partial, wraps
from inspect import getsource, signature
from mimetypes import guess_type
from os import path
from pathlib import PurePath
from re import sub
from textwrap import dedent
from time import gmtime, strftime
from typing import Any, Callable, Iterable, List, Optional, Set, Tuple, Union
from urllib.parse import unquote

from sanic_routing.route import Route  # type: ignore

from sanic.base.meta import SanicMeta
from sanic.compat import stat_async
from sanic.constants import DEFAULT_HTTP_CONTENT_TYPE, HTTP_METHODS
from sanic.errorpages import RESPONSE_MAPPING
from sanic.exceptions import (
    ContentRangeError,
    FileNotFound,
    HeaderNotFound,
    InvalidUsage,
)
from sanic.handlers import ContentRangeHandler
from sanic.log import deprecation, error_logger
from sanic.models.futures import FutureRoute, FutureStatic
from sanic.models.handler_types import RouteHandler
from sanic.response import HTTPResponse, file, file_stream
<<<<<<< HEAD
=======
from sanic.types import HashableDict
from sanic.views import CompositionView
>>>>>>> 46590693


RouteWrapper = Callable[
    [RouteHandler], Union[RouteHandler, Tuple[Route, RouteHandler]]
]
RESTRICTED_ROUTE_CONTEXT = (
    "ignore_body",
    "stream",
    "hosts",
    "static",
    "error_format",
    "websocket",
)


class RouteMixin(metaclass=SanicMeta):
    name: str

    def __init__(self, *args, **kwargs) -> None:
        self._future_routes: Set[FutureRoute] = set()
        self._future_statics: Set[FutureStatic] = set()
        self.strict_slashes: Optional[bool] = False

    def _apply_route(self, route: FutureRoute) -> List[Route]:
        raise NotImplementedError  # noqa

    def _apply_static(self, static: FutureStatic) -> Route:
        raise NotImplementedError  # noqa

    def route(
        self,
        uri: str,
        methods: Optional[Iterable[str]] = None,
        host: Optional[Union[str, List[str]]] = None,
        strict_slashes: Optional[bool] = None,
        stream: bool = False,
        version: Optional[Union[int, str, float]] = None,
        name: Optional[str] = None,
        ignore_body: bool = False,
        apply: bool = True,
        subprotocols: Optional[List[str]] = None,
        websocket: bool = False,
        unquote: bool = False,
        static: bool = False,
        version_prefix: str = "/v",
        error_format: Optional[str] = None,
        **ctx_kwargs: Any,
    ) -> RouteWrapper:
        """
        Decorate a function to be registered as a route


        **Example using context kwargs**

        .. code-block:: python

            @app.route(..., ctx_foo="foobar")
            async def route_handler(request: Request):
                assert request.route.ctx.foo == "foobar"

        :param uri: path of the URL
        :param methods: list or tuple of methods allowed
        :param host: the host, if required
        :param strict_slashes: whether to apply strict slashes to the route
        :param stream: whether to allow the request to stream its body
        :param version: route specific versioning
        :param name: user defined route name for url_for
        :param ignore_body: whether the handler should ignore request
            body (eg. GET requests)
        :param version_prefix: URL path that should be before the version
            value; default: ``/v``
        :param  ctx_kwargs: Keyword arguments that begin with a ctx_* prefix
            will be appended to the route context (``route.ctx``)
        :return: tuple of routes, decorated function
        """

        # Fix case where the user did not prefix the URL with a /
        # and will probably get confused as to why it's not working
        if not uri.startswith("/") and (uri or hasattr(self, "router")):
            uri = "/" + uri

        if strict_slashes is None:
            strict_slashes = self.strict_slashes

        if not methods and not websocket:
            methods = frozenset({"GET"})

        route_context = self._build_route_context(ctx_kwargs)

        def decorator(handler):
            nonlocal uri
            nonlocal methods
            nonlocal host
            nonlocal strict_slashes
            nonlocal stream
            nonlocal version
            nonlocal name
            nonlocal ignore_body
            nonlocal subprotocols
            nonlocal websocket
            nonlocal static
            nonlocal version_prefix
            nonlocal error_format

            if isinstance(handler, tuple):
                # if a handler fn is already wrapped in a route, the handler
                # variable will be a tuple of (existing routes, handler fn)
                _, handler = handler

            name = self._generate_name(name, handler)

            if isinstance(host, str):
                host = frozenset([host])
            elif host and not isinstance(host, frozenset):
                try:
                    host = frozenset(host)
                except TypeError:
                    raise ValueError(
                        "Expected either string or Iterable of host strings, "
                        "not %s" % host
                    )
            if isinstance(subprotocols, list):
                # Ordered subprotocols, maintain order
                subprotocols = tuple(subprotocols)
            elif isinstance(subprotocols, set):
                # subprotocol is unordered, keep it unordered
                subprotocols = frozenset(subprotocols)

            if not error_format or error_format == "auto":
                error_format = self._determine_error_format(handler)

            route = FutureRoute(
                handler,
                uri,
                None if websocket else frozenset([x.upper() for x in methods]),
                host,
                strict_slashes,
                stream,
                version,
                name,
                ignore_body,
                websocket,
                subprotocols,
                unquote,
                static,
                version_prefix,
                error_format,
                route_context,
            )

            self._future_routes.add(route)

            args = list(signature(handler).parameters.keys())
            if websocket and len(args) < 2:
                handler_name = handler.__name__

                raise ValueError(
                    f"Required parameter `request` and/or `ws` missing "
                    f"in the {handler_name}() route?"
                )
            elif not args:
                handler_name = handler.__name__

                raise ValueError(
                    f"Required parameter `request` missing "
                    f"in the {handler_name}() route?"
                )

            if not websocket and stream:
                handler.is_stream = stream

            if apply:
                self._apply_route(route)

            if static:
                return route, handler
            return handler

        return decorator

    def add_route(
        self,
        handler: RouteHandler,
        uri: str,
        methods: Iterable[str] = frozenset({"GET"}),
        host: Optional[Union[str, List[str]]] = None,
        strict_slashes: Optional[bool] = None,
        version: Optional[Union[int, str, float]] = None,
        name: Optional[str] = None,
        stream: bool = False,
        version_prefix: str = "/v",
        error_format: Optional[str] = None,
        **ctx_kwargs,
    ) -> RouteHandler:
        """A helper method to register class instance or
        functions as a handler to the application url
        routes.

        :param handler: function or class instance
        :param uri: path of the URL
        :param methods: list or tuple of methods allowed, these are overridden
                        if using a HTTPMethodView
        :param host:
        :param strict_slashes:
        :param version:
        :param name: user defined route name for url_for
        :param stream: boolean specifying if the handler is a stream handler
        :param version_prefix: URL path that should be before the version
            value; default: ``/v``
        :param  ctx_kwargs: Keyword arguments that begin with a ctx_* prefix
            will be appended to the route context (``route.ctx``)
        :return: function or class instance
        """
        # Handle HTTPMethodView differently
        if hasattr(handler, "view_class"):
            methods = set()

            for method in HTTP_METHODS:
                view_class = getattr(handler, "view_class")
                _handler = getattr(view_class, method.lower(), None)
                if _handler:
                    methods.add(method)
                    if hasattr(_handler, "is_stream"):
                        stream = True

        if strict_slashes is None:
            strict_slashes = self.strict_slashes

        self.route(
            uri=uri,
            methods=methods,
            host=host,
            strict_slashes=strict_slashes,
            stream=stream,
            version=version,
            name=name,
            version_prefix=version_prefix,
            error_format=error_format,
            **ctx_kwargs,
        )(handler)
        return handler

    # Shorthand method decorators
    def get(
        self,
        uri: str,
        host: Optional[Union[str, List[str]]] = None,
        strict_slashes: Optional[bool] = None,
        version: Optional[Union[int, str, float]] = None,
        name: Optional[str] = None,
        ignore_body: bool = True,
        version_prefix: str = "/v",
        error_format: Optional[str] = None,
        **ctx_kwargs,
    ) -> RouteWrapper:
        """
        Add an API URL under the **GET** *HTTP* method

        :param uri: URL to be tagged to **GET** method of *HTTP*
        :param host: Host IP or FQDN for the service to use
        :param strict_slashes: Instruct :class:`Sanic` to check if the request
            URLs need to terminate with a */*
        :param version: API Version
        :param name: Unique name that can be used to identify the Route
        :param version_prefix: URL path that should be before the version
            value; default: ``/v``
        :param  ctx_kwargs: Keyword arguments that begin with a ctx_* prefix
            will be appended to the route context (``route.ctx``)
        :return: Object decorated with :func:`route` method
        """
        return self.route(
            uri,
            methods=frozenset({"GET"}),
            host=host,
            strict_slashes=strict_slashes,
            version=version,
            name=name,
            ignore_body=ignore_body,
            version_prefix=version_prefix,
            error_format=error_format,
            **ctx_kwargs,
        )

    def post(
        self,
        uri: str,
        host: Optional[Union[str, List[str]]] = None,
        strict_slashes: Optional[bool] = None,
        stream: bool = False,
        version: Optional[Union[int, str, float]] = None,
        name: Optional[str] = None,
        version_prefix: str = "/v",
        error_format: Optional[str] = None,
        **ctx_kwargs,
    ) -> RouteWrapper:
        """
        Add an API URL under the **POST** *HTTP* method

        :param uri: URL to be tagged to **POST** method of *HTTP*
        :param host: Host IP or FQDN for the service to use
        :param strict_slashes: Instruct :class:`Sanic` to check if the request
            URLs need to terminate with a */*
        :param version: API Version
        :param name: Unique name that can be used to identify the Route
        :param version_prefix: URL path that should be before the version
            value; default: ``/v``
        :param  ctx_kwargs: Keyword arguments that begin with a ctx_* prefix
            will be appended to the route context (``route.ctx``)
        :return: Object decorated with :func:`route` method
        """
        return self.route(
            uri,
            methods=frozenset({"POST"}),
            host=host,
            strict_slashes=strict_slashes,
            stream=stream,
            version=version,
            name=name,
            version_prefix=version_prefix,
            error_format=error_format,
            **ctx_kwargs,
        )

    def put(
        self,
        uri: str,
        host: Optional[Union[str, List[str]]] = None,
        strict_slashes: Optional[bool] = None,
        stream: bool = False,
        version: Optional[Union[int, str, float]] = None,
        name: Optional[str] = None,
        version_prefix: str = "/v",
        error_format: Optional[str] = None,
        **ctx_kwargs,
    ) -> RouteWrapper:
        """
        Add an API URL under the **PUT** *HTTP* method

        :param uri: URL to be tagged to **PUT** method of *HTTP*
        :param host: Host IP or FQDN for the service to use
        :param strict_slashes: Instruct :class:`Sanic` to check if the request
            URLs need to terminate with a */*
        :param version: API Version
        :param name: Unique name that can be used to identify the Route
        :param version_prefix: URL path that should be before the version
            value; default: ``/v``
        :param  ctx_kwargs: Keyword arguments that begin with a ctx_* prefix
            will be appended to the route context (``route.ctx``)
        :return: Object decorated with :func:`route` method
        """
        return self.route(
            uri,
            methods=frozenset({"PUT"}),
            host=host,
            strict_slashes=strict_slashes,
            stream=stream,
            version=version,
            name=name,
            version_prefix=version_prefix,
            error_format=error_format,
            **ctx_kwargs,
        )

    def head(
        self,
        uri: str,
        host: Optional[Union[str, List[str]]] = None,
        strict_slashes: Optional[bool] = None,
        version: Optional[Union[int, str, float]] = None,
        name: Optional[str] = None,
        ignore_body: bool = True,
        version_prefix: str = "/v",
        error_format: Optional[str] = None,
        **ctx_kwargs,
    ) -> RouteWrapper:
        """
        Add an API URL under the **HEAD** *HTTP* method

        :param uri: URL to be tagged to **HEAD** method of *HTTP*
        :type uri: str
        :param host: Host IP or FQDN for the service to use
        :type host: Optional[str], optional
        :param strict_slashes: Instruct :class:`Sanic` to check if the request
            URLs need to terminate with a */*
        :type strict_slashes: Optional[bool], optional
        :param version: API Version
        :type version: Optional[str], optional
        :param name: Unique name that can be used to identify the Route
        :type name: Optional[str], optional
        :param ignore_body: whether the handler should ignore request
            body (eg. GET requests), defaults to True
        :type ignore_body: bool, optional
        :param version_prefix: URL path that should be before the version
            value; default: ``/v``
        :param  ctx_kwargs: Keyword arguments that begin with a ctx_* prefix
            will be appended to the route context (``route.ctx``)
        :return: Object decorated with :func:`route` method
        """
        return self.route(
            uri,
            methods=frozenset({"HEAD"}),
            host=host,
            strict_slashes=strict_slashes,
            version=version,
            name=name,
            ignore_body=ignore_body,
            version_prefix=version_prefix,
            error_format=error_format,
            **ctx_kwargs,
        )

    def options(
        self,
        uri: str,
        host: Optional[Union[str, List[str]]] = None,
        strict_slashes: Optional[bool] = None,
        version: Optional[Union[int, str, float]] = None,
        name: Optional[str] = None,
        ignore_body: bool = True,
        version_prefix: str = "/v",
        error_format: Optional[str] = None,
        **ctx_kwargs,
    ) -> RouteWrapper:
        """
        Add an API URL under the **OPTIONS** *HTTP* method

        :param uri: URL to be tagged to **OPTIONS** method of *HTTP*
        :type uri: str
        :param host: Host IP or FQDN for the service to use
        :type host: Optional[str], optional
        :param strict_slashes: Instruct :class:`Sanic` to check if the request
            URLs need to terminate with a */*
        :type strict_slashes: Optional[bool], optional
        :param version: API Version
        :type version: Optional[str], optional
        :param name: Unique name that can be used to identify the Route
        :type name: Optional[str], optional
        :param ignore_body: whether the handler should ignore request
            body (eg. GET requests), defaults to True
        :type ignore_body: bool, optional
        :param version_prefix: URL path that should be before the version
            value; default: ``/v``
        :param  ctx_kwargs: Keyword arguments that begin with a ctx_* prefix
            will be appended to the route context (``route.ctx``)
        :return: Object decorated with :func:`route` method
        """
        return self.route(
            uri,
            methods=frozenset({"OPTIONS"}),
            host=host,
            strict_slashes=strict_slashes,
            version=version,
            name=name,
            ignore_body=ignore_body,
            version_prefix=version_prefix,
            error_format=error_format,
            **ctx_kwargs,
        )

    def patch(
        self,
        uri: str,
        host: Optional[Union[str, List[str]]] = None,
        strict_slashes: Optional[bool] = None,
        stream=False,
        version: Optional[Union[int, str, float]] = None,
        name: Optional[str] = None,
        version_prefix: str = "/v",
        error_format: Optional[str] = None,
        **ctx_kwargs,
    ) -> RouteWrapper:
        """
        Add an API URL under the **PATCH** *HTTP* method

        :param uri: URL to be tagged to **PATCH** method of *HTTP*
        :type uri: str
        :param host: Host IP or FQDN for the service to use
        :type host: Optional[str], optional
        :param strict_slashes: Instruct :class:`Sanic` to check if the request
            URLs need to terminate with a */*
        :type strict_slashes: Optional[bool], optional
        :param stream: whether to allow the request to stream its body
        :type stream: Optional[bool], optional
        :param version: API Version
        :type version: Optional[str], optional
        :param name: Unique name that can be used to identify the Route
        :type name: Optional[str], optional
        :param ignore_body: whether the handler should ignore request
            body (eg. GET requests), defaults to True
        :type ignore_body: bool, optional
        :param version_prefix: URL path that should be before the version
            value; default: ``/v``
        :param  ctx_kwargs: Keyword arguments that begin with a ctx_* prefix
            will be appended to the route context (``route.ctx``)
        :return: Object decorated with :func:`route` method
        """
        return self.route(
            uri,
            methods=frozenset({"PATCH"}),
            host=host,
            strict_slashes=strict_slashes,
            stream=stream,
            version=version,
            name=name,
            version_prefix=version_prefix,
            error_format=error_format,
            **ctx_kwargs,
        )

    def delete(
        self,
        uri: str,
        host: Optional[Union[str, List[str]]] = None,
        strict_slashes: Optional[bool] = None,
        version: Optional[Union[int, str, float]] = None,
        name: Optional[str] = None,
        ignore_body: bool = True,
        version_prefix: str = "/v",
        error_format: Optional[str] = None,
        **ctx_kwargs,
    ) -> RouteWrapper:
        """
        Add an API URL under the **DELETE** *HTTP* method

        :param uri: URL to be tagged to **DELETE** method of *HTTP*
        :param host: Host IP or FQDN for the service to use
        :param strict_slashes: Instruct :class:`Sanic` to check if the request
            URLs need to terminate with a */*
        :param version: API Version
        :param name: Unique name that can be used to identify the Route
        :param version_prefix: URL path that should be before the version
            value; default: ``/v``
        :param  ctx_kwargs: Keyword arguments that begin with a ctx_* prefix
            will be appended to the route context (``route.ctx``)
        :return: Object decorated with :func:`route` method
        """
        return self.route(
            uri,
            methods=frozenset({"DELETE"}),
            host=host,
            strict_slashes=strict_slashes,
            version=version,
            name=name,
            ignore_body=ignore_body,
            version_prefix=version_prefix,
            error_format=error_format,
            **ctx_kwargs,
        )

    def websocket(
        self,
        uri: str,
        host: Optional[Union[str, List[str]]] = None,
        strict_slashes: Optional[bool] = None,
        subprotocols: Optional[List[str]] = None,
        version: Optional[Union[int, str, float]] = None,
        name: Optional[str] = None,
        apply: bool = True,
        version_prefix: str = "/v",
        error_format: Optional[str] = None,
        **ctx_kwargs,
    ):
        """
        Decorate a function to be registered as a websocket route

        :param uri: path of the URL
        :param host: Host IP or FQDN details
        :param strict_slashes: If the API endpoint needs to terminate
                               with a "/" or not
        :param subprotocols: optional list of str with supported subprotocols
        :param name: A unique name assigned to the URL so that it can
                     be used with :func:`url_for`
        :param version_prefix: URL path that should be before the version
            value; default: ``/v``
        :param  ctx_kwargs: Keyword arguments that begin with a ctx_* prefix
            will be appended to the route context (``route.ctx``)
        :return: tuple of routes, decorated function
        """
        return self.route(
            uri=uri,
            host=host,
            methods=None,
            strict_slashes=strict_slashes,
            version=version,
            name=name,
            apply=apply,
            subprotocols=subprotocols,
            websocket=True,
            version_prefix=version_prefix,
            error_format=error_format,
            **ctx_kwargs,
        )

    def add_websocket_route(
        self,
        handler,
        uri: str,
        host: Optional[Union[str, List[str]]] = None,
        strict_slashes: Optional[bool] = None,
        subprotocols=None,
        version: Optional[Union[int, str, float]] = None,
        name: Optional[str] = None,
        version_prefix: str = "/v",
        error_format: Optional[str] = None,
        **ctx_kwargs,
    ):
        """
        A helper method to register a function as a websocket route.

        :param handler: a callable function or instance of a class
                        that can handle the websocket request
        :param host: Host IP or FQDN details
        :param uri: URL path that will be mapped to the websocket
                    handler
                    handler
        :param strict_slashes: If the API endpoint needs to terminate
                with a "/" or not
        :param subprotocols: Subprotocols to be used with websocket
                handshake
        :param name: A unique name assigned to the URL so that it can
                be used with :func:`url_for`
        :param version_prefix: URL path that should be before the version
            value; default: ``/v``
        :param  ctx_kwargs: Keyword arguments that begin with a ctx_* prefix
            will be appended to the route context (``route.ctx``)
        :return: Objected decorated by :func:`websocket`
        """
        return self.websocket(
            uri=uri,
            host=host,
            strict_slashes=strict_slashes,
            subprotocols=subprotocols,
            version=version,
            name=name,
            version_prefix=version_prefix,
            error_format=error_format,
            **ctx_kwargs,
        )(handler)

    def static(
        self,
        uri,
        file_or_directory: Union[str, bytes, PurePath],
        pattern=r"/?.+",
        use_modified_since=True,
        use_content_range=False,
        stream_large_files=False,
        name="static",
        host=None,
        strict_slashes=None,
        content_type=None,
        apply=True,
        resource_type=None,
    ):
        """
        Register a root to serve files from. The input can either be a
        file or a directory. This method will enable an easy and simple way
        to setup the :class:`Route` necessary to serve the static files.

        :param uri: URL path to be used for serving static content
        :param file_or_directory: Path for the Static file/directory with
            static files
        :param pattern: Regex Pattern identifying the valid static files
        :param use_modified_since: If true, send file modified time, and return
            not modified if the browser's matches the server's
        :param use_content_range: If true, process header for range requests
            and sends the file part that is requested
        :param stream_large_files: If true, use the
            :func:`StreamingHTTPResponse.file_stream` handler rather
            than the :func:`HTTPResponse.file` handler to send the file.
            If this is an integer, this represents the threshold size to
            switch to :func:`StreamingHTTPResponse.file_stream`
        :param name: user defined name used for url_for
        :param host: Host IP or FQDN for the service to use
        :param strict_slashes: Instruct :class:`Sanic` to check if the request
            URLs need to terminate with a */*
        :param content_type: user defined content type for header
        :return: routes registered on the router
        :rtype: List[sanic.router.Route]
        """

        name = self._generate_name(name)

        if strict_slashes is None and self.strict_slashes is not None:
            strict_slashes = self.strict_slashes

        if not isinstance(file_or_directory, (str, bytes, PurePath)):
            raise ValueError(
                f"Static route must be a valid path, not {file_or_directory}"
            )

        static = FutureStatic(
            uri,
            file_or_directory,
            pattern,
            use_modified_since,
            use_content_range,
            stream_large_files,
            name,
            host,
            strict_slashes,
            content_type,
            resource_type,
        )
        self._future_statics.add(static)

        if apply:
            self._apply_static(static)

    def _generate_name(self, *objects) -> str:
        name = None

        for obj in objects:
            if obj:
                if isinstance(obj, str):
                    name = obj
                    break

                try:
                    name = obj.name
                except AttributeError:
                    try:
                        name = obj.__name__
                    except AttributeError:
                        continue
                else:
                    break

        if not name:  # noqa
            raise ValueError("Could not generate a name for handler")

        if not name.startswith(f"{self.name}."):
            name = f"{self.name}.{name}"

        return name

    async def _static_request_handler(
        self,
        file_or_directory,
        use_modified_since,
        use_content_range,
        stream_large_files,
        request,
        content_type=None,
        __file_uri__=None,
    ):
        # Using this to determine if the URL is trying to break out of the path
        # served.  os.path.realpath seems to be very slow
        if __file_uri__ and "../" in __file_uri__:
            raise InvalidUsage("Invalid URL")
        # Merge served directory and requested file if provided
        # Strip all / that in the beginning of the URL to help prevent python
        # from herping a derp and treating the uri as an absolute path
        root_path = file_path = file_or_directory
        if __file_uri__:
            file_path = path.join(
                file_or_directory, sub("^[/]*", "", __file_uri__)
            )

        # URL decode the path sent by the browser otherwise we won't be able to
        # match filenames which got encoded (filenames with spaces etc)
        file_path = path.abspath(unquote(file_path))
        if not file_path.startswith(path.abspath(unquote(root_path))):
            error_logger.exception(
                f"File not found: path={file_or_directory}, "
                f"relative_url={__file_uri__}"
            )
            raise FileNotFound(
                "File not found",
                path=file_or_directory,
                relative_url=__file_uri__,
            )
        try:
            headers = {}
            # Check if the client has been sent this file before
            # and it has not been modified since
            stats = None
            if use_modified_since:
                stats = await stat_async(file_path)
                modified_since = strftime(
                    "%a, %d %b %Y %H:%M:%S GMT", gmtime(stats.st_mtime)
                )
                if (
                    request.headers.getone("if-modified-since", None)
                    == modified_since
                ):
                    return HTTPResponse(status=304)
                headers["Last-Modified"] = modified_since
            _range = None
            if use_content_range:
                _range = None
                if not stats:
                    stats = await stat_async(file_path)
                headers["Accept-Ranges"] = "bytes"
                headers["Content-Length"] = str(stats.st_size)
                if request.method != "HEAD":
                    try:
                        _range = ContentRangeHandler(request, stats)
                    except HeaderNotFound:
                        pass
                    else:
                        del headers["Content-Length"]
                        for key, value in _range.headers.items():
                            headers[key] = value

            if "content-type" not in headers:
                content_type = (
                    content_type
                    or guess_type(file_path)[0]
                    or DEFAULT_HTTP_CONTENT_TYPE
                )

                if "charset=" not in content_type and (
                    content_type.startswith("text/")
                    or content_type == "application/javascript"
                ):
                    content_type += "; charset=utf-8"

                headers["Content-Type"] = content_type

            if request.method == "HEAD":
                return HTTPResponse(headers=headers)
            else:
                if stream_large_files:
                    if type(stream_large_files) == int:
                        threshold = stream_large_files
                    else:
                        threshold = 1024 * 1024

                    if not stats:
                        stats = await stat_async(file_path)
                    if stats.st_size >= threshold:
                        return await file_stream(
                            file_path, headers=headers, _range=_range
                        )
                return await file(file_path, headers=headers, _range=_range)
        except ContentRangeError:
            raise
        except FileNotFoundError:
            raise FileNotFound(
                "File not found",
                path=file_or_directory,
                relative_url=__file_uri__,
            )
        except Exception:
            error_logger.exception(
                f"Exception in static request handler: "
                f"path={file_or_directory}, "
                f"relative_url={__file_uri__}"
            )
            raise

    def _register_static(
        self,
        static: FutureStatic,
    ):
        # TODO: Though sanic is not a file server, I feel like we should
        # at least make a good effort here.  Modified-since is nice, but
        # we could also look into etags, expires, and caching
        """
        Register a static directory handler with Sanic by adding a route to the
        router and registering a handler.

        :param app: Sanic
        :param file_or_directory: File or directory path to serve from
        :type file_or_directory: Union[str,bytes,Path]
        :param uri: URL to serve from
        :type uri: str
        :param pattern: regular expression used to match files in the URL
        :param use_modified_since: If true, send file modified time, and return
                                not modified if the browser's matches the
                                server's
        :param use_content_range: If true, process header for range requests
                                and sends the file part that is requested
        :param stream_large_files: If true, use the file_stream() handler
                                rather than the file() handler to send the file
                                If this is an integer, this represents the
                                threshold size to switch to file_stream()
        :param name: user defined name used for url_for
        :type name: str
        :param content_type: user defined content type for header
        :return: registered static routes
        :rtype: List[sanic.router.Route]
        """

        if isinstance(static.file_or_directory, bytes):
            file_or_directory = static.file_or_directory.decode("utf-8")
        elif isinstance(static.file_or_directory, PurePath):
            file_or_directory = str(static.file_or_directory)
        elif not isinstance(static.file_or_directory, str):
            raise ValueError("Invalid file path string.")
        else:
            file_or_directory = static.file_or_directory

        uri = static.uri
        name = static.name
        # If we're not trying to match a file directly,
        # serve from the folder
        if not static.resource_type:
            if not path.isfile(file_or_directory):
                uri += "/<__file_uri__:path>"
        elif static.resource_type == "dir":
            if path.isfile(file_or_directory):
                raise TypeError(
                    "Resource type improperly identified as directory. "
                    f"'{file_or_directory}'"
                )
            uri += "/<__file_uri__:path>"
        elif static.resource_type == "file" and not path.isfile(
            file_or_directory
        ):
            raise TypeError(
                "Resource type improperly identified as file. "
                f"'{file_or_directory}'"
            )
        elif static.resource_type != "file":
            raise ValueError(
                "The resource_type should be set to 'file' or 'dir'"
            )

        # special prefix for static files
        # if not static.name.startswith("_static_"):
        #     name = f"_static_{static.name}"

        _handler = wraps(self._static_request_handler)(
            partial(
                self._static_request_handler,
                file_or_directory,
                static.use_modified_since,
                static.use_content_range,
                static.stream_large_files,
                content_type=static.content_type,
            )
        )

        route, _ = self.route(  # type: ignore
            uri=uri,
            methods=["GET", "HEAD"],
            name=name,
            host=static.host,
            strict_slashes=static.strict_slashes,
            static=True,
        )(_handler)

        return route

    def _determine_error_format(self, handler) -> str:
        with suppress(OSError, TypeError):
            src = dedent(getsource(handler))
            tree = parse(src)
            http_response_types = self._get_response_types(tree)

            if len(http_response_types) == 1:
                return next(iter(http_response_types))

        return ""

    def _get_response_types(self, node):
        types = set()

        class HttpResponseVisitor(NodeVisitor):
            def visit_Return(self, node: Return) -> Any:
                nonlocal types

                with suppress(AttributeError):
                    if node.value.func.id == "stream":  # type: ignore
                        deprecation(
                            "The sanic.response.stream method has been "
                            "deprecated and will be removed in v22.6. Please "
                            "upgrade your application to use the new style "
                            "streaming pattern. See "
                            "https://sanicframework.org/en/guide/advanced/"
                            "streaming.html#response-streaming for more "
                            "information.",
                            22.6,
                        )
                    checks = [node.value.func.id]  # type: ignore
                    if node.value.keywords:  # type: ignore
                        checks += [
                            k.value
                            for k in node.value.keywords  # type: ignore
                            if k.arg == "content_type"
                        ]

                    for check in checks:
                        if check in RESPONSE_MAPPING:
                            types.add(RESPONSE_MAPPING[check])

        HttpResponseVisitor().visit(node)

        return types

    def _build_route_context(self, raw):
        ctx_kwargs = {
            key.replace("ctx_", ""): raw.pop(key)
            for key in {**raw}.keys()
            if key.startswith("ctx_")
        }
        restricted = [
            key for key in ctx_kwargs.keys() if key in RESTRICTED_ROUTE_CONTEXT
        ]
        if restricted:
            restricted_arguments = ", ".join(restricted)
            raise AttributeError(
                "Cannot use restricted route context: "
                f"{restricted_arguments}. This limitation is only in place "
                "until v22.3 when the restricted names will no longer be in"
                "conflict. See https://github.com/sanic-org/sanic/issues/2303 "
                "for more information."
            )
        if raw:
            unexpected_arguments = ", ".join(raw.keys())
            raise TypeError(
                f"Unexpected keyword arguments: {unexpected_arguments}"
            )
        return HashableDict(ctx_kwargs)<|MERGE_RESOLUTION|>--- conflicted
+++ resolved
@@ -28,11 +28,7 @@
 from sanic.models.futures import FutureRoute, FutureStatic
 from sanic.models.handler_types import RouteHandler
 from sanic.response import HTTPResponse, file, file_stream
-<<<<<<< HEAD
-=======
 from sanic.types import HashableDict
-from sanic.views import CompositionView
->>>>>>> 46590693
 
 
 RouteWrapper = Callable[
