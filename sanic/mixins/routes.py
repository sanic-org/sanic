from ast import NodeVisitor, Return, parse
from functools import partial, wraps
from inspect import getsource, signature
from mimetypes import guess_type
from os import path
from pathlib import PurePath
from re import sub
from textwrap import dedent
from time import gmtime, strftime
from typing import Any, Callable, Iterable, List, Optional, Set, Tuple, Union
from urllib.parse import unquote

from sanic_routing.route import Route  # type: ignore

from sanic.compat import stat_async
from sanic.constants import DEFAULT_HTTP_CONTENT_TYPE, HTTP_METHODS
from sanic.errorpages import RESPONSE_MAPPING
from sanic.exceptions import (
    ContentRangeError,
    FileNotFound,
    HeaderNotFound,
    InvalidUsage,
)
from sanic.handlers import ContentRangeHandler
from sanic.log import error_logger
from sanic.models.futures import FutureRoute, FutureStatic
from sanic.models.handler_types import RouteHandler
from sanic.response import HTTPResponse, file, file_stream


RouteWrapper = Callable[
    [RouteHandler], Union[RouteHandler, Tuple[Route, RouteHandler]]
]


class RouteMixin:
    name: str

    def __init__(self, *args, **kwargs) -> None:
        self._future_routes: Set[FutureRoute] = set()
        self._future_statics: Set[FutureStatic] = set()
        self.strict_slashes: Optional[bool] = False

    def _apply_route(self, route: FutureRoute) -> List[Route]:
        raise NotImplementedError  # noqa

    def _apply_static(self, static: FutureStatic) -> Route:
        raise NotImplementedError  # noqa

    def route(
        self,
        uri: str,
        methods: Optional[Iterable[str]] = None,
        host: Optional[Union[str, List[str]]] = None,
        strict_slashes: Optional[bool] = None,
        stream: bool = False,
        version: Optional[Union[int, str, float]] = None,
        name: Optional[str] = None,
        ignore_body: bool = False,
        apply: bool = True,
        subprotocols: Optional[List[str]] = None,
        websocket: bool = False,
        unquote: bool = False,
        static: bool = False,
        version_prefix: str = "/v",
        error_format: Optional[str] = None,
    ) -> RouteWrapper:
        """
        Decorate a function to be registered as a route

        :param uri: path of the URL
        :param methods: list or tuple of methods allowed
        :param host: the host, if required
        :param strict_slashes: whether to apply strict slashes to the route
        :param stream: whether to allow the request to stream its body
        :param version: route specific versioning
        :param name: user defined route name for url_for
        :param ignore_body: whether the handler should ignore request
            body (eg. GET requests)
        :param version_prefix: URL path that should be before the version
            value; default: ``/v``
        :return: tuple of routes, decorated function
        """

        # Fix case where the user did not prefix the URL with a /
        # and will probably get confused as to why it's not working
        if not uri.startswith("/") and (uri or hasattr(self, "router")):
            uri = "/" + uri

        if strict_slashes is None:
            strict_slashes = self.strict_slashes

        if not methods and not websocket:
            methods = frozenset({"GET"})

        def decorator(handler):
            nonlocal uri
            nonlocal methods
            nonlocal host
            nonlocal strict_slashes
            nonlocal stream
            nonlocal version
            nonlocal name
            nonlocal ignore_body
            nonlocal subprotocols
            nonlocal websocket
            nonlocal static
            nonlocal version_prefix
            nonlocal error_format

            if isinstance(handler, tuple):
                # if a handler fn is already wrapped in a route, the handler
                # variable will be a tuple of (existing routes, handler fn)
                _, handler = handler

            name = self._generate_name(name, handler)

            if isinstance(host, str):
                host = frozenset([host])
            elif host and not isinstance(host, frozenset):
                try:
                    host = frozenset(host)
                except TypeError:
                    raise ValueError(
                        "Expected either string or Iterable of host strings, "
                        "not %s" % host
                    )
            if isinstance(subprotocols, list):
                # Ordered subprotocols, maintain order
                subprotocols = tuple(subprotocols)
            elif isinstance(subprotocols, set):
                # subprotocol is unordered, keep it unordered
                subprotocols = frozenset(subprotocols)

            if not error_format or error_format == "auto":
                error_format = self._determine_error_format(handler)

            route = FutureRoute(
                handler,
                uri,
                None if websocket else frozenset([x.upper() for x in methods]),
                host,
                strict_slashes,
                stream,
                version,
                name,
                ignore_body,
                websocket,
                subprotocols,
                unquote,
                static,
                version_prefix,
                error_format,
            )

            self._future_routes.add(route)

            args = list(signature(handler).parameters.keys())
            if websocket and len(args) < 2:
                handler_name = handler.__name__

                raise ValueError(
                    f"Required parameter `request` and/or `ws` missing "
                    f"in the {handler_name}() route?"
                )
            elif not args:
                handler_name = handler.__name__

                raise ValueError(
                    f"Required parameter `request` missing "
                    f"in the {handler_name}() route?"
                )

            if not websocket and stream:
                handler.is_stream = stream

            if apply:
                self._apply_route(route)

            if static:
                return route, handler
            return handler

        return decorator

    def add_route(
        self,
        handler: RouteHandler,
        uri: str,
        methods: Iterable[str] = frozenset({"GET"}),
        host: Optional[Union[str, List[str]]] = None,
        strict_slashes: Optional[bool] = None,
        version: Optional[Union[int, str, float]] = None,
        name: Optional[str] = None,
        stream: bool = False,
        version_prefix: str = "/v",
        error_format: Optional[str] = None,
    ) -> RouteHandler:
        """A helper method to register class instance or
        functions as a handler to the application url
        routes.

        :param handler: function or class instance
        :param uri: path of the URL
        :param methods: list or tuple of methods allowed, these are overridden
                        if using a HTTPMethodView
        :param host:
        :param strict_slashes:
        :param version:
        :param name: user defined route name for url_for
        :param stream: boolean specifying if the handler is a stream handler
        :param version_prefix: URL path that should be before the version
            value; default: ``/v``
        :return: function or class instance
        """
        # Handle HTTPMethodView differently
        if hasattr(handler, "view_class"):
            methods = set()

            for method in HTTP_METHODS:
                view_class = getattr(handler, "view_class")
                _handler = getattr(view_class, method.lower(), None)
                if _handler:
                    methods.add(method)
                    if hasattr(_handler, "is_stream"):
                        stream = True

        if strict_slashes is None:
            strict_slashes = self.strict_slashes

        self.route(
            uri=uri,
            methods=methods,
            host=host,
            strict_slashes=strict_slashes,
            stream=stream,
            version=version,
            name=name,
            version_prefix=version_prefix,
            error_format=error_format,
        )(handler)
        return handler

    # Shorthand method decorators
    def get(
        self,
        uri: str,
        host: Optional[Union[str, List[str]]] = None,
        strict_slashes: Optional[bool] = None,
        version: Optional[Union[int, str, float]] = None,
        name: Optional[str] = None,
        ignore_body: bool = True,
        version_prefix: str = "/v",
        error_format: Optional[str] = None,
    ) -> RouteWrapper:
        """
        Add an API URL under the **GET** *HTTP* method

        :param uri: URL to be tagged to **GET** method of *HTTP*
        :param host: Host IP or FQDN for the service to use
        :param strict_slashes: Instruct :class:`Sanic` to check if the request
            URLs need to terminate with a */*
        :param version: API Version
        :param name: Unique name that can be used to identify the Route
        :param version_prefix: URL path that should be before the version
            value; default: ``/v``
        :return: Object decorated with :func:`route` method
        """
        return self.route(
            uri,
            methods=frozenset({"GET"}),
            host=host,
            strict_slashes=strict_slashes,
            version=version,
            name=name,
            ignore_body=ignore_body,
            version_prefix=version_prefix,
            error_format=error_format,
        )

    def post(
        self,
        uri: str,
        host: Optional[Union[str, List[str]]] = None,
        strict_slashes: Optional[bool] = None,
        stream: bool = False,
        version: Optional[Union[int, str, float]] = None,
        name: Optional[str] = None,
        version_prefix: str = "/v",
        error_format: Optional[str] = None,
    ) -> RouteWrapper:
        """
        Add an API URL under the **POST** *HTTP* method

        :param uri: URL to be tagged to **POST** method of *HTTP*
        :param host: Host IP or FQDN for the service to use
        :param strict_slashes: Instruct :class:`Sanic` to check if the request
            URLs need to terminate with a */*
        :param version: API Version
        :param name: Unique name that can be used to identify the Route
        :param version_prefix: URL path that should be before the version
            value; default: ``/v``
        :return: Object decorated with :func:`route` method
        """
        return self.route(
            uri,
            methods=frozenset({"POST"}),
            host=host,
            strict_slashes=strict_slashes,
            stream=stream,
            version=version,
            name=name,
            version_prefix=version_prefix,
            error_format=error_format,
        )

    def put(
        self,
        uri: str,
        host: Optional[Union[str, List[str]]] = None,
        strict_slashes: Optional[bool] = None,
        stream: bool = False,
        version: Optional[Union[int, str, float]] = None,
        name: Optional[str] = None,
        version_prefix: str = "/v",
        error_format: Optional[str] = None,
    ) -> RouteWrapper:
        """
        Add an API URL under the **PUT** *HTTP* method

        :param uri: URL to be tagged to **PUT** method of *HTTP*
        :param host: Host IP or FQDN for the service to use
        :param strict_slashes: Instruct :class:`Sanic` to check if the request
            URLs need to terminate with a */*
        :param version: API Version
        :param name: Unique name that can be used to identify the Route
        :param version_prefix: URL path that should be before the version
            value; default: ``/v``
        :return: Object decorated with :func:`route` method
        """
        return self.route(
            uri,
            methods=frozenset({"PUT"}),
            host=host,
            strict_slashes=strict_slashes,
            stream=stream,
            version=version,
            name=name,
            version_prefix=version_prefix,
            error_format=error_format,
        )

    def head(
        self,
        uri: str,
        host: Optional[Union[str, List[str]]] = None,
        strict_slashes: Optional[bool] = None,
        version: Optional[Union[int, str, float]] = None,
        name: Optional[str] = None,
        ignore_body: bool = True,
        version_prefix: str = "/v",
        error_format: Optional[str] = None,
    ) -> RouteWrapper:
        """
        Add an API URL under the **HEAD** *HTTP* method

        :param uri: URL to be tagged to **HEAD** method of *HTTP*
        :type uri: str
        :param host: Host IP or FQDN for the service to use
        :type host: Optional[str], optional
        :param strict_slashes: Instruct :class:`Sanic` to check if the request
            URLs need to terminate with a */*
        :type strict_slashes: Optional[bool], optional
        :param version: API Version
        :type version: Optional[str], optional
        :param name: Unique name that can be used to identify the Route
        :type name: Optional[str], optional
        :param ignore_body: whether the handler should ignore request
            body (eg. GET requests), defaults to True
        :type ignore_body: bool, optional
        :param version_prefix: URL path that should be before the version
            value; default: ``/v``
        :return: Object decorated with :func:`route` method
        """
        return self.route(
            uri,
            methods=frozenset({"HEAD"}),
            host=host,
            strict_slashes=strict_slashes,
            version=version,
            name=name,
            ignore_body=ignore_body,
            version_prefix=version_prefix,
            error_format=error_format,
        )

    def options(
        self,
        uri: str,
        host: Optional[Union[str, List[str]]] = None,
        strict_slashes: Optional[bool] = None,
        version: Optional[Union[int, str, float]] = None,
        name: Optional[str] = None,
        ignore_body: bool = True,
        version_prefix: str = "/v",
        error_format: Optional[str] = None,
    ) -> RouteWrapper:
        """
        Add an API URL under the **OPTIONS** *HTTP* method

        :param uri: URL to be tagged to **OPTIONS** method of *HTTP*
        :type uri: str
        :param host: Host IP or FQDN for the service to use
        :type host: Optional[str], optional
        :param strict_slashes: Instruct :class:`Sanic` to check if the request
            URLs need to terminate with a */*
        :type strict_slashes: Optional[bool], optional
        :param version: API Version
        :type version: Optional[str], optional
        :param name: Unique name that can be used to identify the Route
        :type name: Optional[str], optional
        :param ignore_body: whether the handler should ignore request
            body (eg. GET requests), defaults to True
        :type ignore_body: bool, optional
        :param version_prefix: URL path that should be before the version
            value; default: ``/v``
        :return: Object decorated with :func:`route` method
        """
        return self.route(
            uri,
            methods=frozenset({"OPTIONS"}),
            host=host,
            strict_slashes=strict_slashes,
            version=version,
            name=name,
            ignore_body=ignore_body,
            version_prefix=version_prefix,
            error_format=error_format,
        )

    def patch(
        self,
        uri: str,
        host: Optional[Union[str, List[str]]] = None,
        strict_slashes: Optional[bool] = None,
        stream=False,
        version: Optional[Union[int, str, float]] = None,
        name: Optional[str] = None,
        version_prefix: str = "/v",
        error_format: Optional[str] = None,
    ) -> RouteWrapper:
        """
        Add an API URL under the **PATCH** *HTTP* method

        :param uri: URL to be tagged to **PATCH** method of *HTTP*
        :type uri: str
        :param host: Host IP or FQDN for the service to use
        :type host: Optional[str], optional
        :param strict_slashes: Instruct :class:`Sanic` to check if the request
            URLs need to terminate with a */*
        :type strict_slashes: Optional[bool], optional
        :param stream: whether to allow the request to stream its body
        :type stream: Optional[bool], optional
        :param version: API Version
        :type version: Optional[str], optional
        :param name: Unique name that can be used to identify the Route
        :type name: Optional[str], optional
        :param ignore_body: whether the handler should ignore request
            body (eg. GET requests), defaults to True
        :type ignore_body: bool, optional
        :param version_prefix: URL path that should be before the version
            value; default: ``/v``
        :return: Object decorated with :func:`route` method
        """
        return self.route(
            uri,
            methods=frozenset({"PATCH"}),
            host=host,
            strict_slashes=strict_slashes,
            stream=stream,
            version=version,
            name=name,
            version_prefix=version_prefix,
            error_format=error_format,
        )

    def delete(
        self,
        uri: str,
        host: Optional[Union[str, List[str]]] = None,
        strict_slashes: Optional[bool] = None,
        version: Optional[Union[int, str, float]] = None,
        name: Optional[str] = None,
        ignore_body: bool = True,
        version_prefix: str = "/v",
        error_format: Optional[str] = None,
    ) -> RouteWrapper:
        """
        Add an API URL under the **DELETE** *HTTP* method

        :param uri: URL to be tagged to **DELETE** method of *HTTP*
        :param host: Host IP or FQDN for the service to use
        :param strict_slashes: Instruct :class:`Sanic` to check if the request
            URLs need to terminate with a */*
        :param version: API Version
        :param name: Unique name that can be used to identify the Route
        :param version_prefix: URL path that should be before the version
            value; default: ``/v``
        :return: Object decorated with :func:`route` method
        """
        return self.route(
            uri,
            methods=frozenset({"DELETE"}),
            host=host,
            strict_slashes=strict_slashes,
            version=version,
            name=name,
            ignore_body=ignore_body,
            version_prefix=version_prefix,
            error_format=error_format,
        )

    def websocket(
        self,
        uri: str,
        host: Optional[Union[str, List[str]]] = None,
        strict_slashes: Optional[bool] = None,
        subprotocols: Optional[List[str]] = None,
        version: Optional[Union[int, str, float]] = None,
        name: Optional[str] = None,
        apply: bool = True,
        version_prefix: str = "/v",
        error_format: Optional[str] = None,
    ):
        """
        Decorate a function to be registered as a websocket route

        :param uri: path of the URL
        :param host: Host IP or FQDN details
        :param strict_slashes: If the API endpoint needs to terminate
                               with a "/" or not
        :param subprotocols: optional list of str with supported subprotocols
        :param name: A unique name assigned to the URL so that it can
                     be used with :func:`url_for`
        :param version_prefix: URL path that should be before the version
            value; default: ``/v``
        :return: tuple of routes, decorated function
        """
        return self.route(
            uri=uri,
            host=host,
            methods=None,
            strict_slashes=strict_slashes,
            version=version,
            name=name,
            apply=apply,
            subprotocols=subprotocols,
            websocket=True,
            version_prefix=version_prefix,
            error_format=error_format,
        )

    def add_websocket_route(
        self,
        handler,
        uri: str,
        host: Optional[Union[str, List[str]]] = None,
        strict_slashes: Optional[bool] = None,
        subprotocols=None,
        version: Optional[Union[int, str, float]] = None,
        name: Optional[str] = None,
        version_prefix: str = "/v",
        error_format: Optional[str] = None,
    ):
        """
        A helper method to register a function as a websocket route.

        :param handler: a callable function or instance of a class
                        that can handle the websocket request
        :param host: Host IP or FQDN details
        :param uri: URL path that will be mapped to the websocket
                    handler
                    handler
        :param strict_slashes: If the API endpoint needs to terminate
                with a "/" or not
        :param subprotocols: Subprotocols to be used with websocket
                handshake
        :param name: A unique name assigned to the URL so that it can
                be used with :func:`url_for`
        :param version_prefix: URL path that should be before the version
            value; default: ``/v``
        :return: Objected decorated by :func:`websocket`
        """
        return self.websocket(
            uri=uri,
            host=host,
            strict_slashes=strict_slashes,
            subprotocols=subprotocols,
            version=version,
            name=name,
            version_prefix=version_prefix,
            error_format=error_format,
        )(handler)

    def static(
        self,
        uri,
        file_or_directory: Union[str, bytes, PurePath],
        pattern=r"/?.+",
        use_modified_since=True,
        use_content_range=False,
        stream_large_files=False,
        name="static",
        host=None,
        strict_slashes=None,
        content_type=None,
        apply=True,
        resource_type=None,
    ):
        """
        Register a root to serve files from. The input can either be a
        file or a directory. This method will enable an easy and simple way
        to setup the :class:`Route` necessary to serve the static files.

        :param uri: URL path to be used for serving static content
        :param file_or_directory: Path for the Static file/directory with
            static files
        :param pattern: Regex Pattern identifying the valid static files
        :param use_modified_since: If true, send file modified time, and return
            not modified if the browser's matches the server's
        :param use_content_range: If true, process header for range requests
            and sends the file part that is requested
        :param stream_large_files: If true, use the
            :func:`StreamingHTTPResponse.file_stream` handler rather
            than the :func:`HTTPResponse.file` handler to send the file.
            If this is an integer, this represents the threshold size to
            switch to :func:`StreamingHTTPResponse.file_stream`
        :param name: user defined name used for url_for
        :param host: Host IP or FQDN for the service to use
        :param strict_slashes: Instruct :class:`Sanic` to check if the request
            URLs need to terminate with a */*
        :param content_type: user defined content type for header
        :return: routes registered on the router
        :rtype: List[sanic.router.Route]
        """

        name = self._generate_name(name)

        if strict_slashes is None and self.strict_slashes is not None:
            strict_slashes = self.strict_slashes

        if not isinstance(file_or_directory, (str, bytes, PurePath)):
            raise ValueError(
                f"Static route must be a valid path, not {file_or_directory}"
            )

        static = FutureStatic(
            uri,
            file_or_directory,
            pattern,
            use_modified_since,
            use_content_range,
            stream_large_files,
            name,
            host,
            strict_slashes,
            content_type,
            resource_type,
        )
        self._future_statics.add(static)

        if apply:
            self._apply_static(static)

    def _generate_name(self, *objects) -> str:
        name = None

        for obj in objects:
            if obj:
                if isinstance(obj, str):
                    name = obj
                    break

                try:
                    name = obj.name
                except AttributeError:
                    try:
                        name = obj.__name__
                    except AttributeError:
                        continue
                else:
                    break

        if not name:  # noqa
            raise ValueError("Could not generate a name for handler")

        if not name.startswith(f"{self.name}."):
            name = f"{self.name}.{name}"

        return name

    async def _static_request_handler(
        self,
        file_or_directory,
        use_modified_since,
        use_content_range,
        stream_large_files,
        request,
        content_type=None,
        __file_uri__=None,
    ):
        # Using this to determine if the URL is trying to break out of the path
        # served.  os.path.realpath seems to be very slow
        if __file_uri__ and "../" in __file_uri__:
            raise InvalidUsage("Invalid URL")
        # Merge served directory and requested file if provided
        # Strip all / that in the beginning of the URL to help prevent python
        # from herping a derp and treating the uri as an absolute path
        root_path = file_path = file_or_directory
        if __file_uri__:
            file_path = path.join(
                file_or_directory, sub("^[/]*", "", __file_uri__)
            )

        # URL decode the path sent by the browser otherwise we won't be able to
        # match filenames which got encoded (filenames with spaces etc)
        file_path = path.abspath(unquote(file_path))
        if not file_path.startswith(path.abspath(unquote(root_path))):
            error_logger.exception(
                f"File not found: path={file_or_directory}, "
                f"relative_url={__file_uri__}"
            )
            raise FileNotFound(
                "File not found",
                path=file_or_directory,
                relative_url=__file_uri__,
            )
        try:
            headers = {}
            # Check if the client has been sent this file before
            # and it has not been modified since
            stats = None
            if use_modified_since:
                stats = await stat_async(file_path)
                modified_since = strftime(
                    "%a, %d %b %Y %H:%M:%S GMT", gmtime(stats.st_mtime)
                )
                if (
                    request.headers.getone("if-modified-since", None)
                    == modified_since
                ):
                    return HTTPResponse(status=304)
                headers["Last-Modified"] = modified_since
            _range = None
            if use_content_range:
                _range = None
                if not stats:
                    stats = await stat_async(file_path)
                headers["Accept-Ranges"] = "bytes"
                headers["Content-Length"] = str(stats.st_size)
                if request.method != "HEAD":
                    try:
                        _range = ContentRangeHandler(request, stats)
                    except HeaderNotFound:
                        pass
                    else:
                        del headers["Content-Length"]
                        for key, value in _range.headers.items():
                            headers[key] = value

            if "content-type" not in headers:
                content_type = (
                    content_type
                    or guess_type(file_path)[0]
                    or DEFAULT_HTTP_CONTENT_TYPE
                )

                if "charset=" not in content_type and (
                    content_type.startswith("text/")
                    or content_type == "application/javascript"
                ):
                    content_type += "; charset=utf-8"

                headers["Content-Type"] = content_type

            if request.method == "HEAD":
                return HTTPResponse(headers=headers)
            else:
                if stream_large_files:
                    if type(stream_large_files) == int:
                        threshold = stream_large_files
                    else:
                        threshold = 1024 * 1024

                    if not stats:
                        stats = await stat_async(file_path)
                    if stats.st_size >= threshold:
                        return await file_stream(
                            file_path, headers=headers, _range=_range
                        )
                return await file(file_path, headers=headers, _range=_range)
        except ContentRangeError:
            raise
        except FileNotFoundError:
            raise FileNotFound(
                "File not found",
                path=file_or_directory,
                relative_url=__file_uri__,
            )
        except Exception:
            error_logger.exception(
                f"Exception in static request handler: "
                f"path={file_or_directory}, "
                f"relative_url={__file_uri__}"
            )
            raise

    def _register_static(
        self,
        static: FutureStatic,
    ):
        # TODO: Though sanic is not a file server, I feel like we should
        # at least make a good effort here.  Modified-since is nice, but
        # we could also look into etags, expires, and caching
        """
        Register a static directory handler with Sanic by adding a route to the
        router and registering a handler.

        :param app: Sanic
        :param file_or_directory: File or directory path to serve from
        :type file_or_directory: Union[str,bytes,Path]
        :param uri: URL to serve from
        :type uri: str
        :param pattern: regular expression used to match files in the URL
        :param use_modified_since: If true, send file modified time, and return
                                not modified if the browser's matches the
                                server's
        :param use_content_range: If true, process header for range requests
                                and sends the file part that is requested
        :param stream_large_files: If true, use the file_stream() handler
                                rather than the file() handler to send the file
                                If this is an integer, this represents the
                                threshold size to switch to file_stream()
        :param name: user defined name used for url_for
        :type name: str
        :param content_type: user defined content type for header
        :return: registered static routes
        :rtype: List[sanic.router.Route]
        """

        if isinstance(static.file_or_directory, bytes):
            file_or_directory = static.file_or_directory.decode("utf-8")
        elif isinstance(static.file_or_directory, PurePath):
            file_or_directory = str(static.file_or_directory)
        elif not isinstance(static.file_or_directory, str):
            raise ValueError("Invalid file path string.")
        else:
            file_or_directory = static.file_or_directory

        uri = static.uri
        name = static.name
        # If we're not trying to match a file directly,
        # serve from the folder
        if not static.resource_type:
            if not path.isfile(file_or_directory):
                uri += "/<__file_uri__:path>"
        elif static.resource_type == "dir":
            if path.isfile(file_or_directory):
                raise TypeError(
                    "Resource type improperly identified as directory. "
                    f"'{file_or_directory}'"
                )
            uri += "/<__file_uri__:path>"
        elif static.resource_type == "file" and not path.isfile(
            file_or_directory
        ):
            raise TypeError(
                "Resource type improperly identified as file. "
                f"'{file_or_directory}'"
            )
        elif static.resource_type != "file":
            raise ValueError(
                "The resource_type should be set to 'file' or 'dir'"
            )

        # special prefix for static files
        # if not static.name.startswith("_static_"):
        #     name = f"_static_{static.name}"

        _handler = wraps(self._static_request_handler)(
            partial(
                self._static_request_handler,
                file_or_directory,
                static.use_modified_since,
                static.use_content_range,
                static.stream_large_files,
                content_type=static.content_type,
            )
        )

        route, _ = self.route(  # type: ignore
            uri=uri,
            methods=["GET", "HEAD"],
            name=name,
            host=static.host,
            strict_slashes=static.strict_slashes,
            static=True,
        )(_handler)

        return route

<<<<<<< HEAD
    def _determine_error_format(self, handler) -> str:
        try:
            src = dedent(getsource(handler))
            tree = parse(src)
            http_response_types = self._get_response_types(tree)

            if len(http_response_types) == 1:
                return next(iter(http_response_types))
        except (OSError, TypeError):
            ...
=======
    def _determine_error_format(self, handler) -> Optional[str]:
        if not isinstance(handler, CompositionView):
            try:
                src = dedent(getsource(handler))
                tree = parse(src)
                http_response_types = self._get_response_types(tree)

                if len(http_response_types) == 1:
                    return next(iter(http_response_types))
            except (OSError, TypeError):
                ...
>>>>>>> abe062b3

        return None

    def _get_response_types(self, node):
        types = set()

        class HttpResponseVisitor(NodeVisitor):
            def visit_Return(self, node: Return) -> Any:
                nonlocal types

                try:
                    checks = [node.value.func.id]  # type: ignore
                    if node.value.keywords:  # type: ignore
                        checks += [
                            k.value
                            for k in node.value.keywords  # type: ignore
                            if k.arg == "content_type"
                        ]

                    for check in checks:
                        if check in RESPONSE_MAPPING:
                            types.add(RESPONSE_MAPPING[check])
                except AttributeError:
                    ...

        HttpResponseVisitor().visit(node)

        return types<|MERGE_RESOLUTION|>--- conflicted
+++ resolved
@@ -1,4 +1,5 @@
 from ast import NodeVisitor, Return, parse
+from contextlib import suppress
 from functools import partial, wraps
 from inspect import getsource, signature
 from mimetypes import guess_type
@@ -9,6 +10,7 @@
 from time import gmtime, strftime
 from typing import Any, Callable, Iterable, List, Optional, Set, Tuple, Union
 from urllib.parse import unquote
+from warnings import warn
 
 from sanic_routing.route import Route  # type: ignore
 
@@ -22,7 +24,7 @@
     InvalidUsage,
 )
 from sanic.handlers import ContentRangeHandler
-from sanic.log import error_logger
+from sanic.log import deprecation, error_logger
 from sanic.models.futures import FutureRoute, FutureStatic
 from sanic.models.handler_types import RouteHandler
 from sanic.response import HTTPResponse, file, file_stream
@@ -909,32 +911,16 @@
 
         return route
 
-<<<<<<< HEAD
     def _determine_error_format(self, handler) -> str:
-        try:
+        with suppress(OSError, TypeError):
             src = dedent(getsource(handler))
             tree = parse(src)
             http_response_types = self._get_response_types(tree)
 
             if len(http_response_types) == 1:
                 return next(iter(http_response_types))
-        except (OSError, TypeError):
-            ...
-=======
-    def _determine_error_format(self, handler) -> Optional[str]:
-        if not isinstance(handler, CompositionView):
-            try:
-                src = dedent(getsource(handler))
-                tree = parse(src)
-                http_response_types = self._get_response_types(tree)
-
-                if len(http_response_types) == 1:
-                    return next(iter(http_response_types))
-            except (OSError, TypeError):
-                ...
->>>>>>> abe062b3
-
-        return None
+
+        return "auto"
 
     def _get_response_types(self, node):
         types = set()
@@ -943,7 +929,17 @@
             def visit_Return(self, node: Return) -> Any:
                 nonlocal types
 
-                try:
+                with suppress(AttributeError):
+                    if node.value.func.id == "stream":  # type: ignore
+                        deprecation(
+                            "The sanic.response.stream method has been "
+                            "deprecated and will be removed in v22.6. Please "
+                            "upgrade your application to use the new style "
+                            "streaming pattern. See "
+                            "https://sanicframework.org/en/guide/advanced/streaming.html#response-streaming "
+                            "for more information.",
+                            22.6,
+                        )
                     checks = [node.value.func.id]  # type: ignore
                     if node.value.keywords:  # type: ignore
                         checks += [
@@ -955,8 +951,6 @@
                     for check in checks:
                         if check in RESPONSE_MAPPING:
                             types.add(RESPONSE_MAPPING[check])
-                except AttributeError:
-                    ...
 
         HttpResponseVisitor().visit(node)
 
