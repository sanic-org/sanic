from ast import NodeVisitor, Return, parse
from functools import partial, wraps
from inspect import getsource, signature
from mimetypes import guess_type
from os import path
from pathlib import PurePath
from re import sub
from textwrap import dedent
from time import gmtime, strftime
<<<<<<< HEAD
from typing import Any, Iterable, List, Optional, Set, Union
=======
from typing import Callable, Iterable, List, Optional, Set, Tuple, Union
>>>>>>> 67189dbe
from urllib.parse import unquote

from sanic_routing.route import Route  # type: ignore

from sanic.compat import stat_async
from sanic.constants import DEFAULT_HTTP_CONTENT_TYPE, HTTP_METHODS
from sanic.errorpages import RESPONSE_MAPPING
from sanic.exceptions import (
    ContentRangeError,
    FileNotFound,
    HeaderNotFound,
    InvalidUsage,
)
from sanic.handlers import ContentRangeHandler
from sanic.log import error_logger
from sanic.models.futures import FutureRoute, FutureStatic
from sanic.models.handler_types import RouteHandler
from sanic.response import HTTPResponse, file, file_stream
from sanic.views import CompositionView


RouteWrapper = Callable[
    [RouteHandler], Union[RouteHandler, Tuple[Route, RouteHandler]]
]


class RouteMixin:
    name: str

    def __init__(self, *args, **kwargs) -> None:
        self._future_routes: Set[FutureRoute] = set()
        self._future_statics: Set[FutureStatic] = set()
        self.strict_slashes: Optional[bool] = False

    def _apply_route(self, route: FutureRoute) -> List[Route]:
        raise NotImplementedError  # noqa

    def _apply_static(self, static: FutureStatic) -> Route:
        raise NotImplementedError  # noqa

    def route(
        self,
        uri: str,
        methods: Optional[Iterable[str]] = None,
        host: Optional[str] = None,
        strict_slashes: Optional[bool] = None,
        stream: bool = False,
        version: Optional[Union[int, str, float]] = None,
        name: Optional[str] = None,
        ignore_body: bool = False,
        apply: bool = True,
        subprotocols: Optional[List[str]] = None,
        websocket: bool = False,
        unquote: bool = False,
        static: bool = False,
        version_prefix: str = "/v",
<<<<<<< HEAD
        error_format: Optional[str] = None,
    ):
=======
    ) -> RouteWrapper:
>>>>>>> 67189dbe
        """
        Decorate a function to be registered as a route

        :param uri: path of the URL
        :param methods: list or tuple of methods allowed
        :param host: the host, if required
        :param strict_slashes: whether to apply strict slashes to the route
        :param stream: whether to allow the request to stream its body
        :param version: route specific versioning
        :param name: user defined route name for url_for
        :param ignore_body: whether the handler should ignore request
            body (eg. GET requests)
        :param version_prefix: URL path that should be before the version
            value; default: ``/v``
        :return: tuple of routes, decorated function
        """

        # Fix case where the user did not prefix the URL with a /
        # and will probably get confused as to why it's not working
        if not uri.startswith("/") and (uri or hasattr(self, "router")):
            uri = "/" + uri

        if strict_slashes is None:
            strict_slashes = self.strict_slashes

        if not methods and not websocket:
            methods = frozenset({"GET"})

        def decorator(handler):
            nonlocal uri
            nonlocal methods
            nonlocal host
            nonlocal strict_slashes
            nonlocal stream
            nonlocal version
            nonlocal name
            nonlocal ignore_body
            nonlocal subprotocols
            nonlocal websocket
            nonlocal static
            nonlocal version_prefix
            nonlocal error_format

            if isinstance(handler, tuple):
                # if a handler fn is already wrapped in a route, the handler
                # variable will be a tuple of (existing routes, handler fn)
                _, handler = handler

            name = self._generate_name(name, handler)

            if isinstance(host, str):
                host = frozenset([host])
            elif host and not isinstance(host, frozenset):
                try:
                    host = frozenset(host)
                except TypeError:
                    raise ValueError(
                        "Expected either string or Iterable of host strings, "
                        "not %s" % host
                    )

            if isinstance(subprotocols, (list, tuple, set)):
                subprotocols = frozenset(subprotocols)

            if not error_format or error_format == "auto":
                error_format = self._determine_error_format(handler)

            route = FutureRoute(
                handler,
                uri,
                None if websocket else frozenset([x.upper() for x in methods]),
                host,
                strict_slashes,
                stream,
                version,
                name,
                ignore_body,
                websocket,
                subprotocols,
                unquote,
                static,
                version_prefix,
                error_format,
            )

            self._future_routes.add(route)

            args = list(signature(handler).parameters.keys())
            if websocket and len(args) < 2:
                handler_name = handler.__name__

                raise ValueError(
                    f"Required parameter `request` and/or `ws` missing "
                    f"in the {handler_name}() route?"
                )
            elif not args:
                handler_name = handler.__name__

                raise ValueError(
                    f"Required parameter `request` missing "
                    f"in the {handler_name}() route?"
                )

            if not websocket and stream:
                handler.is_stream = stream

            if apply:
                self._apply_route(route)

            if static:
                return route, handler
            return handler

        return decorator

    def add_route(
        self,
        handler: RouteHandler,
        uri: str,
        methods: Iterable[str] = frozenset({"GET"}),
        host: Optional[str] = None,
        strict_slashes: Optional[bool] = None,
        version: Optional[int] = None,
        name: Optional[str] = None,
        stream: bool = False,
        version_prefix: str = "/v",
<<<<<<< HEAD
        error_format: Optional[str] = None,
    ):
=======
    ) -> RouteHandler:
>>>>>>> 67189dbe
        """A helper method to register class instance or
        functions as a handler to the application url
        routes.

        :param handler: function or class instance
        :param uri: path of the URL
        :param methods: list or tuple of methods allowed, these are overridden
                        if using a HTTPMethodView
        :param host:
        :param strict_slashes:
        :param version:
        :param name: user defined route name for url_for
        :param stream: boolean specifying if the handler is a stream handler
        :param version_prefix: URL path that should be before the version
            value; default: ``/v``
        :return: function or class instance
        """
        # Handle HTTPMethodView differently
        if hasattr(handler, "view_class"):
            methods = set()

            for method in HTTP_METHODS:
                view_class = getattr(handler, "view_class")
                _handler = getattr(view_class, method.lower(), None)
                if _handler:
                    methods.add(method)
                    if hasattr(_handler, "is_stream"):
                        stream = True

        # handle composition view differently
        if isinstance(handler, CompositionView):
            methods = handler.handlers.keys()
            for _handler in handler.handlers.values():
                if hasattr(_handler, "is_stream"):
                    stream = True
                    break

        if strict_slashes is None:
            strict_slashes = self.strict_slashes

        self.route(
            uri=uri,
            methods=methods,
            host=host,
            strict_slashes=strict_slashes,
            stream=stream,
            version=version,
            name=name,
            version_prefix=version_prefix,
            error_format=error_format,
        )(handler)
        return handler

    # Shorthand method decorators
    def get(
        self,
        uri: str,
        host: Optional[str] = None,
        strict_slashes: Optional[bool] = None,
        version: Optional[int] = None,
        name: Optional[str] = None,
        ignore_body: bool = True,
        version_prefix: str = "/v",
<<<<<<< HEAD
        error_format: Optional[str] = None,
    ):
=======
    ) -> RouteWrapper:
>>>>>>> 67189dbe
        """
        Add an API URL under the **GET** *HTTP* method

        :param uri: URL to be tagged to **GET** method of *HTTP*
        :param host: Host IP or FQDN for the service to use
        :param strict_slashes: Instruct :class:`Sanic` to check if the request
            URLs need to terminate with a */*
        :param version: API Version
        :param name: Unique name that can be used to identify the Route
        :param version_prefix: URL path that should be before the version
            value; default: ``/v``
        :return: Object decorated with :func:`route` method
        """
        return self.route(
            uri,
            methods=frozenset({"GET"}),
            host=host,
            strict_slashes=strict_slashes,
            version=version,
            name=name,
            ignore_body=ignore_body,
            version_prefix=version_prefix,
            error_format=error_format,
        )

    def post(
        self,
        uri: str,
        host: Optional[str] = None,
        strict_slashes: Optional[bool] = None,
        stream: bool = False,
        version: Optional[int] = None,
        name: Optional[str] = None,
        version_prefix: str = "/v",
<<<<<<< HEAD
        error_format: Optional[str] = None,
    ):
=======
    ) -> RouteWrapper:
>>>>>>> 67189dbe
        """
        Add an API URL under the **POST** *HTTP* method

        :param uri: URL to be tagged to **POST** method of *HTTP*
        :param host: Host IP or FQDN for the service to use
        :param strict_slashes: Instruct :class:`Sanic` to check if the request
            URLs need to terminate with a */*
        :param version: API Version
        :param name: Unique name that can be used to identify the Route
        :param version_prefix: URL path that should be before the version
            value; default: ``/v``
        :return: Object decorated with :func:`route` method
        """
        return self.route(
            uri,
            methods=frozenset({"POST"}),
            host=host,
            strict_slashes=strict_slashes,
            stream=stream,
            version=version,
            name=name,
            version_prefix=version_prefix,
            error_format=error_format,
        )

    def put(
        self,
        uri: str,
        host: Optional[str] = None,
        strict_slashes: Optional[bool] = None,
        stream: bool = False,
        version: Optional[int] = None,
        name: Optional[str] = None,
        version_prefix: str = "/v",
<<<<<<< HEAD
        error_format: Optional[str] = None,
    ):
=======
    ) -> RouteWrapper:
>>>>>>> 67189dbe
        """
        Add an API URL under the **PUT** *HTTP* method

        :param uri: URL to be tagged to **PUT** method of *HTTP*
        :param host: Host IP or FQDN for the service to use
        :param strict_slashes: Instruct :class:`Sanic` to check if the request
            URLs need to terminate with a */*
        :param version: API Version
        :param name: Unique name that can be used to identify the Route
        :param version_prefix: URL path that should be before the version
            value; default: ``/v``
        :return: Object decorated with :func:`route` method
        """
        return self.route(
            uri,
            methods=frozenset({"PUT"}),
            host=host,
            strict_slashes=strict_slashes,
            stream=stream,
            version=version,
            name=name,
            version_prefix=version_prefix,
            error_format=error_format,
        )

    def head(
        self,
        uri: str,
        host: Optional[str] = None,
        strict_slashes: Optional[bool] = None,
        version: Optional[int] = None,
        name: Optional[str] = None,
        ignore_body: bool = True,
        version_prefix: str = "/v",
<<<<<<< HEAD
        error_format: Optional[str] = None,
    ):
=======
    ) -> RouteWrapper:
>>>>>>> 67189dbe
        """
        Add an API URL under the **HEAD** *HTTP* method

        :param uri: URL to be tagged to **HEAD** method of *HTTP*
        :type uri: str
        :param host: Host IP or FQDN for the service to use
        :type host: Optional[str], optional
        :param strict_slashes: Instruct :class:`Sanic` to check if the request
            URLs need to terminate with a */*
        :type strict_slashes: Optional[bool], optional
        :param version: API Version
        :type version: Optional[str], optional
        :param name: Unique name that can be used to identify the Route
        :type name: Optional[str], optional
        :param ignore_body: whether the handler should ignore request
            body (eg. GET requests), defaults to True
        :type ignore_body: bool, optional
        :param version_prefix: URL path that should be before the version
            value; default: ``/v``
        :return: Object decorated with :func:`route` method
        """
        return self.route(
            uri,
            methods=frozenset({"HEAD"}),
            host=host,
            strict_slashes=strict_slashes,
            version=version,
            name=name,
            ignore_body=ignore_body,
            version_prefix=version_prefix,
            error_format=error_format,
        )

    def options(
        self,
        uri: str,
        host: Optional[str] = None,
        strict_slashes: Optional[bool] = None,
        version: Optional[int] = None,
        name: Optional[str] = None,
        ignore_body: bool = True,
        version_prefix: str = "/v",
<<<<<<< HEAD
        error_format: Optional[str] = None,
    ):
=======
    ) -> RouteWrapper:
>>>>>>> 67189dbe
        """
        Add an API URL under the **OPTIONS** *HTTP* method

        :param uri: URL to be tagged to **OPTIONS** method of *HTTP*
        :type uri: str
        :param host: Host IP or FQDN for the service to use
        :type host: Optional[str], optional
        :param strict_slashes: Instruct :class:`Sanic` to check if the request
            URLs need to terminate with a */*
        :type strict_slashes: Optional[bool], optional
        :param version: API Version
        :type version: Optional[str], optional
        :param name: Unique name that can be used to identify the Route
        :type name: Optional[str], optional
        :param ignore_body: whether the handler should ignore request
            body (eg. GET requests), defaults to True
        :type ignore_body: bool, optional
        :param version_prefix: URL path that should be before the version
            value; default: ``/v``
        :return: Object decorated with :func:`route` method
        """
        return self.route(
            uri,
            methods=frozenset({"OPTIONS"}),
            host=host,
            strict_slashes=strict_slashes,
            version=version,
            name=name,
            ignore_body=ignore_body,
            version_prefix=version_prefix,
            error_format=error_format,
        )

    def patch(
        self,
        uri: str,
        host: Optional[str] = None,
        strict_slashes: Optional[bool] = None,
        stream=False,
        version: Optional[int] = None,
        name: Optional[str] = None,
        version_prefix: str = "/v",
<<<<<<< HEAD
        error_format: Optional[str] = None,
    ):
=======
    ) -> RouteWrapper:
>>>>>>> 67189dbe
        """
        Add an API URL under the **PATCH** *HTTP* method

        :param uri: URL to be tagged to **PATCH** method of *HTTP*
        :type uri: str
        :param host: Host IP or FQDN for the service to use
        :type host: Optional[str], optional
        :param strict_slashes: Instruct :class:`Sanic` to check if the request
            URLs need to terminate with a */*
        :type strict_slashes: Optional[bool], optional
        :param stream: whether to allow the request to stream its body
        :type stream: Optional[bool], optional
        :param version: API Version
        :type version: Optional[str], optional
        :param name: Unique name that can be used to identify the Route
        :type name: Optional[str], optional
        :param ignore_body: whether the handler should ignore request
            body (eg. GET requests), defaults to True
        :type ignore_body: bool, optional
        :param version_prefix: URL path that should be before the version
            value; default: ``/v``
        :return: Object decorated with :func:`route` method
        """
        return self.route(
            uri,
            methods=frozenset({"PATCH"}),
            host=host,
            strict_slashes=strict_slashes,
            stream=stream,
            version=version,
            name=name,
            version_prefix=version_prefix,
            error_format=error_format,
        )

    def delete(
        self,
        uri: str,
        host: Optional[str] = None,
        strict_slashes: Optional[bool] = None,
        version: Optional[int] = None,
        name: Optional[str] = None,
        ignore_body: bool = True,
        version_prefix: str = "/v",
<<<<<<< HEAD
        error_format: Optional[str] = None,
    ):
=======
    ) -> RouteWrapper:
>>>>>>> 67189dbe
        """
        Add an API URL under the **DELETE** *HTTP* method

        :param uri: URL to be tagged to **DELETE** method of *HTTP*
        :param host: Host IP or FQDN for the service to use
        :param strict_slashes: Instruct :class:`Sanic` to check if the request
            URLs need to terminate with a */*
        :param version: API Version
        :param name: Unique name that can be used to identify the Route
        :param version_prefix: URL path that should be before the version
            value; default: ``/v``
        :return: Object decorated with :func:`route` method
        """
        return self.route(
            uri,
            methods=frozenset({"DELETE"}),
            host=host,
            strict_slashes=strict_slashes,
            version=version,
            name=name,
            ignore_body=ignore_body,
            version_prefix=version_prefix,
            error_format=error_format,
        )

    def websocket(
        self,
        uri: str,
        host: Optional[str] = None,
        strict_slashes: Optional[bool] = None,
        subprotocols: Optional[List[str]] = None,
        version: Optional[int] = None,
        name: Optional[str] = None,
        apply: bool = True,
        version_prefix: str = "/v",
        error_format: Optional[str] = None,
    ):
        """
        Decorate a function to be registered as a websocket route

        :param uri: path of the URL
        :param host: Host IP or FQDN details
        :param strict_slashes: If the API endpoint needs to terminate
                               with a "/" or not
        :param subprotocols: optional list of str with supported subprotocols
        :param name: A unique name assigned to the URL so that it can
                     be used with :func:`url_for`
        :param version_prefix: URL path that should be before the version
            value; default: ``/v``
        :return: tuple of routes, decorated function
        """
        return self.route(
            uri=uri,
            host=host,
            methods=None,
            strict_slashes=strict_slashes,
            version=version,
            name=name,
            apply=apply,
            subprotocols=subprotocols,
            websocket=True,
            version_prefix=version_prefix,
            error_format=error_format,
        )

    def add_websocket_route(
        self,
        handler,
        uri: str,
        host: Optional[str] = None,
        strict_slashes: Optional[bool] = None,
        subprotocols=None,
        version: Optional[int] = None,
        name: Optional[str] = None,
        version_prefix: str = "/v",
        error_format: Optional[str] = None,
    ):
        """
        A helper method to register a function as a websocket route.

        :param handler: a callable function or instance of a class
                        that can handle the websocket request
        :param host: Host IP or FQDN details
        :param uri: URL path that will be mapped to the websocket
                    handler
                    handler
        :param strict_slashes: If the API endpoint needs to terminate
                with a "/" or not
        :param subprotocols: Subprotocols to be used with websocket
                handshake
        :param name: A unique name assigned to the URL so that it can
                be used with :func:`url_for`
        :param version_prefix: URL path that should be before the version
            value; default: ``/v``
        :return: Objected decorated by :func:`websocket`
        """
        return self.websocket(
            uri=uri,
            host=host,
            strict_slashes=strict_slashes,
            subprotocols=subprotocols,
            version=version,
            name=name,
            version_prefix=version_prefix,
            error_format=error_format,
        )(handler)

    def static(
        self,
        uri,
        file_or_directory: Union[str, bytes, PurePath],
        pattern=r"/?.+",
        use_modified_since=True,
        use_content_range=False,
        stream_large_files=False,
        name="static",
        host=None,
        strict_slashes=None,
        content_type=None,
        apply=True,
    ):
        """
        Register a root to serve files from. The input can either be a
        file or a directory. This method will enable an easy and simple way
        to setup the :class:`Route` necessary to serve the static files.

        :param uri: URL path to be used for serving static content
        :param file_or_directory: Path for the Static file/directory with
            static files
        :param pattern: Regex Pattern identifying the valid static files
        :param use_modified_since: If true, send file modified time, and return
            not modified if the browser's matches the server's
        :param use_content_range: If true, process header for range requests
            and sends the file part that is requested
        :param stream_large_files: If true, use the
            :func:`StreamingHTTPResponse.file_stream` handler rather
            than the :func:`HTTPResponse.file` handler to send the file.
            If this is an integer, this represents the threshold size to
            switch to :func:`StreamingHTTPResponse.file_stream`
        :param name: user defined name used for url_for
        :param host: Host IP or FQDN for the service to use
        :param strict_slashes: Instruct :class:`Sanic` to check if the request
            URLs need to terminate with a */*
        :param content_type: user defined content type for header
        :return: routes registered on the router
        :rtype: List[sanic.router.Route]
        """

        name = self._generate_name(name)

        if strict_slashes is None and self.strict_slashes is not None:
            strict_slashes = self.strict_slashes

        if not isinstance(file_or_directory, (str, bytes, PurePath)):
            raise ValueError(
                f"Static route must be a valid path, not {file_or_directory}"
            )

        static = FutureStatic(
            uri,
            file_or_directory,
            pattern,
            use_modified_since,
            use_content_range,
            stream_large_files,
            name,
            host,
            strict_slashes,
            content_type,
        )
        self._future_statics.add(static)

        if apply:
            self._apply_static(static)

    def _generate_name(self, *objects) -> str:
        name = None

        for obj in objects:
            if obj:
                if isinstance(obj, str):
                    name = obj
                    break

                try:
                    name = obj.name
                except AttributeError:
                    try:
                        name = obj.__name__
                    except AttributeError:
                        continue
                else:
                    break

        if not name:  # noqa
            raise ValueError("Could not generate a name for handler")

        if not name.startswith(f"{self.name}."):
            name = f"{self.name}.{name}"

        return name

    async def _static_request_handler(
        self,
        file_or_directory,
        use_modified_since,
        use_content_range,
        stream_large_files,
        request,
        content_type=None,
        __file_uri__=None,
    ):
        # Using this to determine if the URL is trying to break out of the path
        # served.  os.path.realpath seems to be very slow
        if __file_uri__ and "../" in __file_uri__:
            raise InvalidUsage("Invalid URL")
        # Merge served directory and requested file if provided
        # Strip all / that in the beginning of the URL to help prevent python
        # from herping a derp and treating the uri as an absolute path
        root_path = file_path = file_or_directory
        if __file_uri__:
            file_path = path.join(
                file_or_directory, sub("^[/]*", "", __file_uri__)
            )

        # URL decode the path sent by the browser otherwise we won't be able to
        # match filenames which got encoded (filenames with spaces etc)
        file_path = path.abspath(unquote(file_path))
        if not file_path.startswith(path.abspath(unquote(root_path))):
            error_logger.exception(
                f"File not found: path={file_or_directory}, "
                f"relative_url={__file_uri__}"
            )
            raise FileNotFound(
                "File not found",
                path=file_or_directory,
                relative_url=__file_uri__,
            )
        try:
            headers = {}
            # Check if the client has been sent this file before
            # and it has not been modified since
            stats = None
            if use_modified_since:
                stats = await stat_async(file_path)
                modified_since = strftime(
                    "%a, %d %b %Y %H:%M:%S GMT", gmtime(stats.st_mtime)
                )
                if (
                    request.headers.getone("if-modified-since", None)
                    == modified_since
                ):
                    return HTTPResponse(status=304)
                headers["Last-Modified"] = modified_since
            _range = None
            if use_content_range:
                _range = None
                if not stats:
                    stats = await stat_async(file_path)
                headers["Accept-Ranges"] = "bytes"
                headers["Content-Length"] = str(stats.st_size)
                if request.method != "HEAD":
                    try:
                        _range = ContentRangeHandler(request, stats)
                    except HeaderNotFound:
                        pass
                    else:
                        del headers["Content-Length"]
                        for key, value in _range.headers.items():
                            headers[key] = value

            if "content-type" not in headers:
                content_type = (
                    content_type
                    or guess_type(file_path)[0]
                    or DEFAULT_HTTP_CONTENT_TYPE
                )

                if "charset=" not in content_type and (
                    content_type.startswith("text/")
                    or content_type == "application/javascript"
                ):
                    content_type += "; charset=utf-8"

                headers["Content-Type"] = content_type

            if request.method == "HEAD":
                return HTTPResponse(headers=headers)
            else:
                if stream_large_files:
                    if type(stream_large_files) == int:
                        threshold = stream_large_files
                    else:
                        threshold = 1024 * 1024

                    if not stats:
                        stats = await stat_async(file_path)
                    if stats.st_size >= threshold:
                        return await file_stream(
                            file_path, headers=headers, _range=_range
                        )
                return await file(file_path, headers=headers, _range=_range)
        except ContentRangeError:
            raise
        except FileNotFoundError:
            raise FileNotFound(
                "File not found",
                path=file_or_directory,
                relative_url=__file_uri__,
            )
        except Exception:
            error_logger.exception(
                f"Exception in static request handler: "
                f"path={file_or_directory}, "
                f"relative_url={__file_uri__}"
            )
            raise

    def _register_static(
        self,
        static: FutureStatic,
    ):
        # TODO: Though sanic is not a file server, I feel like we should
        # at least make a good effort here.  Modified-since is nice, but
        # we could also look into etags, expires, and caching
        """
        Register a static directory handler with Sanic by adding a route to the
        router and registering a handler.

        :param app: Sanic
        :param file_or_directory: File or directory path to serve from
        :type file_or_directory: Union[str,bytes,Path]
        :param uri: URL to serve from
        :type uri: str
        :param pattern: regular expression used to match files in the URL
        :param use_modified_since: If true, send file modified time, and return
                                not modified if the browser's matches the
                                server's
        :param use_content_range: If true, process header for range requests
                                and sends the file part that is requested
        :param stream_large_files: If true, use the file_stream() handler
                                rather than the file() handler to send the file
                                If this is an integer, this represents the
                                threshold size to switch to file_stream()
        :param name: user defined name used for url_for
        :type name: str
        :param content_type: user defined content type for header
        :return: registered static routes
        :rtype: List[sanic.router.Route]
        """

        if isinstance(static.file_or_directory, bytes):
            file_or_directory = static.file_or_directory.decode("utf-8")
        elif isinstance(static.file_or_directory, PurePath):
            file_or_directory = str(static.file_or_directory)
        elif not isinstance(static.file_or_directory, str):
            raise ValueError("Invalid file path string.")
        else:
            file_or_directory = static.file_or_directory

        uri = static.uri
        name = static.name
        # If we're not trying to match a file directly,
        # serve from the folder
        if not path.isfile(file_or_directory):
            uri += "/<__file_uri__:path>"

        # special prefix for static files
        # if not static.name.startswith("_static_"):
        #     name = f"_static_{static.name}"

        _handler = wraps(self._static_request_handler)(
            partial(
                self._static_request_handler,
                file_or_directory,
                static.use_modified_since,
                static.use_content_range,
                static.stream_large_files,
                content_type=static.content_type,
            )
        )

        route, _ = self.route(  # type: ignore
            uri=uri,
            methods=["GET", "HEAD"],
            name=name,
            host=static.host,
            strict_slashes=static.strict_slashes,
            static=True,
        )(_handler)

        return route

    def _determine_error_format(self, handler) -> str:
        if not isinstance(handler, CompositionView):
            src = dedent(getsource(handler))
            tree = parse(src)
            http_response_types = self._get_response_types(tree)

            if len(http_response_types) == 1:
                return next(iter(http_response_types))

        return "auto"

    def _get_response_types(self, node):
        types = set()

        class HttpResponseVisitor(NodeVisitor):
            def visit_Return(self, node: Return) -> Any:
                nonlocal types

                try:
                    checks = [node.value.func.id]  # type: ignore
                    if node.value.keywords:  # type: ignore
                        checks += [
                            k.value
                            for k in node.value.keywords  # type: ignore
                            if k.arg == "content_type"
                        ]

                    for check in checks:
                        if check in RESPONSE_MAPPING:
                            types.add(RESPONSE_MAPPING[check])
                except AttributeError:
                    ...

        HttpResponseVisitor().visit(node)

        return types<|MERGE_RESOLUTION|>--- conflicted
+++ resolved
@@ -7,11 +7,7 @@
 from re import sub
 from textwrap import dedent
 from time import gmtime, strftime
-<<<<<<< HEAD
-from typing import Any, Iterable, List, Optional, Set, Union
-=======
-from typing import Callable, Iterable, List, Optional, Set, Tuple, Union
->>>>>>> 67189dbe
+from typing import Any, Callable, Iterable, List, Optional, Set, Tuple, Union
 from urllib.parse import unquote
 
 from sanic_routing.route import Route  # type: ignore
@@ -68,12 +64,8 @@
         unquote: bool = False,
         static: bool = False,
         version_prefix: str = "/v",
-<<<<<<< HEAD
-        error_format: Optional[str] = None,
-    ):
-=======
+        error_format: Optional[str] = None,
     ) -> RouteWrapper:
->>>>>>> 67189dbe
         """
         Decorate a function to be registered as a route
 
@@ -200,12 +192,8 @@
         name: Optional[str] = None,
         stream: bool = False,
         version_prefix: str = "/v",
-<<<<<<< HEAD
-        error_format: Optional[str] = None,
-    ):
-=======
+        error_format: Optional[str] = None,
     ) -> RouteHandler:
->>>>>>> 67189dbe
         """A helper method to register class instance or
         functions as a handler to the application url
         routes.
@@ -269,12 +257,8 @@
         name: Optional[str] = None,
         ignore_body: bool = True,
         version_prefix: str = "/v",
-<<<<<<< HEAD
-        error_format: Optional[str] = None,
-    ):
-=======
+        error_format: Optional[str] = None,
     ) -> RouteWrapper:
->>>>>>> 67189dbe
         """
         Add an API URL under the **GET** *HTTP* method
 
@@ -309,12 +293,8 @@
         version: Optional[int] = None,
         name: Optional[str] = None,
         version_prefix: str = "/v",
-<<<<<<< HEAD
-        error_format: Optional[str] = None,
-    ):
-=======
+        error_format: Optional[str] = None,
     ) -> RouteWrapper:
->>>>>>> 67189dbe
         """
         Add an API URL under the **POST** *HTTP* method
 
@@ -349,12 +329,8 @@
         version: Optional[int] = None,
         name: Optional[str] = None,
         version_prefix: str = "/v",
-<<<<<<< HEAD
-        error_format: Optional[str] = None,
-    ):
-=======
+        error_format: Optional[str] = None,
     ) -> RouteWrapper:
->>>>>>> 67189dbe
         """
         Add an API URL under the **PUT** *HTTP* method
 
@@ -389,12 +365,8 @@
         name: Optional[str] = None,
         ignore_body: bool = True,
         version_prefix: str = "/v",
-<<<<<<< HEAD
-        error_format: Optional[str] = None,
-    ):
-=======
+        error_format: Optional[str] = None,
     ) -> RouteWrapper:
->>>>>>> 67189dbe
         """
         Add an API URL under the **HEAD** *HTTP* method
 
@@ -437,12 +409,8 @@
         name: Optional[str] = None,
         ignore_body: bool = True,
         version_prefix: str = "/v",
-<<<<<<< HEAD
-        error_format: Optional[str] = None,
-    ):
-=======
+        error_format: Optional[str] = None,
     ) -> RouteWrapper:
->>>>>>> 67189dbe
         """
         Add an API URL under the **OPTIONS** *HTTP* method
 
@@ -485,12 +453,8 @@
         version: Optional[int] = None,
         name: Optional[str] = None,
         version_prefix: str = "/v",
-<<<<<<< HEAD
-        error_format: Optional[str] = None,
-    ):
-=======
+        error_format: Optional[str] = None,
     ) -> RouteWrapper:
->>>>>>> 67189dbe
         """
         Add an API URL under the **PATCH** *HTTP* method
 
@@ -535,12 +499,8 @@
         name: Optional[str] = None,
         ignore_body: bool = True,
         version_prefix: str = "/v",
-<<<<<<< HEAD
-        error_format: Optional[str] = None,
-    ):
-=======
+        error_format: Optional[str] = None,
     ) -> RouteWrapper:
->>>>>>> 67189dbe
         """
         Add an API URL under the **DELETE** *HTTP* method
 
