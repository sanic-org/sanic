from __future__ import annotations

import os
import platform

from asyncio import (
    AbstractEventLoop,
    CancelledError,
    Protocol,
    all_tasks,
    get_event_loop,
    get_running_loop,
    new_event_loop,
)
from contextlib import suppress
from functools import partial
from importlib import import_module
from pathlib import Path
from socket import socket
from ssl import SSLContext
from typing import TYPE_CHECKING, Any, Dict, List, Optional, Set, Type, Union

from sanic import reloader_helpers
from sanic.application.logo import get_logo
from sanic.application.motd import MOTD
from sanic.application.state import ApplicationServerInfo, Mode, ServerStage
from sanic.base.meta import SanicMeta
from sanic.compat import OS_IS_WINDOWS, is_atty
from sanic.helpers import _default
from sanic.log import Colors, error_logger, logger
from sanic.models.handler_types import ListenerType
from sanic.server import Signal as ServerSignal
from sanic.server import try_use_uvloop
from sanic.server.async_server import AsyncioServer
from sanic.server.events import trigger_events
from sanic.server.protocols.http_protocol import HttpProtocol
from sanic.server.protocols.websocket_protocol import WebSocketProtocol
from sanic.server.runners import serve, serve_multiple, serve_single
from sanic.tls import process_to_context


if TYPE_CHECKING:  # no cov
    from sanic import Sanic
    from sanic.application.state import ApplicationState
    from sanic.config import Config

SANIC_PACKAGES = ("sanic-routing", "sanic-testing", "sanic-ext")


class RunnerMixin(metaclass=SanicMeta):
    _app_registry: Dict[str, Sanic]
    config: Config
    listeners: Dict[str, List[ListenerType[Any]]]
    state: ApplicationState
    websocket_enabled: bool

    def make_coffee(self, *args, **kwargs):
        self.state.coffee = True
        self.run(*args, **kwargs)

    def run(
        self,
        host: Optional[str] = None,
        port: Optional[int] = None,
        *,
        dev: bool = False,
        debug: bool = False,
        auto_reload: Optional[bool] = None,
        ssl: Union[None, SSLContext, dict, str, list, tuple] = None,
        sock: Optional[socket] = None,
        workers: int = 1,
        protocol: Optional[Type[Protocol]] = None,
        backlog: int = 100,
        register_sys_signals: bool = True,
        access_log: Optional[bool] = None,
        unix: Optional[str] = None,
        loop: AbstractEventLoop = None,
        reload_dir: Optional[Union[List[str], str]] = None,
        noisy_exceptions: Optional[bool] = None,
        motd: bool = True,
        fast: bool = False,
        verbosity: int = 0,
        motd_display: Optional[Dict[str, str]] = None,
    ) -> None:
        """
        Run the HTTP Server and listen until keyboard interrupt or term
        signal. On termination, drain connections before closing.

        :param host: Address to host on
        :type host: str
        :param port: Port to host on
        :type port: int
        :param debug: Enables debug output (slows server)
        :type debug: bool
        :param auto_reload: Reload app whenever its source code is changed.
                            Enabled by default in debug mode.
        :type auto_relaod: bool
        :param ssl: SSLContext, or location of certificate and key
                    for SSL encryption of worker(s)
        :type ssl: str, dict, SSLContext or list
        :param sock: Socket for the server to accept connections from
        :type sock: socket
        :param workers: Number of processes received before it is respected
        :type workers: int
        :param protocol: Subclass of asyncio Protocol class
        :type protocol: type[Protocol]
        :param backlog: a number of unaccepted connections that the system
                        will allow before refusing new connections
        :type backlog: int
        :param register_sys_signals: Register SIG* events
        :type register_sys_signals: bool
        :param access_log: Enables writing access logs (slows server)
        :type access_log: bool
        :param unix: Unix socket to listen on instead of TCP port
        :type unix: str
        :param noisy_exceptions: Log exceptions that are normally considered
                                 to be quiet/silent
        :type noisy_exceptions: bool
        :return: Nothing
        """
        self.prepare(
            host=host,
            port=port,
            dev=dev,
            debug=debug,
            auto_reload=auto_reload,
            ssl=ssl,
            sock=sock,
            workers=workers,
            protocol=protocol,
            backlog=backlog,
            register_sys_signals=register_sys_signals,
            access_log=access_log,
            unix=unix,
            loop=loop,
            reload_dir=reload_dir,
            noisy_exceptions=noisy_exceptions,
            motd=motd,
            fast=fast,
            verbosity=verbosity,
            motd_display=motd_display,
        )

        self.__class__.serve(primary=self)  # type: ignore

    def prepare(
        self,
        host: Optional[str] = None,
        port: Optional[int] = None,
        *,
        dev: bool = False,
        debug: bool = False,
        auto_reload: Optional[bool] = None,
        ssl: Union[None, SSLContext, dict, str, list, tuple] = None,
        sock: Optional[socket] = None,
        workers: int = 1,
        protocol: Optional[Type[Protocol]] = None,
        backlog: int = 100,
        register_sys_signals: bool = True,
        access_log: Optional[bool] = None,
        unix: Optional[str] = None,
        loop: AbstractEventLoop = None,
        reload_dir: Optional[Union[List[str], str]] = None,
        noisy_exceptions: Optional[bool] = None,
        motd: bool = True,
        fast: bool = False,
        verbosity: int = 0,
        motd_display: Optional[Dict[str, str]] = None,
    ) -> None:
        if dev:
            debug = True
            auto_reload = True

        self.state.verbosity = verbosity
        if not self.state.auto_reload:
            self.state.auto_reload = bool(auto_reload)

        if fast and workers != 1:
            raise RuntimeError("You cannot use both fast=True and workers=X")

        if motd_display:
            self.config.MOTD_DISPLAY.update(motd_display)

        if reload_dir:
            if isinstance(reload_dir, str):
                reload_dir = [reload_dir]

            for directory in reload_dir:
                direc = Path(directory)
                if not direc.is_dir():
                    logger.warning(
                        f"Directory {directory} could not be located"
                    )
                self.state.reload_dirs.add(Path(directory))

        if loop is not None:
            raise TypeError(
                "loop is not a valid argument. To use an existing loop, "
                "change to create_server().\nSee more: "
                "https://sanic.readthedocs.io/en/latest/sanic/deploying.html"
                "#asynchronous-support"
            )

        if (
            self.__class__.should_auto_reload()
            and os.environ.get("SANIC_SERVER_RUNNING") != "true"
        ):  # no cov
            return

        if sock is None:
            host, port = host or "127.0.0.1", port or 8000

        if protocol is None:
            protocol = (
                WebSocketProtocol if self.websocket_enabled else HttpProtocol
            )

        # Set explicitly passed configuration values
        for attribute, value in {
            "ACCESS_LOG": access_log,
            "AUTO_RELOAD": auto_reload,
            "MOTD": motd,
            "NOISY_EXCEPTIONS": noisy_exceptions,
        }.items():
            if value is not None:
                setattr(self.config, attribute, value)

        if fast:
            self.state.fast = True
            try:
                workers = len(os.sched_getaffinity(0))
            except AttributeError:  # no cov
                workers = os.cpu_count() or 1

        server_settings = self._helper(
            host=host,
            port=port,
            debug=debug,
            ssl=ssl,
            sock=sock,
            unix=unix,
            workers=workers,
            protocol=protocol,
            backlog=backlog,
            register_sys_signals=register_sys_signals,
        )
        self.state.server_info.append(
            ApplicationServerInfo(settings=server_settings)
        )

        if self.config.USE_UVLOOP is True or (
            self.config.USE_UVLOOP is _default and not OS_IS_WINDOWS
        ):
            try_use_uvloop()

    async def create_server(
        self,
        host: Optional[str] = None,
        port: Optional[int] = None,
        *,
        debug: bool = False,
        ssl: Union[None, SSLContext, dict, str, list, tuple] = None,
        sock: Optional[socket] = None,
        protocol: Type[Protocol] = None,
        backlog: int = 100,
        access_log: Optional[bool] = None,
        unix: Optional[str] = None,
        return_asyncio_server: bool = False,
        asyncio_server_kwargs: Dict[str, Any] = None,
        noisy_exceptions: Optional[bool] = None,
    ) -> Optional[AsyncioServer]:
        """
        Asynchronous version of :func:`run`.

        This method will take care of the operations necessary to invoke
        the *before_start* events via :func:`trigger_events` method invocation
        before starting the *sanic* app in Async mode.

        .. note::
            This does not support multiprocessing and is not the preferred
            way to run a :class:`Sanic` application.

        :param host: Address to host on
        :type host: str
        :param port: Port to host on
        :type port: int
        :param debug: Enables debug output (slows server)
        :type debug: bool
        :param ssl: SSLContext, or location of certificate and key
                    for SSL encryption of worker(s)
        :type ssl: SSLContext or dict
        :param sock: Socket for the server to accept connections from
        :type sock: socket
        :param protocol: Subclass of asyncio Protocol class
        :type protocol: type[Protocol]
        :param backlog: a number of unaccepted connections that the system
                        will allow before refusing new connections
        :type backlog: int
        :param access_log: Enables writing access logs (slows server)
        :type access_log: bool
        :param return_asyncio_server: flag that defines whether there's a need
                                      to return asyncio.Server or
                                      start it serving right away
        :type return_asyncio_server: bool
        :param asyncio_server_kwargs: key-value arguments for
                                      asyncio/uvloop create_server method
        :type asyncio_server_kwargs: dict
        :param noisy_exceptions: Log exceptions that are normally considered
                                 to be quiet/silent
        :type noisy_exceptions: bool
        :return: AsyncioServer if return_asyncio_server is true, else Nothing
        """

        if sock is None:
            host, port = host or "127.0.0.1", port or 8000

        if protocol is None:
            protocol = (
                WebSocketProtocol if self.websocket_enabled else HttpProtocol
            )

        # Set explicitly passed configuration values
        for attribute, value in {
            "ACCESS_LOG": access_log,
            "NOISY_EXCEPTIONS": noisy_exceptions,
        }.items():
            if value is not None:
                setattr(self.config, attribute, value)

        server_settings = self._helper(
            host=host,
            port=port,
            debug=debug,
            ssl=ssl,
            sock=sock,
            unix=unix,
            loop=get_event_loop(),
            protocol=protocol,
            backlog=backlog,
            run_async=return_asyncio_server,
        )

        if self.config.USE_UVLOOP is not _default:
            error_logger.warning(
                "You are trying to change the uvloop configuration, but "
                "this is only effective when using the run(...) method. "
                "When using the create_server(...) method Sanic will use "
                "the already existing loop."
            )

        main_start = server_settings.pop("main_start", None)
        main_stop = server_settings.pop("main_stop", None)
        if main_start or main_stop:
            logger.warning(
                "Listener events for the main process are not available "
                "with create_server()"
            )

        return await serve(
            asyncio_server_kwargs=asyncio_server_kwargs, **server_settings
        )

    def stop(self):
        """
        This kills the Sanic
        """
        if self.state.stage is not ServerStage.STOPPED:
            self.shutdown_tasks(timeout=0)
            for task in all_tasks():
                with suppress(AttributeError):
                    if task.get_name() == "RunServer":
                        task.cancel()
            get_event_loop().stop()

    def _helper(
        self,
        host: Optional[str] = None,
        port: Optional[int] = None,
        debug: bool = False,
        ssl: Union[None, SSLContext, dict, str, list, tuple] = None,
        sock: Optional[socket] = None,
        unix: Optional[str] = None,
        workers: int = 1,
        loop: AbstractEventLoop = None,
        protocol: Type[Protocol] = HttpProtocol,
        backlog: int = 100,
        register_sys_signals: bool = True,
        run_async: bool = False,
    ) -> Dict[str, Any]:
        """Helper function used by `run` and `create_server`."""
        if self.config.PROXIES_COUNT and self.config.PROXIES_COUNT < 0:
            raise ValueError(
                "PROXIES_COUNT cannot be negative. "
                "https://sanic.readthedocs.io/en/latest/sanic/config.html"
                "#proxy-configuration"
            )

        ssl = process_to_context(ssl)

        if not self.state.is_debug:
            self.state.mode = Mode.DEBUG if debug else Mode.PRODUCTION

        self.state.host = host or ""
        self.state.port = port or 0
        self.state.workers = workers
        self.state.ssl = ssl
        self.state.unix = unix
        self.state.sock = sock

        server_settings = {
            "protocol": protocol,
            "host": host,
            "port": port,
            "sock": sock,
            "unix": unix,
            "ssl": ssl,
            "app": self,
            "signal": ServerSignal(),
            "loop": loop,
            "register_sys_signals": register_sys_signals,
            "backlog": backlog,
        }

        self.motd(self.serve_location)

<<<<<<< HEAD
        if sys.stdout and sys.stdout.isatty() and not self.state.is_debug:
=======
        if is_atty() and not self.state.is_debug:
>>>>>>> 684c638f
            error_logger.warning(
                f"{Colors.YELLOW}Sanic is running in PRODUCTION mode. "
                "Consider using '--debug' or '--dev' while actively "
                f"developing your application.{Colors.END}"
            )

        # Register start/stop events
        for event_name, settings_name, reverse in (
            ("main_process_start", "main_start", False),
            ("main_process_stop", "main_stop", True),
        ):
            listeners = self.listeners[event_name].copy()
            if reverse:
                listeners.reverse()
            # Prepend sanic to the arguments when listeners are triggered
            listeners = [partial(listener, self) for listener in listeners]
            server_settings[settings_name] = listeners  # type: ignore

        if run_async:
            server_settings["run_async"] = True

        return server_settings

    def motd(self, serve_location):
        if self.config.MOTD:
            mode = [f"{self.state.mode},"]
            if self.state.fast:
                mode.append("goin' fast")
            if self.state.asgi:
                mode.append("ASGI")
            else:
                if self.state.workers == 1:
                    mode.append("single worker")
                else:
                    mode.append(f"w/ {self.state.workers} workers")

            display = {
                "mode": " ".join(mode),
                "server": self.state.server,
                "python": platform.python_version(),
                "platform": platform.platform(),
            }
            extra = {}
            if self.config.AUTO_RELOAD:
                reload_display = "enabled"
                if self.state.reload_dirs:
                    reload_display += ", ".join(
                        [
                            "",
                            *(
                                str(path.absolute())
                                for path in self.state.reload_dirs
                            ),
                        ]
                    )
                display["auto-reload"] = reload_display

            packages = []
            for package_name in SANIC_PACKAGES:
                module_name = package_name.replace("-", "_")
                try:
                    module = import_module(module_name)
                    packages.append(f"{package_name}=={module.__version__}")
                except ImportError:
                    ...

            if packages:
                display["packages"] = ", ".join(packages)

            if self.config.MOTD_DISPLAY:
                extra.update(self.config.MOTD_DISPLAY)

            logo = (
                get_logo(coffee=self.state.coffee)
                if self.config.LOGO == "" or self.config.LOGO is True
                else self.config.LOGO
            )

            MOTD.output(logo, serve_location, display, extra)

    @property
    def serve_location(self) -> str:
        serve_location = ""
        proto = "http"
        if self.state.ssl is not None:
            proto = "https"
        if self.state.unix:
            serve_location = f"{self.state.unix} {proto}://..."
        elif self.state.sock:
            serve_location = f"{self.state.sock.getsockname()} {proto}://..."
        elif self.state.host and self.state.port:
            # colon(:) is legal for a host only in an ipv6 address
            display_host = (
                f"[{self.state.host}]"
                if ":" in self.state.host
                else self.state.host
            )
            serve_location = f"{proto}://{display_host}:{self.state.port}"

        return serve_location

    @classmethod
    def should_auto_reload(cls) -> bool:
        return any(app.state.auto_reload for app in cls._app_registry.values())

    @classmethod
    def serve(cls, primary: Optional[Sanic] = None) -> None:
        apps = list(cls._app_registry.values())

        if not primary:
            try:
                primary = apps[0]
            except IndexError:
                raise RuntimeError("Did not find any applications.")

        reloader_start = primary.listeners.get("reload_process_start")
        reloader_stop = primary.listeners.get("reload_process_stop")
        # We want to run auto_reload if ANY of the applications have it enabled
        if (
            cls.should_auto_reload()
            and os.environ.get("SANIC_SERVER_RUNNING") != "true"
        ):  # no cov
            loop = new_event_loop()
            trigger_events(reloader_start, loop, primary)
            reload_dirs: Set[Path] = primary.state.reload_dirs.union(
                *(app.state.reload_dirs for app in apps)
            )
            reloader_helpers.watchdog(1.0, reload_dirs)
            trigger_events(reloader_stop, loop, primary)
            return

        # This exists primarily for unit testing
        if not primary.state.server_info:  # no cov
            for app in apps:
                app.state.server_info.clear()
            return

        primary_server_info = primary.state.server_info[0]
        primary.before_server_start(partial(primary._start_servers, apps=apps))

        try:
            primary_server_info.stage = ServerStage.SERVING

            if primary.state.workers > 1 and os.name != "posix":  # no cov
                logger.warn(
                    f"Multiprocessing is currently not supported on {os.name},"
                    " using workers=1 instead"
                )
                primary.state.workers = 1
            if primary.state.workers == 1:
                serve_single(primary_server_info.settings)
            elif primary.state.workers == 0:
                raise RuntimeError("Cannot serve with no workers")
            else:
                serve_multiple(
                    primary_server_info.settings, primary.state.workers
                )
        except BaseException:
            error_logger.exception(
                "Experienced exception while trying to serve"
            )
            raise
        finally:
            primary_server_info.stage = ServerStage.STOPPED
        logger.info("Server Stopped")
        for app in apps:
            app.state.server_info.clear()
            app.router.reset()
            app.signal_router.reset()

    async def _start_servers(
        self,
        primary: Sanic,
        _,
        apps: List[Sanic],
    ) -> None:
        for app in apps:
            if (
                app.name is not primary.name
                and app.state.workers != primary.state.workers
                and app.state.server_info
            ):
                message = (
                    f"The primary application {repr(primary)} is running "
                    f"with {primary.state.workers} worker(s). All "
                    "application instances will run with the same number. "
                    f"You requested {repr(app)} to run with "
                    f"{app.state.workers} worker(s), which will be ignored "
                    "in favor of the primary application."
                )
                if is_atty():
                    message = "".join(
                        [
                            Colors.YELLOW,
                            message,
                            Colors.END,
                        ]
                    )
                error_logger.warning(message, exc_info=True)
            for server_info in app.state.server_info:
                if server_info.stage is not ServerStage.SERVING:
                    app.state.primary = False
                    handlers = [
                        *server_info.settings.pop("main_start", []),
                        *server_info.settings.pop("main_stop", []),
                    ]
                    if handlers:
                        error_logger.warning(
                            f"Sanic found {len(handlers)} listener(s) on "
                            "secondary applications attached to the main "
                            "process. These will be ignored since main "
                            "process listeners can only be attached to your "
                            "primary application: "
                            f"{repr(primary)}"
                        )

                    if not server_info.settings["loop"]:
                        server_info.settings["loop"] = get_running_loop()

                    try:
                        server_info.server = await serve(
                            **server_info.settings,
                            run_async=True,
                            reuse_port=bool(primary.state.workers - 1),
                        )
                    except OSError as e:  # no cov
                        first_message = (
                            "An OSError was detected on startup. "
                            "The encountered error was: "
                        )
                        second_message = str(e)
                        if is_atty():
                            message_parts = [
                                Colors.YELLOW,
                                first_message,
                                Colors.RED,
                                second_message,
                                Colors.END,
                            ]
                        else:
                            message_parts = [first_message, second_message]
                        message = "".join(message_parts)
                        error_logger.warning(message, exc_info=True)
                        continue
                    primary.add_task(
                        self._run_server(app, server_info), name="RunServer"
                    )

    async def _run_server(
        self,
        app: RunnerMixin,
        server_info: ApplicationServerInfo,
    ) -> None:

        try:
            # We should never get to this point without a server
            # This is primarily to keep mypy happy
            if not server_info.server:  # no cov
                raise RuntimeError("Could not locate AsyncioServer")
            if app.state.stage is ServerStage.STOPPED:
                server_info.stage = ServerStage.SERVING
                await server_info.server.startup()
                await server_info.server.before_start()
                await server_info.server.after_start()
            await server_info.server.serve_forever()
        except CancelledError:
            # We should never get to this point without a server
            # This is primarily to keep mypy happy
            if not server_info.server:  # no cov
                raise RuntimeError("Could not locate AsyncioServer")
            await server_info.server.before_stop()
            await server_info.server.close()
            await server_info.server.after_stop()
        finally:
            server_info.stage = ServerStage.STOPPED
            server_info.server = None<|MERGE_RESOLUTION|>--- conflicted
+++ resolved
@@ -423,11 +423,7 @@
 
         self.motd(self.serve_location)
 
-<<<<<<< HEAD
-        if sys.stdout and sys.stdout.isatty() and not self.state.is_debug:
-=======
         if is_atty() and not self.state.is_debug:
->>>>>>> 684c638f
             error_logger.warning(
                 f"{Colors.YELLOW}Sanic is running in PRODUCTION mode. "
                 "Consider using '--debug' or '--dev' while actively "
