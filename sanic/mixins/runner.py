from __future__ import annotations

import os
import platform
import sys

from asyncio import (
    AbstractEventLoop,
    CancelledError,
    Protocol,
    all_tasks,
    get_event_loop,
    get_running_loop,
    new_event_loop,
)
from contextlib import suppress
from functools import partial
from importlib import import_module
from pathlib import Path
from socket import socket
from ssl import SSLContext
from typing import (
    TYPE_CHECKING,
    Any,
    Dict,
    List,
    Literal,
    Optional,
    Set,
    Tuple,
    Type,
    Union,
    cast,
)

from sanic import reloader_helpers
from sanic.application.logo import get_logo
from sanic.application.motd import MOTD
from sanic.application.state import ApplicationServerInfo, Mode, ServerStage
from sanic.base.meta import SanicMeta
from sanic.compat import OS_IS_WINDOWS
from sanic.helpers import _default
from sanic.http.constants import HTTP
from sanic.http.tls import get_ssl_context, process_to_context
from sanic.log import Colors, deprecation, error_logger, logger
from sanic.models.handler_types import ListenerType
from sanic.server import Signal as ServerSignal
from sanic.server import try_use_uvloop
from sanic.server.async_server import AsyncioServer
from sanic.server.events import trigger_events
from sanic.server.protocols.http_protocol import HttpProtocol
from sanic.server.protocols.websocket_protocol import WebSocketProtocol
from sanic.server.runners import serve, serve_multiple, serve_single


if TYPE_CHECKING:  # no cov
    from sanic import Sanic
    from sanic.application.state import ApplicationState
    from sanic.config import Config

SANIC_PACKAGES = ("sanic-routing", "sanic-testing", "sanic-ext")
HTTPVersion = Union[HTTP, Literal[1], Literal[3]]


class RunnerMixin(metaclass=SanicMeta):
    _app_registry: Dict[str, Sanic]
    config: Config
    listeners: Dict[str, List[ListenerType[Any]]]
    state: ApplicationState
    websocket_enabled: bool

    def make_coffee(self, *args, **kwargs):
        self.state.coffee = True
        self.run(*args, **kwargs)

    def run(
        self,
        host: Optional[str] = None,
        port: Optional[int] = None,
        *,
        dev: bool = False,
        debug: bool = False,
        auto_reload: Optional[bool] = None,
        version: HTTPVersion = HTTP.VERSION_1,
        ssl: Union[None, SSLContext, dict, str, list, tuple] = None,
        sock: Optional[socket] = None,
        workers: int = 1,
        protocol: Optional[Type[Protocol]] = None,
        backlog: int = 100,
        register_sys_signals: bool = True,
        access_log: Optional[bool] = None,
        unix: Optional[str] = None,
        loop: AbstractEventLoop = None,
        reload_dir: Optional[Union[List[str], str]] = None,
        noisy_exceptions: Optional[bool] = None,
        motd: bool = True,
        fast: bool = False,
        verbosity: int = 0,
        motd_display: Optional[Dict[str, str]] = None,
        auto_tls: bool = False,
    ) -> None:
        """
        Run the HTTP Server and listen until keyboard interrupt or term
        signal. On termination, drain connections before closing.

        :param host: Address to host on
        :type host: str
        :param port: Port to host on
        :type port: int
        :param debug: Enables debug output (slows server)
        :type debug: bool
        :param auto_reload: Reload app whenever its source code is changed.
                            Enabled by default in debug mode.
        :type auto_relaod: bool
        :param ssl: SSLContext, or location of certificate and key
                    for SSL encryption of worker(s)
        :type ssl: str, dict, SSLContext or list
        :param sock: Socket for the server to accept connections from
        :type sock: socket
        :param workers: Number of processes received before it is respected
        :type workers: int
        :param protocol: Subclass of asyncio Protocol class
        :type protocol: type[Protocol]
        :param backlog: a number of unaccepted connections that the system
                        will allow before refusing new connections
        :type backlog: int
        :param register_sys_signals: Register SIG* events
        :type register_sys_signals: bool
        :param access_log: Enables writing access logs (slows server)
        :type access_log: bool
        :param unix: Unix socket to listen on instead of TCP port
        :type unix: str
        :param noisy_exceptions: Log exceptions that are normally considered
                                 to be quiet/silent
        :type noisy_exceptions: bool
        :return: Nothing
        """
        self.prepare(
            host=host,
            port=port,
            dev=dev,
            debug=debug,
            auto_reload=auto_reload,
            version=version,
            ssl=ssl,
            sock=sock,
            workers=workers,
            protocol=protocol,
            backlog=backlog,
            register_sys_signals=register_sys_signals,
            access_log=access_log,
            unix=unix,
            loop=loop,
            reload_dir=reload_dir,
            noisy_exceptions=noisy_exceptions,
            motd=motd,
            fast=fast,
            verbosity=verbosity,
            motd_display=motd_display,
            auto_tls=auto_tls,
        )

        self.__class__.serve(primary=self)  # type: ignore

    def prepare(
        self,
        host: Optional[str] = None,
        port: Optional[int] = None,
        *,
        dev: bool = False,
        debug: bool = False,
        auto_reload: Optional[bool] = None,
        version: HTTPVersion = HTTP.VERSION_1,
        ssl: Union[None, SSLContext, dict, str, list, tuple] = None,
        sock: Optional[socket] = None,
        workers: int = 1,
        protocol: Optional[Type[Protocol]] = None,
        backlog: int = 100,
        register_sys_signals: bool = True,
        access_log: Optional[bool] = None,
        unix: Optional[str] = None,
        loop: AbstractEventLoop = None,
        reload_dir: Optional[Union[List[str], str]] = None,
        noisy_exceptions: Optional[bool] = None,
        motd: bool = True,
        fast: bool = False,
        verbosity: int = 0,
        motd_display: Optional[Dict[str, str]] = None,
        auto_tls: bool = False,
    ) -> None:
        if version == 3 and self.state.server_info:
            raise RuntimeError(
                "Serving HTTP/3 instances as a secondary server is "
                "not supported. There can only be a single HTTP/3 worker "
                "and it must be the first instance prepared."
            )

        if dev:
            debug = True
            auto_reload = True

        self.state.verbosity = verbosity
        if not self.state.auto_reload:
            self.state.auto_reload = bool(auto_reload)

        if fast and workers != 1:
            raise RuntimeError("You cannot use both fast=True and workers=X")

        if motd_display:
            self.config.MOTD_DISPLAY.update(motd_display)

        if reload_dir:
            if isinstance(reload_dir, str):
                reload_dir = [reload_dir]

            for directory in reload_dir:
                direc = Path(directory)
                if not direc.is_dir():
                    logger.warning(
                        f"Directory {directory} could not be located"
                    )
                self.state.reload_dirs.add(Path(directory))

        if loop is not None:
            raise TypeError(
                "loop is not a valid argument. To use an existing loop, "
                "change to create_server().\nSee more: "
                "https://sanic.readthedocs.io/en/latest/sanic/deploying.html"
                "#asynchronous-support"
            )

        if (
            self.__class__.should_auto_reload()
            and os.environ.get("SANIC_SERVER_RUNNING") != "true"
        ):  # no cov
            return

        if sock is None:
            host, port = self.get_address(host, port, version, auto_tls)

        if protocol is None:
            protocol = (
                WebSocketProtocol if self.websocket_enabled else HttpProtocol
            )

        # Set explicitly passed configuration values
        for attribute, value in {
            "ACCESS_LOG": access_log,
            "AUTO_RELOAD": auto_reload,
            "MOTD": motd,
            "NOISY_EXCEPTIONS": noisy_exceptions,
        }.items():
            if value is not None:
                setattr(self.config, attribute, value)

        if fast:
            self.state.fast = True
            try:
                workers = len(os.sched_getaffinity(0))
            except AttributeError:  # no cov
                workers = os.cpu_count() or 1

        server_settings = self._helper(
            host=host,
            port=port,
            debug=debug,
            version=version,
            ssl=ssl,
            sock=sock,
            unix=unix,
            workers=workers,
            protocol=protocol,
            backlog=backlog,
            register_sys_signals=register_sys_signals,
            auto_tls=auto_tls,
        )
        self.state.server_info.append(
            ApplicationServerInfo(settings=server_settings)
        )

        if self.config.USE_UVLOOP is True or (
            self.config.USE_UVLOOP is _default and not OS_IS_WINDOWS
        ):
            try_use_uvloop()

    async def create_server(
        self,
        host: Optional[str] = None,
        port: Optional[int] = None,
        *,
        debug: bool = False,
        ssl: Union[None, SSLContext, dict, str, list, tuple] = None,
        sock: Optional[socket] = None,
        protocol: Type[Protocol] = None,
        backlog: int = 100,
        access_log: Optional[bool] = None,
        unix: Optional[str] = None,
        return_asyncio_server: bool = False,
        asyncio_server_kwargs: Dict[str, Any] = None,
        noisy_exceptions: Optional[bool] = None,
    ) -> Optional[AsyncioServer]:
        """
        Asynchronous version of :func:`run`.

        This method will take care of the operations necessary to invoke
        the *before_start* events via :func:`trigger_events` method invocation
        before starting the *sanic* app in Async mode.

        .. note::
            This does not support multiprocessing and is not the preferred
            way to run a :class:`Sanic` application.

        :param host: Address to host on
        :type host: str
        :param port: Port to host on
        :type port: int
        :param debug: Enables debug output (slows server)
        :type debug: bool
        :param ssl: SSLContext, or location of certificate and key
                    for SSL encryption of worker(s)
        :type ssl: SSLContext or dict
        :param sock: Socket for the server to accept connections from
        :type sock: socket
        :param protocol: Subclass of asyncio Protocol class
        :type protocol: type[Protocol]
        :param backlog: a number of unaccepted connections that the system
                        will allow before refusing new connections
        :type backlog: int
        :param access_log: Enables writing access logs (slows server)
        :type access_log: bool
        :param return_asyncio_server: flag that defines whether there's a need
                                      to return asyncio.Server or
                                      start it serving right away
        :type return_asyncio_server: bool
        :param asyncio_server_kwargs: key-value arguments for
                                      asyncio/uvloop create_server method
        :type asyncio_server_kwargs: dict
        :param noisy_exceptions: Log exceptions that are normally considered
                                 to be quiet/silent
        :type noisy_exceptions: bool
        :return: AsyncioServer if return_asyncio_server is true, else Nothing
        """

        if sock is None:
            host, port = host, port = self.get_address(host, port)

        if protocol is None:
            protocol = (
                WebSocketProtocol if self.websocket_enabled else HttpProtocol
            )

        # Set explicitly passed configuration values
        for attribute, value in {
            "ACCESS_LOG": access_log,
            "NOISY_EXCEPTIONS": noisy_exceptions,
        }.items():
            if value is not None:
                setattr(self.config, attribute, value)

        server_settings = self._helper(
            host=host,
            port=port,
            debug=debug,
            ssl=ssl,
            sock=sock,
            unix=unix,
            loop=get_event_loop(),
            protocol=protocol,
            backlog=backlog,
            run_async=return_asyncio_server,
        )

        if self.config.USE_UVLOOP is not _default:
            error_logger.warning(
                "You are trying to change the uvloop configuration, but "
                "this is only effective when using the run(...) method. "
                "When using the create_server(...) method Sanic will use "
                "the already existing loop."
            )

        main_start = server_settings.pop("main_start", None)
        main_stop = server_settings.pop("main_stop", None)
        if main_start or main_stop:
            logger.warning(
                "Listener events for the main process are not available "
                "with create_server()"
            )

        return await serve(
            asyncio_server_kwargs=asyncio_server_kwargs, **server_settings
        )

    def stop(self):
        """
        This kills the Sanic
        """
        if self.state.stage is not ServerStage.STOPPED:
            self.shutdown_tasks(timeout=0)
            for task in all_tasks():
                with suppress(AttributeError):
                    if task.get_name() == "RunServer":
                        task.cancel()
            get_event_loop().stop()

    def _helper(
        self,
        host: Optional[str] = None,
        port: Optional[int] = None,
        debug: bool = False,
        version: HTTPVersion = HTTP.VERSION_1,
        ssl: Union[None, SSLContext, dict, str, list, tuple] = None,
        sock: Optional[socket] = None,
        unix: Optional[str] = None,
        workers: int = 1,
        loop: AbstractEventLoop = None,
        protocol: Type[Protocol] = HttpProtocol,
        backlog: int = 100,
        register_sys_signals: bool = True,
        run_async: bool = False,
        auto_tls: bool = False,
    ) -> Dict[str, Any]:
        """Helper function used by `run` and `create_server`."""
        if self.config.PROXIES_COUNT and self.config.PROXIES_COUNT < 0:
            raise ValueError(
                "PROXIES_COUNT cannot be negative. "
                "https://sanic.readthedocs.io/en/latest/sanic/config.html"
                "#proxy-configuration"
            )

        if not self.state.is_debug:
            self.state.mode = Mode.DEBUG if debug else Mode.PRODUCTION

        if isinstance(version, int):
            version = HTTP(version)

        ssl = process_to_context(ssl)
        if version is HTTP.VERSION_3 or auto_tls:
            if TYPE_CHECKING:  # no cov
                self = cast(Sanic, self)
            ssl = get_ssl_context(self, ssl)

        self.state.host = host or ""
        self.state.port = port or 0
        self.state.workers = workers
        self.state.ssl = ssl
        self.state.unix = unix
        self.state.sock = sock

        server_settings = {
            "protocol": protocol,
            "host": host,
            "port": port,
            "version": version,
            "sock": sock,
            "unix": unix,
            "ssl": ssl,
            "app": self,
            "signal": ServerSignal(),
            "loop": loop,
            "register_sys_signals": register_sys_signals,
            "backlog": backlog,
        }

        self.motd(server_settings=server_settings)

        if sys.stdout.isatty() and not self.state.is_debug:
            error_logger.warning(
                f"{Colors.YELLOW}Sanic is running in PRODUCTION mode. "
                "Consider using '--debug' or '--dev' while actively "
                f"developing your application.{Colors.END}"
            )

        # Register start/stop events
        for event_name, settings_name, reverse in (
            ("main_process_start", "main_start", False),
            ("main_process_stop", "main_stop", True),
        ):
            listeners = self.listeners[event_name].copy()
            if reverse:
                listeners.reverse()
            # Prepend sanic to the arguments when listeners are triggered
            listeners = [partial(listener, self) for listener in listeners]
            server_settings[settings_name] = listeners  # type: ignore

        if run_async:
            server_settings["run_async"] = True

        return server_settings

    def motd(
        self,
        serve_location: str = "",
        server_settings: Optional[Dict[str, Any]] = None,
    ):
        if serve_location:
            deprecation(
                "Specifying a serve_location in the MOTD is deprecated and "
                "will be removed.",
                22.9,
            )
        else:
            serve_location = self.get_server_location(server_settings)
        if self.config.MOTD:
            mode = [f"{self.state.mode},"]
            if self.state.fast:
                mode.append("goin' fast")
            if self.state.asgi:
                mode.append("ASGI")
            else:
                if self.state.workers == 1:
                    mode.append("single worker")
                else:
                    mode.append(f"w/ {self.state.workers} workers")

<<<<<<< HEAD
            server = ", ".join(
                (
                    self.state.server,
                    server_settings["version"].display(),  # type: ignore
                )
            )
=======
            if server_settings:
                server = ", ".join(
                    (
                        self.state.server,
                        server_settings["version"].display(),  # type: ignore
                    )
                )
            else:
                server = ""
>>>>>>> dd96f1a6

            display = {
                "mode": " ".join(mode),
                "server": server,
                "python": platform.python_version(),
                "platform": platform.platform(),
            }
            extra = {}
            if self.config.AUTO_RELOAD:
                reload_display = "enabled"
                if self.state.reload_dirs:
                    reload_display += ", ".join(
                        [
                            "",
                            *(
                                str(path.absolute())
                                for path in self.state.reload_dirs
                            ),
                        ]
                    )
                display["auto-reload"] = reload_display

            packages = []
            for package_name in SANIC_PACKAGES:
                module_name = package_name.replace("-", "_")
                try:
                    module = import_module(module_name)
                    packages.append(
                        f"{package_name}=={module.__version__}"  # type: ignore
                    )
                except ImportError:
                    ...

            if packages:
                display["packages"] = ", ".join(packages)

            if self.config.MOTD_DISPLAY:
                extra.update(self.config.MOTD_DISPLAY)

            logo = (
                get_logo(coffee=self.state.coffee)
                if self.config.LOGO == "" or self.config.LOGO is True
                else self.config.LOGO
            )

            MOTD.output(logo, serve_location, display, extra)

    @property
    def serve_location(self) -> str:
        server_settings = self.state.server_info[0].settings
        return self.get_server_location(server_settings)

    @staticmethod
    def get_server_location(
        server_settings: Optional[Dict[str, Any]] = None
    ) -> str:
        serve_location = ""
        proto = "http"
        if not server_settings:
            return serve_location

        if server_settings["ssl"] is not None:
            proto = "https"
        if server_settings["unix"]:
            serve_location = f'{server_settings["unix"]} {proto}://...'
        elif server_settings["sock"]:
            serve_location = (
                f'{server_settings["sock"].getsockname()} {proto}://...'
            )
        elif server_settings["host"] and server_settings["port"]:
            # colon(:) is legal for a host only in an ipv6 address
            display_host = (
                f'[{server_settings["host"]}]'
                if ":" in server_settings["host"]
                else server_settings["host"]
            )
            serve_location = (
                f'{proto}://{display_host}:{server_settings["port"]}'
            )

        return serve_location

    @staticmethod
    def get_address(
        host: Optional[str],
        port: Optional[int],
        version: HTTPVersion = HTTP.VERSION_1,
        auto_tls: bool = False,
    ) -> Tuple[str, int]:
        host = host or "127.0.0.1"
        port = port or (8443 if (version == 3 or auto_tls) else 8000)
        return host, port

    @classmethod
    def should_auto_reload(cls) -> bool:
        return any(app.state.auto_reload for app in cls._app_registry.values())

    @classmethod
    def serve(cls, primary: Optional[Sanic] = None) -> None:
        apps = list(cls._app_registry.values())

        if not primary:
            try:
                primary = apps[0]
            except IndexError:
                raise RuntimeError("Did not find any applications.")

        reloader_start = primary.listeners.get("reload_process_start")
        reloader_stop = primary.listeners.get("reload_process_stop")
        # We want to run auto_reload if ANY of the applications have it enabled
        if (
            cls.should_auto_reload()
            and os.environ.get("SANIC_SERVER_RUNNING") != "true"
        ):  # no cov
            loop = new_event_loop()
            trigger_events(reloader_start, loop, primary)
            reload_dirs: Set[Path] = primary.state.reload_dirs.union(
                *(app.state.reload_dirs for app in apps)
            )
            reloader_helpers.watchdog(1.0, reload_dirs)
            trigger_events(reloader_stop, loop, primary)
            return

        # This exists primarily for unit testing
        if not primary.state.server_info:  # no cov
            for app in apps:
                app.state.server_info.clear()
            return

        primary_server_info = primary.state.server_info[0]
        primary.before_server_start(partial(primary._start_servers, apps=apps))

        try:
            primary_server_info.stage = ServerStage.SERVING

            if primary.state.workers > 1 and os.name != "posix":  # no cov
                logger.warn(
                    f"Multiprocessing is currently not supported on {os.name},"
                    " using workers=1 instead"
                )
                primary.state.workers = 1
            if primary.state.workers == 1:
                serve_single(primary_server_info.settings)
            elif primary.state.workers == 0:
                raise RuntimeError("Cannot serve with no workers")
            else:
                serve_multiple(
                    primary_server_info.settings, primary.state.workers
                )
        except BaseException:
            error_logger.exception(
                "Experienced exception while trying to serve"
            )
            raise
        finally:
            primary_server_info.stage = ServerStage.STOPPED
        logger.info("Server Stopped")
        for app in apps:
            app.state.server_info.clear()
            app.router.reset()
            app.signal_router.reset()

    async def _start_servers(
        self,
        primary: Sanic,
        _,
        apps: List[Sanic],
    ) -> None:
        for app in apps:
            if (
                app.name is not primary.name
                and app.state.workers != primary.state.workers
                and app.state.server_info
            ):
                message = (
                    f"The primary application {repr(primary)} is running "
                    f"with {primary.state.workers} worker(s). All "
                    "application instances will run with the same number. "
                    f"You requested {repr(app)} to run with "
                    f"{app.state.workers} worker(s), which will be ignored "
                    "in favor of the primary application."
                )
                if sys.stdout.isatty():
                    message = "".join(
                        [
                            Colors.YELLOW,
                            message,
                            Colors.END,
                        ]
                    )
                error_logger.warning(message, exc_info=True)
            for server_info in app.state.server_info:
                if server_info.stage is not ServerStage.SERVING:
                    app.state.primary = False
                    handlers = [
                        *server_info.settings.pop("main_start", []),
                        *server_info.settings.pop("main_stop", []),
                    ]
                    if handlers:
                        error_logger.warning(
                            f"Sanic found {len(handlers)} listener(s) on "
                            "secondary applications attached to the main "
                            "process. These will be ignored since main "
                            "process listeners can only be attached to your "
                            "primary application: "
                            f"{repr(primary)}"
                        )

                    if not server_info.settings["loop"]:
                        server_info.settings["loop"] = get_running_loop()

                    try:
                        server_info.server = await serve(
                            **server_info.settings,
                            run_async=True,
                            reuse_port=bool(primary.state.workers - 1),
                        )
                    except OSError as e:  # no cov
                        first_message = (
                            "An OSError was detected on startup. "
                            "The encountered error was: "
                        )
                        second_message = str(e)
                        if sys.stdout.isatty():
                            message_parts = [
                                Colors.YELLOW,
                                first_message,
                                Colors.RED,
                                second_message,
                                Colors.END,
                            ]
                        else:
                            message_parts = [first_message, second_message]
                        message = "".join(message_parts)
                        error_logger.warning(message, exc_info=True)
                        continue
                    primary.add_task(
                        self._run_server(app, server_info), name="RunServer"
                    )

    async def _run_server(
        self,
        app: RunnerMixin,
        server_info: ApplicationServerInfo,
    ) -> None:

        try:
            # We should never get to this point without a server
            # This is primarily to keep mypy happy
            if not server_info.server:  # no cov
                raise RuntimeError("Could not locate AsyncioServer")
            if app.state.stage is ServerStage.STOPPED:
                server_info.stage = ServerStage.SERVING
                await server_info.server.startup()
                await server_info.server.before_start()
                await server_info.server.after_start()
            await server_info.server.serve_forever()
        except CancelledError:
            # We should never get to this point without a server
            # This is primarily to keep mypy happy
            if not server_info.server:  # no cov
                raise RuntimeError("Could not locate AsyncioServer")
            await server_info.server.before_stop()
            await server_info.server.close()
            await server_info.server.after_stop()
        finally:
            server_info.stage = ServerStage.STOPPED
            server_info.server = None<|MERGE_RESOLUTION|>--- conflicted
+++ resolved
@@ -512,14 +512,6 @@
                 else:
                     mode.append(f"w/ {self.state.workers} workers")
 
-<<<<<<< HEAD
-            server = ", ".join(
-                (
-                    self.state.server,
-                    server_settings["version"].display(),  # type: ignore
-                )
-            )
-=======
             if server_settings:
                 server = ", ".join(
                     (
@@ -529,7 +521,6 @@
                 )
             else:
                 server = ""
->>>>>>> dd96f1a6
 
             display = {
                 "mode": " ".join(mode),
