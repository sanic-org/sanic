from __future__ import annotations

import os
import platform
import sys

from asyncio import (
    AbstractEventLoop,
    CancelledError,
    Protocol,
    all_tasks,
    get_event_loop,
    get_running_loop,
    new_event_loop,
)
from contextlib import suppress
from functools import partial
from importlib import import_module
from multiprocessing import (
    Manager,
    Pipe,
    get_context,
    get_start_method,
    set_start_method,
)
from multiprocessing.context import BaseContext
from pathlib import Path
from socket import SHUT_RDWR, socket
from ssl import SSLContext
from typing import (
    TYPE_CHECKING,
    Any,
    Callable,
    ClassVar,
    Dict,
    List,
    Mapping,
    Optional,
    Set,
    Tuple,
    Type,
    Union,
    cast,
)

from sanic.application.ext import setup_ext
from sanic.application.logo import get_logo
from sanic.application.motd import MOTD
from sanic.application.state import ApplicationServerInfo, Mode, ServerStage
from sanic.base.meta import SanicMeta
from sanic.compat import OS_IS_WINDOWS, StartMethod
from sanic.exceptions import ServerKilled
from sanic.helpers import Default, _default, is_atty
from sanic.http.constants import HTTP
from sanic.http.tls import get_ssl_context, process_to_context
from sanic.http.tls.context import SanicSSLContext
from sanic.log import Colors, deprecation, error_logger, logger
from sanic.models.handler_types import ListenerType
from sanic.server import Signal as ServerSignal
from sanic.server import try_use_uvloop
from sanic.server.async_server import AsyncioServer
from sanic.server.events import trigger_events
from sanic.server.loop import try_windows_loop
from sanic.server.protocols.http_protocol import HttpProtocol
from sanic.server.protocols.websocket_protocol import WebSocketProtocol
from sanic.server.runners import serve
from sanic.server.socket import configure_socket, remove_unix_socket
from sanic.worker.loader import AppLoader
from sanic.worker.manager import WorkerManager
from sanic.worker.multiplexer import WorkerMultiplexer
from sanic.worker.reloader import Reloader
from sanic.worker.serve import worker_serve


if TYPE_CHECKING:
    from sanic import Sanic
    from sanic.application.state import ApplicationState
    from sanic.config import Config

SANIC_PACKAGES = ("sanic-routing", "sanic-testing", "sanic-ext")

if sys.version_info < (3, 8):  # no cov
    HTTPVersion = Union[HTTP, int]
else:  # no cov
    from typing import Literal

    HTTPVersion = Union[HTTP, Literal[1], Literal[3]]


class StartupMixin(metaclass=SanicMeta):
    _app_registry: ClassVar[Dict[str, Sanic]]

<<<<<<< HEAD
    name: str
=======
    asgi: bool
>>>>>>> 7d93c106
    config: Config
    listeners: Dict[str, List[ListenerType[Any]]]
    state: ApplicationState
    websocket_enabled: bool
    multiplexer: WorkerMultiplexer

    test_mode: ClassVar[bool]
    start_method: ClassVar[StartMethod] = _default
    START_METHOD_SET: ClassVar[bool] = False

    def setup_loop(self) -> None:
        """Set up the event loop.

        An internal method that sets up the event loop to uvloop if
        possible, or a Windows selector loop if on Windows.

        Returns:
            None
        """
        if not self.asgi:
            if self.config.USE_UVLOOP is True or (
                isinstance(self.config.USE_UVLOOP, Default)
                and not OS_IS_WINDOWS
            ):
                try_use_uvloop()
            elif OS_IS_WINDOWS:
                try_windows_loop()

    @property
    def m(self) -> WorkerMultiplexer:
        """Interface for interacting with the worker processes

        This is a shortcut for `app.multiplexer`. It is available only in a
        worker process using the Sanic server. It allows you to interact with
        the worker processes, such as sending messages and commands.

        See [Access to the multiplexer](/en/guide/deployment/manager#access-to-the-multiplexer) for more information.

        Returns:
            WorkerMultiplexer: The worker multiplexer instance

        Examples:
            ```python
            app.m.restart()    # restarts the worker
            app.m.terminate()  # terminates the worker
            app.m.scale(4)     # scales the number of workers to 4
        ```
        """  # noqa: E501
        return self.multiplexer

    def make_coffee(self, *args, **kwargs):
        """
        Try for yourself! `sanic server:app --coffee`

         ```
         ▄████████▄
        ██       ██▀▀▄
        ███████████  █
        ███████████▄▄▀
         ▀███████▀

         ```
        """
        self.state.coffee = True
        self.run(*args, **kwargs)

    def run(
        self,
        host: Optional[str] = None,
        port: Optional[int] = None,
        *,
        dev: bool = False,
        debug: bool = False,
        auto_reload: Optional[bool] = None,
        version: HTTPVersion = HTTP.VERSION_1,
        ssl: Union[None, SSLContext, dict, str, list, tuple] = None,
        sock: Optional[socket] = None,
        workers: int = 1,
        protocol: Optional[Type[Protocol]] = None,
        backlog: int = 100,
        register_sys_signals: bool = True,
        access_log: Optional[bool] = None,
        unix: Optional[str] = None,
        loop: Optional[AbstractEventLoop] = None,
        reload_dir: Optional[Union[List[str], str]] = None,
        noisy_exceptions: Optional[bool] = None,
        motd: bool = True,
        fast: bool = False,
        verbosity: int = 0,
        motd_display: Optional[Dict[str, str]] = None,
        auto_tls: bool = False,
        single_process: bool = False,
    ) -> None:
        """Run the HTTP Server and listen until keyboard interrupt or term signal. On termination, drain connections before closing.

        .. note::
            When you need control over running the Sanic instance, this is the method to use.
            However, in most cases the preferred method is to use the CLI command:

            ```sh
            sanic server:app`
            ```

        If you are using this method to run Sanic, make sure you do the following:

        1. Use `if __name__ == "__main__"` to guard the code.
        2. Do **NOT** define the app instance inside the `if` block.

        See [Dynamic Applications](/en/guide/deployment/app-loader) for more information about the second point.

        Args:
            host (Optional[str]): Address to host on.
            port (Optional[int]): Port to host on.
            dev (bool): Run the server in development mode.
            debug (bool): Enables debug output (slows server).
            auto_reload (Optional[bool]): Reload app whenever its source code is changed.
                Enabled by default in debug mode.
            version (HTTPVersion): HTTP Version.
            ssl (Union[None, SSLContext, dict, str, list, tuple]): SSLContext, or location of certificate and key
                for SSL encryption of worker(s).
            sock (Optional[socket]): Socket for the server to accept connections from.
            workers (int): Number of processes received before it is respected.
            protocol (Optional[Type[Protocol]]): Subclass of asyncio Protocol class.
            backlog (int): A number of unaccepted connections that the system will allow
                before refusing new connections.
            register_sys_signals (bool): Register SIG* events.
            access_log (Optional[bool]): Enables writing access logs (slows server).
            unix (Optional[str]): Unix socket to listen on instead of TCP port.
            loop (Optional[AbstractEventLoop]): AsyncIO event loop.
            reload_dir (Optional[Union[List[str], str]]): Directory to watch for code changes, if auto_reload is True.
            noisy_exceptions (Optional[bool]): Log exceptions that are normally considered to be quiet/silent.
            motd (bool): Display Message of the Day.
            fast (bool): Enable fast mode.
            verbosity (int): Verbosity level.
            motd_display (Optional[Dict[str, str]]): Customize Message of the Day display.
            auto_tls (bool): Enable automatic TLS certificate handling.
            single_process (bool): Enable single process mode.

        Returns:
            None

        Raises:
            RuntimeError: Raised when attempting to serve HTTP/3 as a secondary server.
            RuntimeError: Raised when attempting to use both `fast` and `workers`.
            RuntimeError: Raised when attempting to use `single_process` with `fast`, `workers`, or `auto_reload`.
            TypeError: Raised when attempting to use `loop` with `create_server`.
            ValueError: Raised when `PROXIES_COUNT` is negative.

        Examples:
            ```python
            from sanic import Sanic, Request, json

            app = Sanic("TestApp")


            @app.get("/")
            async def handler(request: Request):
                return json({"foo": "bar"})


            if __name__ == "__main__":
                app.run(port=9999, dev=True)
            ```
        """  # noqa: E501
        self.prepare(
            host=host,
            port=port,
            dev=dev,
            debug=debug,
            auto_reload=auto_reload,
            version=version,
            ssl=ssl,
            sock=sock,
            workers=workers,
            protocol=protocol,
            backlog=backlog,
            register_sys_signals=register_sys_signals,
            access_log=access_log,
            unix=unix,
            loop=loop,
            reload_dir=reload_dir,
            noisy_exceptions=noisy_exceptions,
            motd=motd,
            fast=fast,
            verbosity=verbosity,
            motd_display=motd_display,
            auto_tls=auto_tls,
            single_process=single_process,
        )

        if single_process:
            serve = self.__class__.serve_single
        else:
            serve = self.__class__.serve
        serve(primary=self)  # type: ignore

    def prepare(
        self,
        host: Optional[str] = None,
        port: Optional[int] = None,
        *,
        dev: bool = False,
        debug: bool = False,
        auto_reload: Optional[bool] = None,
        version: HTTPVersion = HTTP.VERSION_1,
        ssl: Union[None, SSLContext, dict, str, list, tuple] = None,
        sock: Optional[socket] = None,
        workers: int = 1,
        protocol: Optional[Type[Protocol]] = None,
        backlog: int = 100,
        register_sys_signals: bool = True,
        access_log: Optional[bool] = None,
        unix: Optional[str] = None,
        loop: Optional[AbstractEventLoop] = None,
        reload_dir: Optional[Union[List[str], str]] = None,
        noisy_exceptions: Optional[bool] = None,
        motd: bool = True,
        fast: bool = False,
        verbosity: int = 0,
        motd_display: Optional[Dict[str, str]] = None,
        coffee: bool = False,
        auto_tls: bool = False,
        single_process: bool = False,
    ) -> None:
        """Prepares one or more Sanic applications to be served simultaneously.

        This low-level API is typically used when you need to run multiple Sanic applications at the same time. Once prepared, `Sanic.serve()` should be called in the `if __name__ == "__main__"` block.

        .. note::
            "Preparing" and "serving" with this function is equivalent to using `app.run` for a single instance. This should only be used when running multiple applications at the same time.

        Args:
            host (Optional[str], optional): Hostname to listen on. Defaults to `None`.
            port (Optional[int], optional): Port to listen on. Defaults to `None`.
            dev (bool, optional): Development mode. Defaults to `False`.
            debug (bool, optional): Debug mode. Defaults to `False`.
            auto_reload (Optional[bool], optional): Auto reload feature. Defaults to `None`.
            version (HTTPVersion, optional): HTTP version to use. Defaults to `HTTP.VERSION_1`.
            ssl (Union[None, SSLContext, dict, str, list, tuple], optional): SSL configuration. Defaults to `None`.
            sock (Optional[socket], optional): Socket to bind to. Defaults to `None`.
            workers (int, optional): Number of worker processes. Defaults to `1`.
            protocol (Optional[Type[Protocol]], optional): Custom protocol class. Defaults to `None`.
            backlog (int, optional): Maximum number of pending connections. Defaults to `100`.
            register_sys_signals (bool, optional): Register system signals. Defaults to `True`.
            access_log (Optional[bool], optional): Access log. Defaults to `None`.
            unix (Optional[str], optional): Unix socket. Defaults to `None`.
            loop (Optional[AbstractEventLoop], optional): Event loop. Defaults to `None`.
            reload_dir (Optional[Union[List[str], str]], optional): Reload directory. Defaults to `None`.
            noisy_exceptions (Optional[bool], optional): Display exceptions. Defaults to `None`.
            motd (bool, optional): Display message of the day. Defaults to `True`.
            fast (bool, optional): Fast mode. Defaults to `False`.
            verbosity (int, optional): Verbosity level. Defaults to `0`.
            motd_display (Optional[Dict[str, str]], optional): Custom MOTD display. Defaults to `None`.
            coffee (bool, optional): Coffee mode. Defaults to `False`.
            auto_tls (bool, optional): Auto TLS. Defaults to `False`.
            single_process (bool, optional): Single process mode. Defaults to `False`.

        Raises:
            RuntimeError: Raised when attempting to serve HTTP/3 as a secondary server.
            RuntimeError: Raised when attempting to use both `fast` and `workers`.
            RuntimeError: Raised when attempting to use `single_process` with `fast`, `workers`, or `auto_reload`.
            TypeError: Raised when attempting to use `loop` with `create_server`.
            ValueError: Raised when `PROXIES_COUNT` is negative.

        Examples:
            ```python
            if __name__ == "__main__":
                app.prepare()
                app.serve()
            ```
        """  # noqa: E501
        if version == 3 and self.state.server_info:
            raise RuntimeError(
                "Serving HTTP/3 instances as a secondary server is "
                "not supported. There can only be a single HTTP/3 worker "
                "and it must be the first instance prepared."
            )

        if dev:
            debug = True
            auto_reload = True

        if debug and access_log is None:
            access_log = True

        self.state.verbosity = verbosity
        if not self.state.auto_reload:
            self.state.auto_reload = bool(auto_reload)

        if fast and workers != 1:
            raise RuntimeError("You cannot use both fast=True and workers=X")

        if single_process and (fast or (workers > 1) or auto_reload):
            raise RuntimeError(
                "Single process cannot be run with multiple workers "
                "or auto-reload"
            )

        if register_sys_signals is False and not single_process:
            raise RuntimeError(
                "Cannot run Sanic.serve with register_sys_signals=False. "
                "Use Sanic.serve_single."
            )

        if motd_display:
            self.config.MOTD_DISPLAY.update(motd_display)

        if reload_dir:
            if isinstance(reload_dir, str):
                reload_dir = [reload_dir]

            for directory in reload_dir:
                direc = Path(directory)
                if not direc.is_dir():
                    logger.warning(
                        f"Directory {directory} could not be located"
                    )
                self.state.reload_dirs.add(Path(directory))

        if loop is not None:
            raise TypeError(
                "loop is not a valid argument. To use an existing loop, "
                "change to create_server().\nSee more: "
                "https://sanic.readthedocs.io/en/latest/sanic/deploying.html"
                "#asynchronous-support"
            )

        if sock is None:
            host, port = self.get_address(host, port, version, auto_tls)

        if protocol is None:
            protocol = (
                WebSocketProtocol if self.websocket_enabled else HttpProtocol
            )

        # Set explicitly passed configuration values
        for attribute, value in {
            "ACCESS_LOG": access_log,
            "AUTO_RELOAD": auto_reload,
            "MOTD": motd,
            "NOISY_EXCEPTIONS": noisy_exceptions,
        }.items():
            if value is not None:
                setattr(self.config, attribute, value)

        if fast:
            self.state.fast = True
            try:
                workers = len(os.sched_getaffinity(0))
            except AttributeError:  # no cov
                workers = os.cpu_count() or 1

        if coffee:
            self.state.coffee = True

        server_settings = self._helper(
            host=host,
            port=port,
            debug=debug,
            version=version,
            ssl=ssl,
            sock=sock,
            unix=unix,
            workers=workers,
            protocol=protocol,
            backlog=backlog,
            register_sys_signals=register_sys_signals,
            auto_tls=auto_tls,
        )
        self.state.server_info.append(
            ApplicationServerInfo(settings=server_settings)
        )

        # if self.config.USE_UVLOOP is True or (
        #     self.config.USE_UVLOOP is _default and not OS_IS_WINDOWS
        # ):
        #     try_use_uvloop()

    async def create_server(
        self,
        host: Optional[str] = None,
        port: Optional[int] = None,
        *,
        debug: bool = False,
        ssl: Union[None, SSLContext, dict, str, list, tuple] = None,
        sock: Optional[socket] = None,
        protocol: Optional[Type[Protocol]] = None,
        backlog: int = 100,
        access_log: Optional[bool] = None,
        unix: Optional[str] = None,
        return_asyncio_server: bool = True,
        asyncio_server_kwargs: Optional[Dict[str, Any]] = None,
        noisy_exceptions: Optional[bool] = None,
    ) -> Optional[AsyncioServer]:
        """
        Low level API for creating a Sanic Server instance.

        This method will create a Sanic Server instance, but will not start
        it. This is useful for integrating Sanic into other systems. But, you
        should take caution when using it as it is a low level API and does
        not perform any of the lifecycle events.

        .. note::
            This does not support multiprocessing and is not the preferred
            way to run a Sanic application. Proceed with caution.

        You will need to start the server yourself as shown in the example
        below. You are responsible for the lifecycle of the server, including
        app startup using `await app.startup()`. No events will be triggered
        for you, so you will need to trigger them yourself if wanted.

        Args:
            host (Optional[str]): Address to host on.
            port (Optional[int]): Port to host on.
            debug (bool): Enables debug output (slows server).
            ssl (Union[None, SSLContext, dict, str, list, tuple]): SSLContext,
                or location of certificate and key for SSL encryption
                of worker(s).
            sock (Optional[socket]): Socket for the server to accept
                connections from.
            protocol (Optional[Type[Protocol]]): Subclass of
                `asyncio.Protocol` class.
            backlog (int): Number of unaccepted connections that the system
                will allow before refusing new connections.
            access_log (Optional[bool]): Enables writing access logs
                (slows server).
            return_asyncio_server (bool): _DEPRECATED_
            asyncio_server_kwargs (Optional[Dict[str, Any]]): Key-value
                arguments for asyncio/uvloop `create_server` method.
            noisy_exceptions (Optional[bool]): Log exceptions that are normally
                considered to be quiet/silent.

        Returns:
            Optional[AsyncioServer]: AsyncioServer if `return_asyncio_server`
                is `True` else `None`.

        Examples:
            ```python
            import asyncio
            import uvloop
            from sanic import Sanic, response


            app = Sanic("Example")


            @app.route("/")
            async def test(request):
                return response.json({"answer": "42"})


            async def main():
                server = await app.create_server()
                await server.startup()
                await server.serve_forever()


            if __name__ == "__main__":
                asyncio.set_event_loop(uvloop.new_event_loop())
                asyncio.run(main())
            ```
        """

        if sock is None:
            host, port = host, port = self.get_address(host, port)

        if protocol is None:
            protocol = (
                WebSocketProtocol if self.websocket_enabled else HttpProtocol
            )

        # Set explicitly passed configuration values
        for attribute, value in {
            "ACCESS_LOG": access_log,
            "NOISY_EXCEPTIONS": noisy_exceptions,
        }.items():
            if value is not None:
                setattr(self.config, attribute, value)

        if not return_asyncio_server:
            return_asyncio_server = True
            deprecation(
                "The `return_asyncio_server` argument is deprecated and "
                "ignored. It will be removed in v24.3.",
                24.3,
            )

        server_settings = self._helper(
            host=host,
            port=port,
            debug=debug,
            ssl=ssl,
            sock=sock,
            unix=unix,
            loop=get_event_loop(),
            protocol=protocol,
            backlog=backlog,
            run_async=return_asyncio_server,
        )

        if not isinstance(self.config.USE_UVLOOP, Default):
            error_logger.warning(
                "You are trying to change the uvloop configuration, but "
                "this is only effective when using the run(...) method. "
                "When using the create_server(...) method Sanic will use "
                "the already existing loop."
            )

        main_start = server_settings.pop("main_start", None)
        main_stop = server_settings.pop("main_stop", None)
        if main_start or main_stop:
            logger.warning(
                "Listener events for the main process are not available "
                "with create_server()"
            )

        return await serve(
            asyncio_server_kwargs=asyncio_server_kwargs, **server_settings
        )

    def stop(self, terminate: bool = True, unregister: bool = False) -> None:
        """This kills the Sanic server, cleaning up after itself.

        Args:
            terminate (bool): Force kill all requests immediately without
                allowing them to finish processing.
            unregister (bool): Unregister the app from the global registry.

        Returns:
            None
        """
        if terminate and hasattr(self, "multiplexer"):
            self.multiplexer.terminate()
        if self.state.stage is not ServerStage.STOPPED:
            self.shutdown_tasks(timeout=0)  # type: ignore
            for task in all_tasks():
                with suppress(AttributeError):
                    if task.get_name() == "RunServer":
                        task.cancel()
            get_event_loop().stop()

        if unregister:
            self.__class__.unregister_app(self)  # type: ignore

    def _helper(
        self,
        host: Optional[str] = None,
        port: Optional[int] = None,
        debug: bool = False,
        version: HTTPVersion = HTTP.VERSION_1,
        ssl: Union[None, SSLContext, dict, str, list, tuple] = None,
        sock: Optional[socket] = None,
        unix: Optional[str] = None,
        workers: int = 1,
        loop: Optional[AbstractEventLoop] = None,
        protocol: Type[Protocol] = HttpProtocol,
        backlog: int = 100,
        register_sys_signals: bool = True,
        run_async: bool = False,
        auto_tls: bool = False,
    ) -> Dict[str, Any]:
        """Helper function used by `run` and `create_server`."""
        if self.config.PROXIES_COUNT and self.config.PROXIES_COUNT < 0:
            raise ValueError(
                "PROXIES_COUNT cannot be negative. "
                "https://sanic.readthedocs.io/en/latest/sanic/config.html"
                "#proxy-configuration"
            )

        if not self.state.is_debug:
            self.state.mode = Mode.DEBUG if debug else Mode.PRODUCTION

        if isinstance(version, int):
            version = HTTP(version)

        ssl = process_to_context(ssl)
        if version is HTTP.VERSION_3 or auto_tls:
            if TYPE_CHECKING:
                self = cast(Sanic, self)
            ssl = get_ssl_context(self, ssl)

        self.state.host = host or ""
        self.state.port = port or 0
        self.state.workers = workers
        self.state.ssl = ssl
        self.state.unix = unix
        self.state.sock = sock

        server_settings = {
            "protocol": protocol,
            "host": host,
            "port": port,
            "version": version,
            "sock": sock,
            "unix": unix,
            "ssl": ssl,
            "app": self,
            "signal": ServerSignal(),
            "loop": loop,
            "register_sys_signals": register_sys_signals,
            "backlog": backlog,
        }

        self.motd(server_settings=server_settings)

        if (
            is_atty()
            and not self.state.is_debug
            and not os.environ.get("SANIC_IGNORE_PRODUCTION_WARNING")
        ):
            error_logger.warning(
                f"{Colors.YELLOW}Sanic is running in PRODUCTION mode. "
                "Consider using '--debug' or '--dev' while actively "
                f"developing your application.{Colors.END}"
            )

        # Register start/stop events
        for event_name, settings_name, reverse in (
            ("main_process_start", "main_start", False),
            ("main_process_stop", "main_stop", True),
        ):
            listeners = self.listeners[event_name].copy()
            if reverse:
                listeners.reverse()
            # Prepend sanic to the arguments when listeners are triggered
            listeners = [partial(listener, self) for listener in listeners]
            server_settings[settings_name] = listeners  # type: ignore

        if run_async:
            server_settings["run_async"] = True

        return server_settings

    def motd(
        self,
        server_settings: Optional[Dict[str, Any]] = None,
    ) -> None:
        """Outputs the message of the day (MOTD).

        It generally can only be called once per process, and is usually
        called by the `run` method in the main process.

        Args:
            server_settings (Optional[Dict[str, Any]], optional): Settings for
                the server. Defaults to `None`.

        Returns:
            None
        """
        if (
            os.environ.get("SANIC_WORKER_NAME")
            or os.environ.get("SANIC_MOTD_OUTPUT")
            or os.environ.get("SANIC_WORKER_PROCESS")
            or os.environ.get("SANIC_SERVER_RUNNING")
        ):
            return
        serve_location = self.get_server_location(server_settings)
        if self.config.MOTD:
            logo = get_logo(coffee=self.state.coffee)
            display, extra = self.get_motd_data(server_settings)

            MOTD.output(logo, serve_location, display, extra)

    def get_motd_data(
        self, server_settings: Optional[Dict[str, Any]] = None
    ) -> Tuple[Dict[str, Any], Dict[str, Any]]:
        """Retrieves the message of the day (MOTD) data.

        Args:
            server_settings (Optional[Dict[str, Any]], optional): Settings for
                the server. Defaults to `None`.

        Returns:
            Tuple[Dict[str, Any], Dict[str, Any]]: A tuple containing two
                dictionaries with the relevant MOTD data.
        """

        mode = [f"{self.state.mode},"]
        if self.state.fast:
            mode.append("goin' fast")
        if self.state.asgi:
            mode.append("ASGI")
        else:
            if self.state.workers == 1:
                mode.append("single worker")
            else:
                mode.append(f"w/ {self.state.workers} workers")

        if server_settings:
            server = ", ".join(
                (
                    self.state.server,
                    server_settings["version"].display(),  # type: ignore
                )
            )
        else:
            server = "ASGI" if self.asgi else "unknown"  # type: ignore

        display = {
            "app": self.name,
            "mode": " ".join(mode),
            "server": server,
            "python": platform.python_version(),
            "platform": platform.platform(),
        }
        extra = {}
        if self.config.AUTO_RELOAD:
            reload_display = "enabled"
            if self.state.reload_dirs:
                reload_display += ", ".join(
                    [
                        "",
                        *(
                            str(path.absolute())
                            for path in self.state.reload_dirs
                        ),
                    ]
                )
            display["auto-reload"] = reload_display

        packages = []
        for package_name in SANIC_PACKAGES:
            module_name = package_name.replace("-", "_")
            try:
                module = import_module(module_name)
                packages.append(
                    f"{package_name}=={module.__version__}"  # type: ignore
                )
            except ImportError:  # no cov
                ...

        if packages:
            display["packages"] = ", ".join(packages)

        if self.config.MOTD_DISPLAY:
            extra.update(self.config.MOTD_DISPLAY)

        return display, extra

    @property
    def serve_location(self) -> str:
        """Retrieve the server location.

        Returns:
            str: The server location.
        """
        try:
            server_settings = self.state.server_info[0].settings
            return self.get_server_location(server_settings)
        except IndexError:
            location = "ASGI" if self.asgi else "unknown"  # type: ignore
            return f"http://<{location}>"

    @staticmethod
    def get_server_location(
        server_settings: Optional[Dict[str, Any]] = None
    ) -> str:
        """Using the server settings, retrieve the server location.

        Args:
            server_settings (Optional[Dict[str, Any]], optional): Settings for
                the server. Defaults to `None`.

        Returns:
            str: The server location.
        """
        serve_location = ""
        proto = "http"
        if not server_settings:
            return serve_location

        host = server_settings["host"]
        port = server_settings["port"]

        if server_settings.get("ssl") is not None:
            proto = "https"
        if server_settings.get("unix"):
            serve_location = f'{server_settings["unix"]} {proto}://...'
        elif server_settings.get("sock"):
            host, port, *_ = server_settings["sock"].getsockname()

        if not serve_location and host and port:
            # colon(:) is legal for a host only in an ipv6 address
            display_host = f"[{host}]" if ":" in host else host
            serve_location = f"{proto}://{display_host}:{port}"

        return serve_location

    @staticmethod
    def get_address(
        host: Optional[str],
        port: Optional[int],
        version: HTTPVersion = HTTP.VERSION_1,
        auto_tls: bool = False,
    ) -> Tuple[str, int]:
        """Retrieve the host address and port, with default values based on the given parameters.

        Args:
            host (Optional[str]): Host IP or FQDN for the service to use. Defaults to `"127.0.0.1"`.
            port (Optional[int]): Port number. Defaults to `8443` if version is 3 or `auto_tls=True`, else `8000`
            version (HTTPVersion, optional): HTTP Version. Defaults to `HTTP.VERSION_1` (HTTP/1.1).
            auto_tls (bool, optional): Automatic TLS flag. Defaults to `False`.

        Returns:
            Tuple[str, int]: Tuple containing the host and port
        """  # noqa: E501
        host = host or "127.0.0.1"
        port = port or (8443 if (version == 3 or auto_tls) else 8000)
        return host, port

    @classmethod
    def should_auto_reload(cls) -> bool:
        """Check if any applications have auto-reload enabled.

        Returns:
            bool: `True` if any applications have auto-reload enabled, else
                `False`.
        """
        return any(app.state.auto_reload for app in cls._app_registry.values())

    @classmethod
    def _get_startup_method(cls) -> str:
        return (
            cls.start_method
            if not isinstance(cls.start_method, Default)
            else "spawn"
        )

    @classmethod
    def _set_startup_method(cls) -> None:
        if cls.START_METHOD_SET and not cls.test_mode:
            return

        method = cls._get_startup_method()
        set_start_method(method, force=cls.test_mode)
        cls.START_METHOD_SET = True

    @classmethod
    def _get_context(cls) -> BaseContext:
        method = cls._get_startup_method()
        logger.debug("Creating multiprocessing context using '%s'", method)
        actual = get_start_method()
        if method != actual:
            raise RuntimeError(
                f"Start method '{method}' was requested, but '{actual}' "
                "was actually set."
            )
        return get_context()

    @classmethod
    def serve(
        cls,
        primary: Optional[Sanic] = None,
        *,
        app_loader: Optional[AppLoader] = None,
        factory: Optional[Callable[[], Sanic]] = None,
    ) -> None:
        """Serve one or more Sanic applications.

        This is the main entry point for running Sanic applications. It
        should be called in the `if __name__ == "__main__"` block.

        Args:
            primary (Optional[Sanic], optional): The primary Sanic application
                to serve. Defaults to `None`.
            app_loader (Optional[AppLoader], optional): An AppLoader instance
                to use for loading applications. Defaults to `None`.
            factory (Optional[Callable[[], Sanic]], optional): A factory
                function to use for loading applications. Defaults to `None`.

        Raises:
            RuntimeError: Raised when no applications are found.
            RuntimeError: Raised when no server information is found for the
                primary application.
            RuntimeError: Raised when attempting to use `loop` with
                `create_server`.
            RuntimeError: Raised when attempting to use `single_process` with
                `fast`, `workers`, or `auto_reload`.
            RuntimeError: Raised when attempting to serve HTTP/3 as a
                secondary server.
            RuntimeError: Raised when attempting to use both `fast` and
                `workers`.
            TypeError: Raised when attempting to use `loop` with
                `create_server`.
            ValueError: Raised when `PROXIES_COUNT` is negative.

        Examples:
            ```python
            if __name__ == "__main__":
                app.prepare()
                Sanic.serve()
            ```
        """
        cls._set_startup_method()
        os.environ["SANIC_MOTD_OUTPUT"] = "true"
        apps = list(cls._app_registry.values())
        if factory:
            primary = factory()
        else:
            if not primary:
                if app_loader:
                    primary = app_loader.load()
                if not primary:
                    try:
                        primary = apps[0]
                    except IndexError:
                        raise RuntimeError(
                            "Did not find any applications."
                        ) from None

            # This exists primarily for unit testing
            if not primary.state.server_info:  # no cov
                for app in apps:
                    app.state.server_info.clear()
                return

        try:
            primary_server_info = primary.state.server_info[0]
        except IndexError:
            raise RuntimeError(
                f"No server information found for {primary.name}. Perhaps you "
                "need to run app.prepare(...)?"
            ) from None

        socks = []
        sync_manager = Manager()
        setup_ext(primary)
        exit_code = 0
        try:
            primary_server_info.settings.pop("main_start", None)
            primary_server_info.settings.pop("main_stop", None)
            main_start = primary.listeners.get("main_process_start")
            main_stop = primary.listeners.get("main_process_stop")
            app = primary_server_info.settings.pop("app")
            app.setup_loop()
            loop = new_event_loop()
            trigger_events(main_start, loop, primary)

            socks = [
                sock
                for sock in [
                    configure_socket(server_info.settings)
                    for app in apps
                    for server_info in app.state.server_info
                ]
                if sock
            ]
            primary_server_info.settings["run_multiple"] = True
            monitor_sub, monitor_pub = Pipe(True)
            worker_state: Mapping[str, Any] = sync_manager.dict()
            kwargs: Dict[str, Any] = {
                **primary_server_info.settings,
                "monitor_publisher": monitor_pub,
                "worker_state": worker_state,
            }

            if not app_loader:
                if factory:
                    app_loader = AppLoader(factory=factory)
                else:
                    app_loader = AppLoader(
                        factory=partial(cls.get_app, app.name)  # type: ignore
                    )
            kwargs["app_name"] = app.name
            kwargs["app_loader"] = app_loader
            kwargs["server_info"] = {}
            kwargs["passthru"] = {
                "auto_reload": app.auto_reload,
                "state": {
                    "verbosity": app.state.verbosity,
                    "mode": app.state.mode,
                },
                "config": {
                    "ACCESS_LOG": app.config.ACCESS_LOG,
                    "NOISY_EXCEPTIONS": app.config.NOISY_EXCEPTIONS,
                },
                "shared_ctx": app.shared_ctx.__dict__,
            }
            for app in apps:
                kwargs["server_info"][app.name] = []
                for server_info in app.state.server_info:
                    server_info.settings = {
                        k: v
                        for k, v in server_info.settings.items()
                        if k not in ("main_start", "main_stop", "app", "ssl")
                    }
                    kwargs["server_info"][app.name].append(server_info)

            ssl = kwargs.get("ssl")

            if isinstance(ssl, SanicSSLContext):
                kwargs["ssl"] = ssl.sanic

            manager = WorkerManager(
                primary.state.workers,
                worker_serve,
                kwargs,
                cls._get_context(),
                (monitor_pub, monitor_sub),
                worker_state,
            )
            if cls.should_auto_reload():
                reload_dirs: Set[Path] = primary.state.reload_dirs.union(
                    *(app.state.reload_dirs for app in apps)
                )
                reloader = Reloader(monitor_pub, 0, reload_dirs, app_loader)
                manager.manage("Reloader", reloader, {}, transient=False)

            inspector = None
            if primary.config.INSPECTOR:
                display, extra = primary.get_motd_data()
                packages = [
                    pkg.strip() for pkg in display["packages"].split(",")
                ]
                module = import_module("sanic")
                sanic_version = f"sanic=={module.__version__}"  # type: ignore
                app_info = {
                    **display,
                    "packages": [sanic_version, *packages],
                    "extra": extra,
                }
                inspector = primary.inspector_class(
                    monitor_pub,
                    app_info,
                    worker_state,
                    primary.config.INSPECTOR_HOST,
                    primary.config.INSPECTOR_PORT,
                    primary.config.INSPECTOR_API_KEY,
                    primary.config.INSPECTOR_TLS_KEY,
                    primary.config.INSPECTOR_TLS_CERT,
                )
                manager.manage("Inspector", inspector, {}, transient=False)

            primary._inspector = inspector
            primary._manager = manager

            ready = primary.listeners["main_process_ready"]
            trigger_events(ready, loop, primary)

            manager.run()
        except ServerKilled:
            exit_code = 1
        except BaseException:
            kwargs = primary_server_info.settings
            error_logger.exception(
                "Experienced exception while trying to serve"
            )
            raise
        finally:
            logger.info("Server Stopped")
            for app in apps:
                app.state.server_info.clear()
                app.router.reset()
                app.signal_router.reset()

            sync_manager.shutdown()
            for sock in socks:
                try:
                    sock.shutdown(SHUT_RDWR)
                except OSError:
                    ...
                sock.close()
            socks = []
            trigger_events(main_stop, loop, primary)
            loop.close()
            cls._cleanup_env_vars()
            cls._cleanup_apps()
            unix = kwargs.get("unix")
            if unix:
                remove_unix_socket(unix)
        if exit_code:
            os._exit(exit_code)

    @classmethod
    def serve_single(cls, primary: Optional[Sanic] = None) -> None:
        """Serve a single process of a Sanic application.

        Similar to `serve`, but only serves a single process. When used,
        certain features are disabled, such as `fast`, `workers`,
        `multiplexer`, `auto_reload`, and the Inspector. It is almost
        never needed to use this method directly. Instead, you should
        use the CLI:

        ```sh
        sanic app.sanic:app --single-process
        ```

        Or, if you need to do it programmatically, you should use the
        `single_process` argument of `run`:

        ```python
        app.run(single_process=True)
        ```

        Args:
            primary (Optional[Sanic], optional): The primary Sanic application
                to serve. Defaults to `None`.

        Raises:
            RuntimeError: Raised when no applications are found.
            RuntimeError: Raised when no server information is found for the
                primary application.
            RuntimeError: Raised when attempting to serve HTTP/3 as a
                secondary server.
            RuntimeError: Raised when attempting to use both `fast` and
                `workers`.
            ValueError: Raised when `PROXIES_COUNT` is negative.
        """
        os.environ["SANIC_MOTD_OUTPUT"] = "true"
        apps = list(cls._app_registry.values())

        if not primary:
            try:
                primary = apps[0]
            except IndexError:
                raise RuntimeError("Did not find any applications.")

        # This exists primarily for unit testing
        if not primary.state.server_info:  # no cov
            for app in apps:
                app.state.server_info.clear()
            return

        primary_server_info = primary.state.server_info[0]
        primary.before_server_start(partial(primary._start_servers, apps=apps))
        kwargs = {
            k: v
            for k, v in primary_server_info.settings.items()
            if k
            not in (
                "main_start",
                "main_stop",
                "app",
            )
        }
        kwargs["app_name"] = primary.name
        kwargs["app_loader"] = None
        sock = configure_socket(kwargs)

        kwargs["server_info"] = {}
        kwargs["server_info"][primary.name] = []
        for server_info in primary.state.server_info:
            server_info.settings = {
                k: v
                for k, v in server_info.settings.items()
                if k not in ("main_start", "main_stop", "app")
            }
            kwargs["server_info"][primary.name].append(server_info)

        try:
            worker_serve(monitor_publisher=None, **kwargs)
        except BaseException:
            error_logger.exception(
                "Experienced exception while trying to serve"
            )
            raise
        finally:
            logger.info("Server Stopped")
            for app in apps:
                app.state.server_info.clear()
                app.router.reset()
                app.signal_router.reset()

            if sock:
                sock.close()

            cls._cleanup_env_vars()
            cls._cleanup_apps()

    async def _start_servers(
        self,
        primary: Sanic,
        _,
        apps: List[Sanic],
    ) -> None:
        for app in apps:
            if (
                app.name is not primary.name
                and app.state.workers != primary.state.workers
                and app.state.server_info
            ):
                message = (
                    f"The primary application {repr(primary)} is running "
                    f"with {primary.state.workers} worker(s). All "
                    "application instances will run with the same number. "
                    f"You requested {repr(app)} to run with "
                    f"{app.state.workers} worker(s), which will be ignored "
                    "in favor of the primary application."
                )
                if is_atty():
                    message = "".join(
                        [
                            Colors.YELLOW,
                            message,
                            Colors.END,
                        ]
                    )
                error_logger.warning(message, exc_info=True)
            for server_info in app.state.server_info:
                if server_info.stage is not ServerStage.SERVING:
                    app.state.primary = False
                    handlers = [
                        *server_info.settings.pop("main_start", []),
                        *server_info.settings.pop("main_stop", []),
                    ]
                    if handlers:  # no cov
                        error_logger.warning(
                            f"Sanic found {len(handlers)} listener(s) on "
                            "secondary applications attached to the main "
                            "process. These will be ignored since main "
                            "process listeners can only be attached to your "
                            "primary application: "
                            f"{repr(primary)}"
                        )

                    if not server_info.settings["loop"]:
                        server_info.settings["loop"] = get_running_loop()

                    serve_args: Dict[str, Any] = {
                        **server_info.settings,
                        "run_async": True,
                        "reuse_port": bool(primary.state.workers - 1),
                    }
                    if "app" not in serve_args:
                        serve_args["app"] = app
                    try:
                        server_info.server = await serve(**serve_args)
                    except OSError as e:  # no cov
                        first_message = (
                            "An OSError was detected on startup. "
                            "The encountered error was: "
                        )
                        second_message = str(e)
                        if is_atty():
                            message_parts = [
                                Colors.YELLOW,
                                first_message,
                                Colors.RED,
                                second_message,
                                Colors.END,
                            ]
                        else:
                            message_parts = [first_message, second_message]
                        message = "".join(message_parts)
                        error_logger.warning(message, exc_info=True)
                        continue
                    primary.add_task(
                        self._run_server(app, server_info), name="RunServer"
                    )

    async def _run_server(
        self,
        app: StartupMixin,
        server_info: ApplicationServerInfo,
    ) -> None:  # no cov
        try:
            # We should never get to this point without a server
            # This is primarily to keep mypy happy
            if not server_info.server:  # no cov
                raise RuntimeError("Could not locate AsyncioServer")
            if app.state.stage is ServerStage.STOPPED:
                server_info.stage = ServerStage.SERVING
                await server_info.server.startup()
                await server_info.server.before_start()
                await server_info.server.after_start()
            await server_info.server.serve_forever()
        except CancelledError:
            # We should never get to this point without a server
            # This is primarily to keep mypy happy
            if not server_info.server:  # no cov
                raise RuntimeError("Could not locate AsyncioServer")
            await server_info.server.before_stop()
            await server_info.server.close()
            await server_info.server.after_stop()
        finally:
            server_info.stage = ServerStage.STOPPED
            server_info.server = None

    @staticmethod
    def _cleanup_env_vars():
        variables = (
            "SANIC_RELOADER_PROCESS",
            "SANIC_IGNORE_PRODUCTION_WARNING",
            "SANIC_WORKER_NAME",
            "SANIC_MOTD_OUTPUT",
            "SANIC_WORKER_PROCESS",
            "SANIC_SERVER_RUNNING",
        )
        for var in variables:
            try:
                del os.environ[var]
            except KeyError:
                ...

    @classmethod
    def _cleanup_apps(cls):
        for app in cls._app_registry.values():
            app.state.server_info.clear()
            app.router.reset()
            app.signal_router.reset()<|MERGE_RESOLUTION|>--- conflicted
+++ resolved
@@ -89,12 +89,8 @@
 
 class StartupMixin(metaclass=SanicMeta):
     _app_registry: ClassVar[Dict[str, Sanic]]
-
-<<<<<<< HEAD
     name: str
-=======
     asgi: bool
->>>>>>> 7d93c106
     config: Config
     listeners: Dict[str, List[ListenerType[Any]]]
     state: ApplicationState
