from __future__ import annotations

from collections.abc import Sequence
from email.utils import formatdate
from functools import partial, wraps
from os import PathLike, path
from pathlib import Path, PurePath
from urllib.parse import unquote

from sanic_routing.route import Route

from sanic.base.meta import SanicMeta
from sanic.compat import clear_function_annotate, stat_async
from sanic.exceptions import FileNotFound, HeaderNotFound, RangeNotSatisfiable
from sanic.handlers import ContentRangeHandler
from sanic.handlers.directory import DirectoryHandler
from sanic.log import error_logger
from sanic.mixins.base import BaseMixin
from sanic.models.futures import FutureStatic
from sanic.request import Request
from sanic.response import HTTPResponse, file, file_stream, validate_file
from sanic.response.convenience import guess_content_type


class StaticMixin(BaseMixin, metaclass=SanicMeta):
    def __init__(self, *args, **kwargs) -> None:
        self._future_statics: set[FutureStatic] = set()

    def _apply_static(self, static: FutureStatic) -> Route:
        raise NotImplementedError  # noqa

    def static(
        self,
        uri: str,
        file_or_directory: PathLike | str,
        pattern: str = r"/?.+",
        use_modified_since: bool = True,
        use_content_range: bool = False,
        stream_large_files: bool | int = False,
        name: str = "static",
        host: str | None = None,
        strict_slashes: bool | None = None,
        content_type: str | None = None,
        apply: bool = True,
        resource_type: str | None = None,
        index: str | Sequence[str] | None = None,
        directory_view: bool = False,
<<<<<<< HEAD
        directory_handler: Optional[DirectoryHandler] = None,
        follow_external_symlink_files: bool = False,
        follow_external_symlink_dirs: bool = False,
=======
        directory_handler: DirectoryHandler | None = None,
>>>>>>> 002c8c2d
    ):
        """Register a root to serve files from. The input can either be a file or a directory.

        This method provides an easy and simple way to set up the route necessary to serve static files.

        Args:
            uri (str): URL path to be used for serving static content.
            file_or_directory (Union[PathLike, str]): Path to the static file
                or directory with static files.
            pattern (str, optional): Regex pattern identifying the valid
                static files. Defaults to `r"/?.+"`.
            use_modified_since (bool, optional): If true, send file modified
                time, and return not modified if the browser's matches the
                server's. Defaults to `True`.
            use_content_range (bool, optional): If true, process header for
                range requests and sends  the file part that is requested.
                Defaults to `False`.
            stream_large_files (Union[bool, int], optional): If `True`, use
                the `StreamingHTTPResponse.file_stream` handler rather than
                the `HTTPResponse.file handler` to send the file. If this
                is an integer, it represents the threshold size to switch
                to `StreamingHTTPResponse.file_stream`. Defaults to `False`,
                which means that the response will not be streamed.
            name (str, optional): User-defined name used for url_for.
                Defaults to `"static"`.
            host (Optional[str], optional): Host IP or FQDN for the
                service to use.
            strict_slashes (Optional[bool], optional): Instruct Sanic to
                check if the request URLs need to terminate with a slash.
            content_type (Optional[str], optional): User-defined content type
                for header.
            apply (bool, optional): If true, will register the route
                immediately. Defaults to `True`.
            resource_type (Optional[str], optional): Explicitly declare a
                resource to be a `"file"` or a `"dir"`.
            index (Optional[Union[str, Sequence[str]]], optional): When
                exposing against a directory, index is  the name that will
                be served as the default file. When multiple file names are
                passed, then they will be tried in order.
            directory_view (bool, optional): Whether to fallback to showing
                the directory viewer when exposing a directory. Defaults
                to `False`.
            directory_handler (Optional[DirectoryHandler], optional): An
                instance of DirectoryHandler that can be used for explicitly
                controlling and subclassing the behavior of the default
                directory handler.
            follow_external_symlink_files (bool, optional): Whether to serve
                files that are symlinks pointing outside the static root.
                Defaults to `False` for security.
            follow_external_symlink_dirs (bool, optional): Whether to serve
                files from directories that are symlinks pointing outside
                the static root. Defaults to `False` for security.

        Returns:
            List[sanic.router.Route]: Routes registered on the router.

        Examples:
            Serving a single file:
            ```python
            app.static('/foo', 'path/to/static/file.txt')
            ```

            Serving all files from a directory:
            ```python
            app.static('/static', 'path/to/static/directory')
            ```

            Serving large files with a specific threshold:
            ```python
            app.static('/static', 'path/to/large/files', stream_large_files=1000000)
            ```
        """  # noqa: E501

        name = self.generate_name(name)

        if strict_slashes is None and self.strict_slashes is not None:
            strict_slashes = self.strict_slashes

        if not isinstance(file_or_directory, (str, bytes, PurePath)):
            raise ValueError(
                f"Static route must be a valid path, not {file_or_directory}"
            )

        try:
            file_or_directory = Path(file_or_directory).resolve()
        except TypeError:
            raise TypeError(
                "Static file or directory must be a path-like object or string"
            )

        if directory_handler and (directory_view or index):
            raise ValueError(
                "When explicitly setting directory_handler, you cannot "
                "set either directory_view or index. Instead, pass "
                "these arguments to your DirectoryHandler instance."
            )

        if not directory_handler:
            directory_handler = DirectoryHandler(
                uri=uri,
                directory=file_or_directory,
                directory_view=directory_view,
                index=index,
                root_path=file_or_directory,
                follow_external_symlink_files=follow_external_symlink_files,
                follow_external_symlink_dirs=follow_external_symlink_dirs,
            )

        static = FutureStatic(
            uri,
            file_or_directory,
            pattern,
            use_modified_since,
            use_content_range,
            stream_large_files,
            name,
            host,
            strict_slashes,
            content_type,
            resource_type,
            directory_handler,
            follow_external_symlink_files,
            follow_external_symlink_dirs,
        )
        self._future_statics.add(static)

        if apply:
            self._apply_static(static)


class StaticHandleMixin(metaclass=SanicMeta):
    def _apply_static(self, static: FutureStatic) -> Route:
        return self._register_static(static)

    def _register_static(
        self,
        static: FutureStatic,
    ):
        # TODO: Though sanic is not a file server, I feel like we should
        # at least make a good effort here.  Modified-since is nice, but
        # we could also look into etags, expires, and caching
        """
        Register a static directory handler with Sanic by adding a route to the
        router and registering a handler.
        """
        file_or_directory: PathLike

        if isinstance(static.file_or_directory, bytes):
            file_or_directory = Path(static.file_or_directory.decode("utf-8"))
        elif isinstance(static.file_or_directory, PurePath):
            file_or_directory = static.file_or_directory
        elif isinstance(static.file_or_directory, str):
            file_or_directory = Path(static.file_or_directory)
        else:
            raise ValueError("Invalid file path string.")

        uri = static.uri
        name = static.name
        # If we're not trying to match a file directly,
        # serve from the folder
        if not static.resource_type:
            if not path.isfile(file_or_directory):
                uri = uri.rstrip("/")
                uri += "/<__file_uri__:path>"
        elif static.resource_type == "dir":
            if path.isfile(file_or_directory):
                raise TypeError(
                    "Resource type improperly identified as directory. "
                    f"'{file_or_directory}'"
                )
            uri = uri.rstrip("/")
            uri += "/<__file_uri__:path>"
        elif static.resource_type == "file" and not path.isfile(
            file_or_directory
        ):
            raise TypeError(
                "Resource type improperly identified as file. "
                f"'{file_or_directory}'"
            )
        elif static.resource_type != "file":
            raise ValueError(
                "The resource_type should be set to 'file' or 'dir'"
            )

        # special prefix for static files
        # if not static.name.startswith("_static_"):
        #     name = f"_static_{static.name}"

        _handler = wraps(self._static_request_handler)(
            partial(
                self._static_request_handler,
                file_or_directory=str(file_or_directory),
                use_modified_since=static.use_modified_since,
                use_content_range=static.use_content_range,
                stream_large_files=static.stream_large_files,
                content_type=static.content_type,
                directory_handler=static.directory_handler,
                follow_external_symlink_files=static.follow_external_symlink_files,
                follow_external_symlink_dirs=static.follow_external_symlink_dirs,
            )
        )

        route, _ = self.route(  # type: ignore
            uri=uri,
            methods=["GET", "HEAD"],
            name=name,
            host=static.host,
            strict_slashes=static.strict_slashes,
            static=True,
        )(_handler)

        return route

    async def _static_request_handler(
        self,
        request: Request,
        *,
        file_or_directory: str,
        use_modified_since: bool,
        use_content_range: bool,
        stream_large_files: bool | int,
        directory_handler: DirectoryHandler,
<<<<<<< HEAD
        follow_external_symlink_files: bool,
        follow_external_symlink_dirs: bool,
        content_type: Optional[str] = None,
        __file_uri__: Optional[str] = None,
=======
        content_type: str | None = None,
        __file_uri__: str | None = None,
>>>>>>> 002c8c2d
    ):
        not_found = FileNotFound(
            "File not found",
            path=Path(file_or_directory),
            relative_url=__file_uri__,
        )

        # Merge served directory and requested file if provided
        file_path = await self._get_file_path(
            file_or_directory,
            __file_uri__,
            not_found,
            follow_external_symlink_files,
            follow_external_symlink_dirs,
        )

        try:
            headers = {}
            # Check if the client has been sent this file before
            # and it has not been modified since
            stats = None
            if use_modified_since:
                stats = await stat_async(file_path)
                modified_since = stats.st_mtime
                response = await validate_file(request.headers, modified_since)
                if response:
                    return response
                headers["Last-Modified"] = formatdate(
                    modified_since, usegmt=True
                )
            _range = None
            if use_content_range:
                _range = None
                if not stats:
                    stats = await stat_async(file_path)
                headers["Accept-Ranges"] = "bytes"
                headers["Content-Length"] = str(stats.st_size)
                if request.method != "HEAD":
                    try:
                        _range = ContentRangeHandler(request, stats)
                    except HeaderNotFound:
                        pass
                    else:
                        del headers["Content-Length"]
                        headers.update(_range.headers)

            if "content-type" not in headers:
                content_type = content_type or guess_content_type(file_path)

                if "charset=" not in content_type and (
                    content_type.startswith("text/")
                    or content_type == "application/javascript"
                ):
                    content_type += "; charset=utf-8"

                headers["Content-Type"] = content_type

            if request.method == "HEAD":
                return HTTPResponse(headers=headers)
            else:
                if stream_large_files:
                    if isinstance(stream_large_files, bool):
                        threshold = 1024 * 1024
                    else:
                        threshold = stream_large_files

                    if not stats:
                        stats = await stat_async(file_path)
                    if stats.st_size >= threshold:
                        return await file_stream(
                            file_path, headers=headers, _range=_range
                        )
                return await file(file_path, headers=headers, _range=_range)
        except (IsADirectoryError, PermissionError):
            return await directory_handler.handle(request, request.path)
        except RangeNotSatisfiable:
            raise
        except FileNotFoundError:
            raise not_found
        except Exception:
            error_logger.exception(
                "Exception in static request handler: "
                f"path={file_or_directory}, "
                f"relative_url={__file_uri__}"
            )
            raise

    async def _get_file_path(
        self,
        file_or_directory,
        __file_uri__,
        not_found,
        follow_external_symlink_files: bool,
        follow_external_symlink_dirs: bool,
    ):
        """
        Resolve a filesystem path safely.

        Security goals:
        - Prevent path traversal via `..`
        - Prevent escaping the root via symlinks unless explicitly allowed
        - Treat file URIs as relative paths even if they look absolute
        """

        def reject():
            error_logger.exception(
                f"File not found: path={file_or_directory}, "
                f"relative_url={__file_uri__}"
            )
            raise not_found

        root_raw = Path(unquote(file_or_directory))
        root_path = root_raw.resolve()
        file_path_raw = root_raw

        if __file_uri__:
            # URLs may start with `/`, Path() interprets as absolute
            rel_uri = unquote(__file_uri__).lstrip("/")
            file_path_raw = Path(root_raw, rel_uri)

            if ".." in file_path_raw.parts:
                reject()

        file_path = file_path_raw.resolve()

        try:
            file_path.relative_to(root_path)
        except ValueError:
<<<<<<< HEAD
            is_file_symlink = file_path_raw.is_symlink()
            if is_file_symlink:
                allowed = follow_external_symlink_files
            else:
                allowed = follow_external_symlink_dirs
            if not allowed:
                reject()

        return file_path
=======
            if not file_path_raw.is_symlink():
                error_logger.exception(
                    f"File not found: path={file_or_directory}, "
                    f"relative_url={__file_uri__}"
                )
                raise not_found
        return file_path


# Clear __annotate__ on methods that may be pickled via functools.partial
# to avoid PicklingError in Python 3.14+ (PEP 649)
clear_function_annotate(
    StaticHandleMixin._static_request_handler,
    StaticHandleMixin._get_file_path,
    StaticHandleMixin._register_static,
)
>>>>>>> 002c8c2d
<|MERGE_RESOLUTION|>--- conflicted
+++ resolved
@@ -45,13 +45,9 @@
         resource_type: str | None = None,
         index: str | Sequence[str] | None = None,
         directory_view: bool = False,
-<<<<<<< HEAD
-        directory_handler: Optional[DirectoryHandler] = None,
+        directory_handler: DirectoryHandler | None = None,
         follow_external_symlink_files: bool = False,
         follow_external_symlink_dirs: bool = False,
-=======
-        directory_handler: DirectoryHandler | None = None,
->>>>>>> 002c8c2d
     ):
         """Register a root to serve files from. The input can either be a file or a directory.
 
@@ -274,15 +270,10 @@
         use_content_range: bool,
         stream_large_files: bool | int,
         directory_handler: DirectoryHandler,
-<<<<<<< HEAD
         follow_external_symlink_files: bool,
         follow_external_symlink_dirs: bool,
-        content_type: Optional[str] = None,
-        __file_uri__: Optional[str] = None,
-=======
         content_type: str | None = None,
         __file_uri__: str | None = None,
->>>>>>> 002c8c2d
     ):
         not_found = FileNotFound(
             "File not found",
@@ -411,7 +402,6 @@
         try:
             file_path.relative_to(root_path)
         except ValueError:
-<<<<<<< HEAD
             is_file_symlink = file_path_raw.is_symlink()
             if is_file_symlink:
                 allowed = follow_external_symlink_files
@@ -421,14 +411,6 @@
                 reject()
 
         return file_path
-=======
-            if not file_path_raw.is_symlink():
-                error_logger.exception(
-                    f"File not found: path={file_or_directory}, "
-                    f"relative_url={__file_uri__}"
-                )
-                raise not_found
-        return file_path
 
 
 # Clear __annotate__ on methods that may be pickled via functools.partial
@@ -437,5 +419,4 @@
     StaticHandleMixin._static_request_handler,
     StaticHandleMixin._get_file_path,
     StaticHandleMixin._register_static,
-)
->>>>>>> 002c8c2d
+)