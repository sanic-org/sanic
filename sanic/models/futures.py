--- conflicted
+++ resolved
@@ -1,18 +1,11 @@
 from pathlib import PurePath
-<<<<<<< HEAD
 from typing import Dict, Iterable, List, NamedTuple, Optional, Union
-=======
-from typing import Iterable, List, NamedTuple, Optional, Union
->>>>>>> b1a57a8b
 
 from sanic.models.handler_types import (
     ErrorMiddlewareType,
     ListenerType,
     MiddlewareType,
-<<<<<<< HEAD
     SignalHandler,
-=======
->>>>>>> b1a57a8b
 )
 
 
@@ -63,4 +56,4 @@
 class FutureSignal(NamedTuple):
     handler: SignalHandler
     event: str
-    requirements: Optional[Dict[str, str]]+    where: Optional[Dict[str, str]]