--- conflicted
+++ resolved
@@ -1,32 +1,12 @@
 from pathlib import PurePath
-from typing import NamedTuple, List, Union, Iterable, Optional
+from typing import Dict, Iterable, List, NamedTuple, Optional, Union
 
 from sanic.models.handler_types import (
+    ErrorMiddlewareType,
     ListenerType,
     MiddlewareType,
-    ErrorMiddlewareType,
+    SignalHandler,
 )
-<<<<<<< HEAD
-FutureListener = namedtuple("FutureListener", ["listener", "event"])
-FutureMiddleware = namedtuple("FutureMiddleware", ["middleware", "attach_to"])
-FutureException = namedtuple("FutureException", ["handler", "exceptions"])
-FutureStatic = namedtuple(
-    "FutureStatic",
-    [
-        "uri",
-        "file_or_directory",
-        "pattern",
-        "use_modified_since",
-        "use_content_range",
-        "stream_large_files",
-        "name",
-        "host",
-        "strict_slashes",
-        "content_type",
-    ],
-)
-FutureSignal = namedtuple("FutureSignal", ["handler", "event", "requirements"])
-=======
 
 
 class FutureRoute(NamedTuple):
@@ -71,4 +51,9 @@
     host: Optional[str]
     strict_slashes: Optional[bool]
     content_type: Optional[bool]
->>>>>>> 5c624f8b
+
+
+class FutureSignal(NamedTuple):
+    handler: SignalHandler
+    event: str
+    requirements: Optional[Dict[str, str]]