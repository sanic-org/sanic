from pathlib import Path
from typing import Dict, Iterable, List, NamedTuple, Optional, Union

from sanic.handlers.directory import DirectoryHandler
from sanic.models.handler_types import (
    ErrorMiddlewareType,
    ListenerType,
    MiddlewareType,
    SignalHandler,
)
from sanic.types import HashableDict


class FutureRoute(NamedTuple):
    handler: str
    uri: str
    methods: Optional[Iterable[str]]
    host: Union[str, List[str]]
    strict_slashes: bool
    stream: bool
    version: Optional[int]
    name: str
    ignore_body: bool
    websocket: bool
    subprotocols: Optional[List[str]]
    unquote: bool
    static: bool
    version_prefix: str
    error_format: Optional[str]
    route_context: HashableDict


class FutureListener(NamedTuple):
    listener: ListenerType
    event: str


class FutureMiddleware(NamedTuple):
    middleware: MiddlewareType
    attach_to: str


class FutureException(NamedTuple):
    handler: ErrorMiddlewareType
    exceptions: List[BaseException]


class FutureStatic(NamedTuple):
    uri: str
    file_or_directory: Path
    pattern: str
    use_modified_since: bool
    use_content_range: bool
    stream_large_files: Union[bool, int]
    name: str
    host: Optional[str]
    strict_slashes: Optional[bool]
    content_type: Optional[str]
    resource_type: Optional[str]
<<<<<<< HEAD
    autoindex: bool
    index_name: str
=======
    directory_handler: DirectoryHandler
>>>>>>> c7a71cd0


class FutureSignal(NamedTuple):
    handler: SignalHandler
    event: str
    condition: Optional[Dict[str, str]]
    exclusive: bool


class FutureRegistry(set):
    ...<|MERGE_RESOLUTION|>--- conflicted
+++ resolved
@@ -57,12 +57,7 @@
     strict_slashes: Optional[bool]
     content_type: Optional[str]
     resource_type: Optional[str]
-<<<<<<< HEAD
-    autoindex: bool
-    index_name: str
-=======
     directory_handler: DirectoryHandler
->>>>>>> c7a71cd0
 
 
 class FutureSignal(NamedTuple):
