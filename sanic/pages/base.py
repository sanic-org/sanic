from abc import ABC, abstractmethod
from textwrap import dedent

from html5tagger import HTML, Document

from sanic import __version__ as VERSION
from sanic.application.logo import SVG_LOGO


class BasePage(ABC):
    BASE_STYLE = dedent(
        """
        body { margin: 0; font: 16px sans-serif; }
        body > * { padding: 0 2rem; }
        header {
            display: flex; align-items: center; justify-content: space-between;
            background: #111; color: #e1e1e1; border-bottom: 1px solid #272727;
        }
        main { padding-bottom: 3rem; }
        h2 { margin: 2rem 0 1rem 0; }
        a:visited { color: inherit; }
        a { text-decoration: none; color: #88f; }
        a:hover, a:focus { text-decoration: underline; outline: none; }
<<<<<<< HEAD
        #logo { height: 2.5rem; }
        .smalltext { font-size: 1rem; }
        .nobr { white-space: nowrap; }
        table { width: 100%; max-width: 1200px; word-break: break-all; }
=======
        #logo { height: 2.75rem; padding: 0.25rem 0; }
        table { width: 100%; max-width: 1200px; }
        span.icon { margin-right: 1rem; }
>>>>>>> f30f53f6
        @media (prefers-color-scheme: dark) {
            html { background: #111; color: #ccc; }
        }
        """
    )
    EXTRA_STYLE = ""
    TITLE = "Unknown"

    def __init__(self, debug: bool = True) -> None:
        self.doc = Document(self.TITLE, lang="en")
        self.debug = debug

    @property
    def style(self) -> str:
        return self.BASE_STYLE + self.EXTRA_STYLE

    def render(self) -> str:
        self._head()
        self._body()
        return str(self.doc)

    def _head(self) -> None:
        self.doc.style(HTML(self.style))
        if self.debug:
            with self.doc.header:
                self.doc(HTML(SVG_LOGO)).div(self.TITLE, id="hdrtext").div(
                    f"Version {VERSION}", id="hdrver"
                )

    @abstractmethod
    def _body(self) -> None:
        ...<|MERGE_RESOLUTION|>--- conflicted
+++ resolved
@@ -21,16 +21,13 @@
         a:visited { color: inherit; }
         a { text-decoration: none; color: #88f; }
         a:hover, a:focus { text-decoration: underline; outline: none; }
-<<<<<<< HEAD
         #logo { height: 2.5rem; }
+        table { width: 100%; max-width: 1200px; word-break: break-all; }
+        #logo { height: 2.75rem; padding: 0.25rem 0; }
         .smalltext { font-size: 1rem; }
         .nobr { white-space: nowrap; }
-        table { width: 100%; max-width: 1200px; word-break: break-all; }
-=======
-        #logo { height: 2.75rem; padding: 0.25rem 0; }
         table { width: 100%; max-width: 1200px; }
         span.icon { margin-right: 1rem; }
->>>>>>> f30f53f6
         @media (prefers-color-scheme: dark) {
             html { background: #111; color: #ccc; }
         }
