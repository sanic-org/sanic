from typing import Any, Mapping

<<<<<<< HEAD
import tracerite.html  # type: ignore
from html5tagger import E
=======
import tracerite.html

from html5tagger import E
from tracerite import html_traceback, inspector

>>>>>>> 8b0ffbbb
from sanic.request import Request
from tracerite import html_traceback, inspector  # type: ignore

from .base import BasePage

# Avoid showing the request in the traceback variable inspectors
inspector.blacklist_types += (Request,)

ENDUSER_TEXT = """\
We're sorry, but it looks like something went wrong. Please try refreshing \
the page or navigating back to the homepage. If the issue persists, our \
technical team is working to resolve it as soon as possible. We apologize \
for the inconvenience and appreciate your patience.\
"""


class ErrorPage(BasePage):
    STYLE_APPEND = tracerite.html.style

    def __init__(
        self,
        debug: bool,
        title: str,
        text: str,
        request: Request,
        exc: Exception,
        debug: bool,
    ) -> None:
        super().__init__(debug)
<<<<<<< HEAD
        # Internal server errors come with the text of the exception,
        # which we don't want to show to the user.
        # FIXME: Needs to be done in a better way, elsewhere
        if "Internal Server Error" in title:
            text = "The application encountered an unexpected error and could not continue."  # noqa: E501
=======
>>>>>>> 8b0ffbbb
        name = request.app.name.replace("_", " ").strip()
        if name.islower():
            name = name.title()
        self.TITLE = f"Application {name} cannot handle your request"
        self.HEADING = E("Application ").strong(name)(
            " cannot handle your request"
        )
        self.title = title
        self.text = text
        self.request = request
        self.exc = exc
        self.details_open = not getattr(exc, "quiet", False)

    def _head(self) -> None:
        self.doc._script(tracerite.html.javascript)
        super()._head()

    def _body(self) -> None:
        debug = self.request.app.debug
<<<<<<< HEAD
        try:
            route_name = (
                self.request.route.name if self.request.route else "<Unknown>"
            )
        except AttributeError:
            route_name = "[route not found]"
=======
        route_name = self.request.name or "[route not found]"
>>>>>>> 8b0ffbbb
        with self.doc.main:
            self.doc.h1(f"⚠️ {self.title}").p(self.text)
            # Show context details if available on the exception
            context = getattr(self.exc, "context", None)
            if context:
                self._key_value_table(
                    "Issue context", "exception-context", context
                )

            if not debug:
                with self.doc.div(id="enduser"):
                    self.doc.p(ENDUSER_TEXT).p.a("Front Page", href="/")
                return
            # Show additional details in debug mode,
            # open by default for 500 errors
            with self.doc.details(open=self.details_open, class_="smalltext"):
                # Show extra details if available on the exception
                extra = getattr(self.exc, "extra", None)
                if extra:
                    self._key_value_table(
                        "Issue extra data", "exception-extra", extra
                    )

                self.doc.summary(
                    "Details for developers (Sanic debug mode only)"
                )
                if self.exc:
                    self.doc.h2(f"Exception in {route_name}:")
                    self.doc(html_traceback(self.exc, include_js_css=False))

                self._key_value_table(
                    f"{self.request.method} {self.request.path}",
                    "request-headers",
                    self.request.headers,
                )

    def _key_value_table(
        self, title: str, table_id: str, data: Mapping[str, Any]
    ) -> None:
        with self.doc.div(class_="key-value-display"):
            self.doc.h2(title)
            with self.doc.dl(id=table_id, class_="key-value-table smalltext"):
                for key, value in data.items():
                    # Reading values may cause a new exception, so suppress it
                    try:
                        value = str(value)
                    except Exception:
                        value = E.em("Unable to display value")
                    self.doc.dt.span(key, class_="nobr key").span(": ").dd(
                        value
                    )<|MERGE_RESOLUTION|>--- conflicted
+++ resolved
@@ -1,17 +1,11 @@
 from typing import Any, Mapping
 
-<<<<<<< HEAD
-import tracerite.html  # type: ignore
-from html5tagger import E
-=======
 import tracerite.html
 
 from html5tagger import E
 from tracerite import html_traceback, inspector
 
->>>>>>> 8b0ffbbb
 from sanic.request import Request
-from tracerite import html_traceback, inspector  # type: ignore
 
 from .base import BasePage
 
@@ -39,14 +33,6 @@
         debug: bool,
     ) -> None:
         super().__init__(debug)
-<<<<<<< HEAD
-        # Internal server errors come with the text of the exception,
-        # which we don't want to show to the user.
-        # FIXME: Needs to be done in a better way, elsewhere
-        if "Internal Server Error" in title:
-            text = "The application encountered an unexpected error and could not continue."  # noqa: E501
-=======
->>>>>>> 8b0ffbbb
         name = request.app.name.replace("_", " ").strip()
         if name.islower():
             name = name.title()
@@ -66,16 +52,7 @@
 
     def _body(self) -> None:
         debug = self.request.app.debug
-<<<<<<< HEAD
-        try:
-            route_name = (
-                self.request.route.name if self.request.route else "<Unknown>"
-            )
-        except AttributeError:
-            route_name = "[route not found]"
-=======
         route_name = self.request.name or "[route not found]"
->>>>>>> 8b0ffbbb
         with self.doc.main:
             self.doc.h1(f"⚠️ {self.title}").p(self.text)
             # Show context details if available on the exception
