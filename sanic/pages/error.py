--- conflicted
+++ resolved
@@ -1,17 +1,9 @@
 from typing import Any, Mapping
 
-<<<<<<< HEAD
-import tracerite.html
+import tracerite.html  # type: ignore
 from html5tagger import E
-=======
-import tracerite.html  # type: ignore
-
-from html5tagger import E
+from sanic.request import Request
 from tracerite import html_traceback, inspector  # type: ignore
-
->>>>>>> 1cf23f26
-from sanic.request import Request
-from tracerite import html_traceback, inspector
 
 from .base import BasePage
 
@@ -30,8 +22,9 @@
         text: str,
         request: Request,
         exc: Exception,
+        debug: bool,
     ) -> None:
-        super().__init__()
+        super().__init__(debug)
         # Internal server errors come with the text of the exception,
         # which we don't want to show to the user.
         # FIXME: Needs to be done in a better way, elsewhere
@@ -56,13 +49,9 @@
     def _body(self) -> None:
         debug = self.request.app.debug
         try:
-<<<<<<< HEAD
             route_name = (
                 self.request.route.name if self.request.route else "<Unknown>"
             )
-=======
-            route_name = self.request.route.name  # type: ignore
->>>>>>> 1cf23f26
         except AttributeError:
             route_name = "[route not found]"
         with self.doc.main:
