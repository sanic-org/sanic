from __future__ import annotations

from contextvars import ContextVar
from inspect import isawaitable
from typing import (
    TYPE_CHECKING,
    Any,
    DefaultDict,
    Dict,
    List,
    NamedTuple,
    Optional,
    Tuple,
    Union,
)

from sanic_routing.route import Route

from sanic.http.constants import HTTP  # type: ignore
from sanic.http.stream import Stream
from sanic.models.asgi import ASGIScope
from sanic.models.http_types import Credentials


if TYPE_CHECKING:
    from sanic.server import ConnInfo
    from sanic.app import Sanic

import email.utils
import unicodedata
import uuid

from collections import defaultdict
from http.cookies import SimpleCookie
from types import SimpleNamespace
from urllib.parse import parse_qs, parse_qsl, unquote, urlunparse

from httptools import parse_url
from httptools.parser.errors import HttpParserInvalidURLError

from sanic.compat import CancelledErrors, Header
from sanic.constants import (
    CACHEABLE_HTTP_METHODS,
    DEFAULT_HTTP_CONTENT_TYPE,
    IDEMPOTENT_HTTP_METHODS,
    SAFE_HTTP_METHODS,
)
from sanic.exceptions import BadRequest, BadURL, ServerError
from sanic.headers import (
    AcceptList,
    Options,
    parse_accept,
    parse_content_header,
    parse_credentials,
    parse_forwarded,
    parse_host,
    parse_xforwarded,
)
from sanic.http import Stage
from sanic.log import deprecation, error_logger, logger
from sanic.models.protocol_types import TransportProtocol
from sanic.response import BaseHTTPResponse, HTTPResponse


try:
    from ujson import loads as json_loads  # type: ignore
except ImportError:
    from json import loads as json_loads  # type: ignore


class RequestParameters(dict):
    """
    Hosts a dict with lists as values where get returns the first
    value of the list and getlist returns the whole shebang
    """

    def get(self, name: str, default: Optional[Any] = None) -> Optional[Any]:
        """Return the first value, either the default or actual"""
        return super().get(name, [default])[0]

    def getlist(
        self, name: str, default: Optional[Any] = None
    ) -> Optional[Any]:
        """
        Return the entire list
        """
        return super().get(name, default)


class Request:
    """
    Properties of an HTTP request such as URL, headers, etc.
    """

    _current: ContextVar[Request] = ContextVar("request")
    _loads = json_loads

    __slots__ = (
        "__weakref__",
        "_cookies",
        "_id",
        "_ip",
        "_parsed_url",
        "_port",
        "_protocol",
        "_remote_addr",
        "_request_middleware_started",
        "_response_middleware_started",
        "_scheme",
        "_socket",
        "_stream_id",
        "_match_info",
        "_name",
        "app",
        "body",
        "conn_info",
        "ctx",
        "head",
        "headers",
        "method",
        "parsed_accept",
        "parsed_args",
        "parsed_credentials",
        "parsed_files",
        "parsed_form",
        "parsed_forwarded",
        "parsed_json",
        "parsed_not_grouped_args",
        "parsed_token",
        "raw_url",
        "responded",
        "route",
        "stream",
        "transport",
        "version",
    )

    def __init__(
        self,
        url_bytes: bytes,
        headers: Header,
        version: str,
        method: str,
        transport: TransportProtocol,
        app: Sanic,
        head: bytes = b"",
        stream_id: int = 0,
    ):
        self.raw_url = url_bytes
        try:
            self._parsed_url = parse_url(url_bytes)
        except HttpParserInvalidURLError:
            raise BadURL(f"Bad URL: {url_bytes.decode()}")
        self._id: Optional[Union[uuid.UUID, str, int]] = None
        self._name: Optional[str] = None
        self._stream_id = stream_id
        self.app = app

        self.headers = Header(headers)
        self.version = version
        self.method = method
        self.transport = transport
        self.head = head

        # Init but do not inhale
        self.body = b""
        self.conn_info: Optional[ConnInfo] = None
        self.ctx = SimpleNamespace()
        self.parsed_forwarded: Optional[Options] = None
        self.parsed_accept: Optional[AcceptList] = None
        self.parsed_credentials: Optional[Credentials] = None
        self.parsed_json = None
        self.parsed_form: Optional[RequestParameters] = None
        self.parsed_files: Optional[RequestParameters] = None
        self.parsed_token: Optional[str] = None
        self.parsed_args: DefaultDict[
            Tuple[bool, bool, str, str], RequestParameters
        ] = defaultdict(RequestParameters)
        self.parsed_not_grouped_args: DefaultDict[
            Tuple[bool, bool, str, str], List[Tuple[str, str]]
        ] = defaultdict(list)
        self._request_middleware_started = False
        self._response_middleware_started = False
        self.responded: bool = False
        self.route: Optional[Route] = None
        self.stream: Optional[Stream] = None
        self._cookies: Optional[Dict[str, str]] = None
        self._match_info: Dict[str, Any] = {}
        self._protocol = None

    def __repr__(self):
        class_name = self.__class__.__name__
        return f"<{class_name}: {self.method} {self.path}>"

    @classmethod
    def get_current(cls) -> Request:
        """
        Retrieve the current request object

        This implements `Context Variables
        <https://docs.python.org/3/library/contextvars.html>`_
        to allow for accessing the current request from anywhere.

        Raises :exc:`sanic.exceptions.ServerError` if it is outside of
        a request lifecycle.

        .. code-block:: python

            from sanic import Request

            current_request = Request.get_current()

        :return: the current :class:`sanic.request.Request`
        """
        request = cls._current.get(None)
        if not request:
            raise ServerError("No current request")
        return request

    @classmethod
    def generate_id(*_):
        return uuid.uuid4()

    @property
    def request_middleware_started(self):
        deprecation(
            "Request.request_middleware_started has been deprecated and will"
            "be removed. You should set a flag on the request context using"
            "either middleware or signals if you need this feature.",
            23.3,
        )
        return self._request_middleware_started

    @property
    def stream_id(self):
        """
        Access the HTTP/3 stream ID.

        Raises :exc:`sanic.exceptions.ServerError` if it is not an
        HTTP/3 request.
        """
        if self.protocol.version is not HTTP.VERSION_3:
            raise ServerError(
                "Stream ID is only a property of a HTTP/3 request"
            )
        return self._stream_id

    def reset_response(self):
        try:
            if (
                self.stream is not None
                and self.stream.stage is not Stage.HANDLER
            ):
                raise ServerError(
                    "Cannot reset response because previous response was sent."
                )
            self.stream.response.stream = None
            self.stream.response = None
            self.responded = False
        except AttributeError:
            pass

    async def respond(
        self,
        response: Optional[BaseHTTPResponse] = None,
        *,
        status: int = 200,
        headers: Optional[Union[Header, Dict[str, str]]] = None,
        content_type: Optional[str] = None,
    ):
        """Respond to the request without returning.

        This method can only be called once, as you can only respond once.
        If no ``response`` argument is passed, one will be created from the
        ``status``, ``headers`` and ``content_type`` arguments.

        **The first typical usecase** is if you wish to respond to the
        request without returning from the handler:

        .. code-block:: python

            @app.get("/")
            async def handler(request: Request):
                data = ...  # Process something

                json_response = json({"data": data})
                await request.respond(json_response)

                # You are now free to continue executing other code
                ...

            @app.on_response
            async def add_header(_, response: HTTPResponse):
                # Middlewares still get executed as expected
                response.headers["one"] = "two"

        **The second possible usecase** is for when you want to directly
        respond to the request:

        .. code-block:: python

            response = await request.respond(content_type="text/csv")
            await response.send("foo,")
            await response.send("bar")

            # You can control the completion of the response by calling
            # the 'eof()' method:
            await response.eof()

        :param response: response instance to send
        :param status: status code to return in the response
        :param headers: headers to return in the response
        :param content_type: Content-Type header of the response
        :return: final response being sent (may be different from the
            ``response`` parameter because of middlewares) which can be
            used to manually send data
        """
        try:
            if self.stream is not None and self.stream.response:
                raise ServerError("Second respond call is not allowed.")
        except AttributeError:
            pass
        # This logic of determining which response to use is subject to change
        if response is None:
            response = HTTPResponse(
                status=status,
                headers=headers,
                content_type=content_type,
            )

        # Connect the response
        if isinstance(response, BaseHTTPResponse) and self.stream:
            response = self.stream.respond(response)

            if isawaitable(response):
                response = await response  # type: ignore
        # Run response middleware
        try:
            middleware = (
                self.route and self.route.extra.response_middleware
            ) or self.app.response_middleware
            if middleware and not self._response_middleware_started:
                self._response_middleware_started = True
                response = await self.app._run_response_middleware(
                    self, response, middleware
                )
        except CancelledErrors:
            raise
        except Exception:
            error_logger.exception(
                "Exception occurred in one of response middleware handlers"
            )
        self.responded = True
        return response

    async def receive_body(self):
        """Receive request.body, if not already received.

        Streaming handlers may call this to receive the full body. Sanic calls
        this function before running any handlers of non-streaming routes.

        Custom request classes can override this for custom handling of both
        streaming and non-streaming routes.
        """
        if not self.body:
            self.body = b"".join([data async for data in self.stream])

    @property
    def name(self) -> Optional[str]:
        """
        The route name

        In the following pattern:

        .. code-block::

            <AppName>.[<BlueprintName>.]<HandlerName>

        :return: Route name
        :rtype: Optional[str]
        """
        if self._name:
            return self._name
        elif self.route:
            return self.route.name
        return None

    @property
    def endpoint(self) -> Optional[str]:
        """
        :return: Alias of :attr:`sanic.request.Request.name`
        :rtype: Optional[str]
        """
        return self.name

    @property
    def uri_template(self) -> Optional[str]:
        """
        :return: The defined URI template
        :rtype: Optional[str]
        """
        if self.route:
            return f"/{self.route.path}"
        return None

    @property
    def protocol(self):
        """
        :return: The HTTP protocol instance
        """
        if not self._protocol:
            self._protocol = self.transport.get_protocol()
        return self._protocol

    @property
    def raw_headers(self) -> bytes:
        """
        :return: The unparsed HTTP headers
        :rtype: bytes
        """
        _, headers = self.head.split(b"\r\n", 1)
        return bytes(headers)

    @property
    def request_line(self) -> bytes:
        """
        :return: The first line of a HTTP request
        :rtype: bytes
        """
        reqline, _ = self.head.split(b"\r\n", 1)
        return bytes(reqline)

    @property
    def id(self) -> Optional[Union[uuid.UUID, str, int]]:
        """
        A request ID passed from the client, or generated from the backend.

        By default, this will look in a request header defined at:
        ``self.app.config.REQUEST_ID_HEADER``. It defaults to
        ``X-Request-ID``. Sanic will try to cast the ID into a ``UUID`` or an
        ``int``. If there is not a UUID from the client, then Sanic will try
        to generate an ID by calling ``Request.generate_id()``. The default
        behavior is to generate a ``UUID``. You can customize this behavior
        by subclassing ``Request``.

        .. code-block:: python

            from sanic import Request, Sanic
            from itertools import count

            class IntRequest(Request):
                counter = count()

                def generate_id(self):
                    return next(self.counter)

            app = Sanic("MyApp", request_class=IntRequest)
        """
        if not self._id:
            self._id = self.headers.getone(
                self.app.config.REQUEST_ID_HEADER,
                self.__class__.generate_id(self),  # type: ignore
            )

            # Try casting to a UUID or an integer
            if isinstance(self._id, str):
                try:
                    self._id = uuid.UUID(self._id)
                except ValueError:
                    try:
                        self._id = int(self._id)  # type: ignore
                    except ValueError:
                        ...

        return self._id  # type: ignore

    @property
    def json(self) -> Any:
        """
        :return: The request body parsed as JSON
        :rtype: Any
        """
        if self.parsed_json is None:
            self.load_json()

        return self.parsed_json

    def load_json(self, loads=None):
        try:
            if not loads:
                loads = self.__class__._loads

            self.parsed_json = loads(self.body)
        except Exception:
            if not self.body:
                return None
            raise BadRequest("Failed when parsing body as json")

        return self.parsed_json

    @property
    def accept(self) -> AcceptList:
<<<<<<< HEAD
        """Accepted response content types.

        A convenience handler for easier RFC-compliant matching of MIME types,
        parsed as a list that can match wildcards and includes */* by default.

=======
        """
>>>>>>> d238995f
        :return: The ``Accept`` header parsed
        :rtype: AcceptList
        """
        if self.parsed_accept is None:
            self.parsed_accept = parse_accept(self.headers.get("accept"))
        return self.parsed_accept

    @property
    def token(self) -> Optional[str]:
        """Attempt to return the auth header token.

        :return: token related to request
        """
        if self.parsed_token is None:
            prefixes = ("Bearer", "Token")
            _, token = parse_credentials(
                self.headers.getone("authorization", None), prefixes
            )
            self.parsed_token = token
        return self.parsed_token

    @property
    def credentials(self) -> Optional[Credentials]:
        """Attempt to return the auth header value.

        Covers NoAuth, Basic Auth, Bearer Token, Api Token authentication
        schemas.

        :return: A Credentials object with token, or username and password
                 related to the request
        """
        if self.parsed_credentials is None:
            try:
                prefix, credentials = parse_credentials(
                    self.headers.getone("authorization", None)
                )
                if credentials:
                    self.parsed_credentials = Credentials(
                        auth_type=prefix, token=credentials
                    )
            except ValueError:
                pass
        return self.parsed_credentials

    def get_form(
        self, keep_blank_values: bool = False
    ) -> Optional[RequestParameters]:
        """
        Method to extract and parse the form data from a request.

        :param keep_blank_values:
            Whether to discard blank values from the form data
        :type keep_blank_values: bool
        :return: the parsed form data
        :rtype: Optional[RequestParameters]
        """
        self.parsed_form = RequestParameters()
        self.parsed_files = RequestParameters()
        content_type = self.headers.getone(
            "content-type", DEFAULT_HTTP_CONTENT_TYPE
        )
        content_type, parameters = parse_content_header(content_type)
        try:
            if content_type == "application/x-www-form-urlencoded":
                self.parsed_form = RequestParameters(
                    parse_qs(
                        self.body.decode("utf-8"),
                        keep_blank_values=keep_blank_values,
                    )
                )
            elif content_type == "multipart/form-data":
                # TODO: Stream this instead of reading to/from memory
                boundary = parameters["boundary"].encode(  # type: ignore
                    "utf-8"
                )  # type: ignore
                self.parsed_form, self.parsed_files = parse_multipart_form(
                    self.body, boundary
                )
        except Exception:
            error_logger.exception("Failed when parsing form")

        return self.parsed_form

    @property
    def form(self):
        """
        :return: The request body parsed as form data
        """
        if self.parsed_form is None:
            self.get_form()

        return self.parsed_form

    @property
    def files(self):
        """
        :return: The request body parsed as uploaded files
        """
        if self.parsed_files is None:
            self.form  # compute form to get files

        return self.parsed_files

    def get_args(
        self,
        keep_blank_values: bool = False,
        strict_parsing: bool = False,
        encoding: str = "utf-8",
        errors: str = "replace",
    ) -> RequestParameters:
        """
        Method to parse ``query_string`` using ``urllib.parse.parse_qs``.
        This methods is used by ``args`` property.
        Can be used directly if you need to change default parameters.

        :param keep_blank_values:
            flag indicating whether blank values in
            percent-encoded queries should be treated as blank strings.
            A true value indicates that blanks should be retained as blank
            strings.  The default false value indicates that blank values
            are to be ignored and treated as if they were  not included.
        :type keep_blank_values: bool
        :param strict_parsing:
            flag indicating what to do with parsing errors.
            If false (the default), errors are silently ignored. If true,
            errors raise a ValueError exception.
        :type strict_parsing: bool
        :param encoding:
            specify how to decode percent-encoded sequences
            into Unicode characters, as accepted by the bytes.decode() method.
        :type encoding: str
        :param errors:
            specify how to decode percent-encoded sequences
            into Unicode characters, as accepted by the bytes.decode() method.
        :type errors: str
        :return: RequestParameters
        """
        if (
            keep_blank_values,
            strict_parsing,
            encoding,
            errors,
        ) not in self.parsed_args:
            if self.query_string:
                self.parsed_args[
                    (keep_blank_values, strict_parsing, encoding, errors)
                ] = RequestParameters(
                    parse_qs(
                        qs=self.query_string,
                        keep_blank_values=keep_blank_values,
                        strict_parsing=strict_parsing,
                        encoding=encoding,
                        errors=errors,
                    )
                )

        return self.parsed_args[
            (keep_blank_values, strict_parsing, encoding, errors)
        ]

    args = property(get_args)
    """
    Convenience property to access :meth:`Request.get_args` with
    default values.
    """

    def get_query_args(
        self,
        keep_blank_values: bool = False,
        strict_parsing: bool = False,
        encoding: str = "utf-8",
        errors: str = "replace",
    ) -> list:
        """
        Method to parse `query_string` using `urllib.parse.parse_qsl`.
        This methods is used by `query_args` property.
        Can be used directly if you need to change default parameters.

        :param keep_blank_values:
            flag indicating whether blank values in
            percent-encoded queries should be treated as blank strings.
            A true value indicates that blanks should be retained as blank
            strings.  The default false value indicates that blank values
            are to be ignored and treated as if they were  not included.
        :type keep_blank_values: bool
        :param strict_parsing:
            flag indicating what to do with parsing errors.
            If false (the default), errors are silently ignored. If true,
            errors raise a ValueError exception.
        :type strict_parsing: bool
        :param encoding:
            specify how to decode percent-encoded sequences
            into Unicode characters, as accepted by the bytes.decode() method.
        :type encoding: str
        :param errors:
            specify how to decode percent-encoded sequences
            into Unicode characters, as accepted by the bytes.decode() method.
        :type errors: str
        :return: list
        """
        if (
            keep_blank_values,
            strict_parsing,
            encoding,
            errors,
        ) not in self.parsed_not_grouped_args:
            if self.query_string:
                self.parsed_not_grouped_args[
                    (keep_blank_values, strict_parsing, encoding, errors)
                ] = parse_qsl(
                    qs=self.query_string,
                    keep_blank_values=keep_blank_values,
                    strict_parsing=strict_parsing,
                    encoding=encoding,
                    errors=errors,
                )
        return self.parsed_not_grouped_args[
            (keep_blank_values, strict_parsing, encoding, errors)
        ]

    query_args = property(get_query_args)
    """
    Convenience property to access :meth:`Request.get_query_args` with
    default values.
    """

    @property
    def cookies(self) -> Dict[str, str]:
        """
        :return: Incoming cookies on the request
        :rtype: Dict[str, str]
        """

        if self._cookies is None:
            cookie = self.headers.getone("cookie", None)
            if cookie is not None:
                cookies: SimpleCookie = SimpleCookie()
                cookies.load(cookie)
                self._cookies = {
                    name: cookie.value for name, cookie in cookies.items()
                }
            else:
                self._cookies = {}
        return self._cookies

    @property
    def content_type(self) -> str:
        """
        :return: Content-Type header form the request
        :rtype: str
        """
        return self.headers.getone("content-type", DEFAULT_HTTP_CONTENT_TYPE)

    @property
    def match_info(self):
        """
        :return: matched info after resolving route
        """
        return self._match_info

    @match_info.setter
    def match_info(self, value):
        self._match_info = value

    # Transport properties (obtained from local interface only)

    @property
    def ip(self) -> str:
        """
        :return: peer ip of the socket
        :rtype: str
        """
        return self.conn_info.client_ip if self.conn_info else ""

    @property
    def port(self) -> int:
        """
        :return: peer port of the socket
        :rtype: int
        """
        return self.conn_info.client_port if self.conn_info else 0

    @property
    def socket(self):
        """
        :return: Information about the connected socket if available
        """
        return self.conn_info.peername if self.conn_info else (None, None)

    @property
    def path(self) -> str:
        """
        :return: path of the local HTTP request
        :rtype: str
        """
        return self._parsed_url.path.decode("utf-8")

    @property
    def network_paths(self):
        """
        Access the network paths if available
        """
        return self.conn_info.network_paths

    # Proxy properties (using SERVER_NAME/forwarded/request/transport info)

    @property
    def forwarded(self) -> Options:
        """
        Active proxy information obtained from request headers, as specified in
        Sanic configuration.

        Field names by, for, proto, host, port and path are normalized.
        - for and by IPv6 addresses are bracketed
        - port (int) is only set by port headers, not from host.
        - path is url-unencoded

        Additional values may be available from new style Forwarded headers.

        :return: forwarded address info
        :rtype: Dict[str, str]
        """
        if self.parsed_forwarded is None:
            self.parsed_forwarded = (
                parse_forwarded(self.headers, self.app.config)
                or parse_xforwarded(self.headers, self.app.config)
                or {}
            )
        return self.parsed_forwarded

    @property
    def remote_addr(self) -> str:
        """
        Client IP address, if available.
        1. proxied remote address `self.forwarded['for']`
        2. local remote address `self.ip`

        :return: IPv4, bracketed IPv6, UNIX socket name or arbitrary string
        :rtype: str
        """
        if not hasattr(self, "_remote_addr"):
            self._remote_addr = str(
                self.forwarded.get("for", "")
            )  # or self.ip
        return self._remote_addr

    @property
    def scheme(self) -> str:
        """
        Determine request scheme.
        1. `config.SERVER_NAME` if in full URL format
        2. proxied proto/scheme
        3. local connection protocol

        :return: http|https|ws|wss or arbitrary value given by the headers.
        :rtype: str
        """
        if not hasattr(self, "_scheme"):
            if "//" in self.app.config.get("SERVER_NAME", ""):
                return self.app.config.SERVER_NAME.split("//")[0]
            if "proto" in self.forwarded:
                return str(self.forwarded["proto"])

            if (
                self.app.websocket_enabled
                and self.headers.getone("upgrade", "").lower() == "websocket"
            ):
                scheme = "ws"
            else:
                scheme = "http"

            if self.transport.get_extra_info("sslcontext"):
                scheme += "s"
            self._scheme = scheme

        return self._scheme

    @property
    def host(self) -> str:
        """
        The currently effective server 'host' (hostname or hostname:port).
        1. `config.SERVER_NAME` overrides any client headers
        2. proxied host of original request
        3. request host header
        hostname and port may be separated by
        `sanic.headers.parse_host(request.host)`.

        :return: the first matching host found, or empty string
        :rtype: str
        """
        server_name = self.app.config.get("SERVER_NAME")
        if server_name:
            return server_name.split("//", 1)[-1].split("/", 1)[0]
        return str(
            self.forwarded.get("host") or self.headers.getone("host", "")
        )

    @property
    def server_name(self) -> str:
        """
        :return: hostname the client connected to, by ``request.host``
        :rtype: str
        """
        return parse_host(self.host)[0] or ""

    @property
    def server_port(self) -> int:
        """
        The port the client connected to, by forwarded ``port`` or
        ``request.host``.

        Default port is returned as 80 and 443 based on ``request.scheme``.

        :return: port number
        :rtype: int
        """
        port = self.forwarded.get("port") or parse_host(self.host)[1]
        return int(port or (80 if self.scheme in ("http", "ws") else 443))

    @property
    def server_path(self) -> str:
        """
        :return: full path of current URL; uses proxied or local path
        :rtype: str
        """
        return str(self.forwarded.get("path") or self.path)

    @property
    def query_string(self) -> str:
        """
        :return: representation of the requested query
        :rtype: str
        """
        if self._parsed_url.query:
            return self._parsed_url.query.decode("utf-8")
        else:
            return ""

    @property
    def url(self) -> str:
        """
        :return: the URL
        :rtype: str
        """
        return urlunparse(
            (self.scheme, self.host, self.path, None, self.query_string, None)
        )

    def url_for(self, view_name: str, **kwargs) -> str:
        """
        Same as :func:`sanic.Sanic.url_for`, but automatically determine
        `scheme` and `netloc` base on the request. Since this method is aiming
        to generate correct schema & netloc, `_external` is implied.

        :param kwargs: takes same parameters as in :func:`sanic.Sanic.url_for`
        :return: an absolute url to the given view
        :rtype: str
        """
        # Full URL SERVER_NAME can only be handled in app.url_for
        try:
            if "//" in self.app.config.SERVER_NAME:
                return self.app.url_for(view_name, _external=True, **kwargs)
        except AttributeError:
            pass

        scheme = self.scheme
        host = self.server_name
        port = self.server_port

        if (scheme.lower() in ("http", "ws") and port == 80) or (
            scheme.lower() in ("https", "wss") and port == 443
        ):
            netloc = host
        else:
            netloc = f"{host}:{port}"

        return self.app.url_for(
            view_name, _external=True, _scheme=scheme, _server=netloc, **kwargs
        )

    @property
    def scope(self) -> ASGIScope:
        """
        :return: The ASGI scope of the request.
                 If the app isn't an ASGI app, then raises an exception.
        :rtype: Optional[ASGIScope]
        """
        if not self.app.asgi:
            raise NotImplementedError(
                "App isn't running in ASGI mode. "
                "Scope is only available for ASGI apps."
            )

        return self.transport.scope

    @property
    def is_safe(self) -> bool:
        """
        :return: Whether the HTTP method is safe.
            See https://datatracker.ietf.org/doc/html/rfc7231#section-4.2.1
        :rtype: bool
        """
        return self.method in SAFE_HTTP_METHODS

    @property
    def is_idempotent(self) -> bool:
        """
        :return: Whether the HTTP method is iempotent.
            See https://datatracker.ietf.org/doc/html/rfc7231#section-4.2.2
        :rtype: bool
        """
        return self.method in IDEMPOTENT_HTTP_METHODS

    @property
    def is_cacheable(self) -> bool:
        """
        :return: Whether the HTTP method is cacheable.
            See https://datatracker.ietf.org/doc/html/rfc7231#section-4.2.3
        :rtype: bool
        """
        return self.method in CACHEABLE_HTTP_METHODS


class File(NamedTuple):
    """
    Model for defining a file. It is a ``namedtuple``, therefore you can
    iterate over the object, or access the parameters by name.

    :param type: The mimetype, defaults to text/plain
    :param body: Bytes of the file
    :param name: The filename
    """

    type: str
    body: bytes
    name: str


def parse_multipart_form(body, boundary):
    """
    Parse a request body and returns fields and files

    :param body: bytes request body
    :param boundary: bytes multipart boundary
    :return: fields (RequestParameters), files (RequestParameters)
    """
    files = RequestParameters()
    fields = RequestParameters()

    form_parts = body.split(boundary)
    for form_part in form_parts[1:-1]:
        file_name = None
        content_type = "text/plain"
        content_charset = "utf-8"
        field_name = None
        line_index = 2
        line_end_index = 0
        while not line_end_index == -1:
            line_end_index = form_part.find(b"\r\n", line_index)
            form_line = form_part[line_index:line_end_index].decode("utf-8")
            line_index = line_end_index + 2

            if not form_line:
                break

            colon_index = form_line.index(":")
            idx = colon_index + 2
            form_header_field = form_line[0:colon_index].lower()
            form_header_value, form_parameters = parse_content_header(
                form_line[idx:]
            )

            if form_header_field == "content-disposition":
                field_name = form_parameters.get("name")
                file_name = form_parameters.get("filename")

                # non-ASCII filenames in RFC2231, "filename*" format
                if file_name is None and form_parameters.get("filename*"):
                    encoding, _, value = email.utils.decode_rfc2231(
                        form_parameters["filename*"]
                    )
                    file_name = unquote(value, encoding=encoding)

                # Normalize to NFC (Apple MacOS/iOS send NFD)
                # Notes:
                # - No effect for Windows, Linux or Android clients which
                #   already send NFC
                # - Python open() is tricky (creates files in NFC no matter
                #   which form you use)
                if file_name is not None:
                    file_name = unicodedata.normalize("NFC", file_name)

            elif form_header_field == "content-type":
                content_type = form_header_value
                content_charset = form_parameters.get("charset", "utf-8")

        if field_name:
            post_data = form_part[line_index:-4]
            if file_name is None:
                value = post_data.decode(content_charset)
                if field_name in fields:
                    fields[field_name].append(value)
                else:
                    fields[field_name] = [value]
            else:
                form_file = File(
                    type=content_type, name=file_name, body=post_data
                )
                if field_name in files:
                    files[field_name].append(form_file)
                else:
                    files[field_name] = [form_file]
        else:
            logger.debug(
                "Form-data field does not have a 'name' parameter "
                "in the Content-Disposition header"
            )

    return fields, files<|MERGE_RESOLUTION|>--- conflicted
+++ resolved
@@ -500,15 +500,7 @@
 
     @property
     def accept(self) -> AcceptList:
-<<<<<<< HEAD
-        """Accepted response content types.
-
-        A convenience handler for easier RFC-compliant matching of MIME types,
-        parsed as a list that can match wildcards and includes */* by default.
-
-=======
-        """
->>>>>>> d238995f
+        """
         :return: The ``Accept`` header parsed
         :rtype: AcceptList
         """
