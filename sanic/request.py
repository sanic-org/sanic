--- conflicted
+++ resolved
@@ -105,32 +105,6 @@
             self.__class__.__name__, self.method, self.path
         )
 
-<<<<<<< HEAD
-    def get(self, key, default=None):
-        """.. deprecated:: 19.9
-           Custom context is now stored in `request.custom_context.yourkey`"""
-        return self.ctx.__dict__.get(key, default)
-
-    def __contains__(self, key):
-        """.. deprecated:: 19.9
-           Custom context is now stored in `request.custom_context.yourkey`"""
-        return key in self.ctx.__dict__
-
-    def __getitem__(self, key):
-        """.. deprecated:: 19.9
-           Custom context is now stored in `request.custom_context.yourkey`"""
-        return self.ctx.__dict__[key]
-
-    def __delitem__(self, key):
-        """.. deprecated:: 19.9
-           Custom context is now stored in `request.custom_context.yourkey`"""
-        del self.ctx.__dict__[key]
-
-    def __setitem__(self, key, value):
-        """.. deprecated:: 19.9
-           Custom context is now stored in `request.custom_context.yourkey`"""
-        setattr(self.ctx, key, value)
-
     def respond(
         self, status=200, headers=None, content_type=DEFAULT_HTTP_CONTENT_TYPE
     ):
@@ -141,13 +115,6 @@
                 status=status, headers=headers, content_type=content_type,
             )
         )
-=======
-    def body_init(self):
-        self.body = []
-
-    def body_push(self, data):
-        self.body.append(data)
->>>>>>> 319388d7
 
     async def receive_body(self):
         self.body = b"".join([data async for data in self.stream])
