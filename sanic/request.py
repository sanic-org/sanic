from __future__ import annotations

<<<<<<< HEAD
from inspect import isawaitable
=======
from contextvars import ContextVar
>>>>>>> 6c48c8b3
from typing import (
    TYPE_CHECKING,
    Any,
    DefaultDict,
    Dict,
    List,
    NamedTuple,
    Optional,
    Tuple,
    Union,
)

from sanic_routing.route import Route

from sanic.http.stream import Stream
from sanic.models.asgi import ASGIScope
from sanic.models.http_types import Credentials


if TYPE_CHECKING:  # no cov
    from sanic.server import ConnInfo
    from sanic.app import Sanic

import email.utils
import uuid

from collections import defaultdict
from http.cookies import SimpleCookie
from types import SimpleNamespace
from urllib.parse import parse_qs, parse_qsl, unquote, urlunparse

from httptools import parse_url  # type: ignore
from httptools.parser.errors import HttpParserInvalidURLError  # type: ignore

from sanic.compat import CancelledErrors, Header
from sanic.constants import DEFAULT_HTTP_CONTENT_TYPE
from sanic.exceptions import BadRequest, BadURL, SanicException, ServerError
from sanic.headers import (
    AcceptContainer,
    Options,
    parse_accept,
    parse_content_header,
    parse_credentials,
    parse_forwarded,
    parse_host,
    parse_xforwarded,
)
from sanic.http import Stage
from sanic.log import error_logger, logger
from sanic.models.protocol_types import TransportProtocol
from sanic.response import BaseHTTPResponse, HTTPResponse


try:
    from ujson import loads as json_loads  # type: ignore
except ImportError:
    from json import loads as json_loads  # type: ignore


class RequestParameters(dict):
    """
    Hosts a dict with lists as values where get returns the first
    value of the list and getlist returns the whole shebang
    """

    def get(self, name: str, default: Optional[Any] = None) -> Optional[Any]:
        """Return the first value, either the default or actual"""
        return super().get(name, [default])[0]

    def getlist(
        self, name: str, default: Optional[Any] = None
    ) -> Optional[Any]:
        """
        Return the entire list
        """
        return super().get(name, default)


class Request:
    """
    Properties of an HTTP request such as URL, headers, etc.
    """

    _current: ContextVar[Request] = ContextVar("request")

    __slots__ = (
        "__weakref__",
        "_cookies",
        "_id",
        "_ip",
        "_parsed_url",
        "_port",
        "_protocol",
        "_remote_addr",
        "_scheme",
        "_socket",
        "_stream_id",
        "_match_info",
        "_name",
        "app",
        "body",
        "conn_info",
        "ctx",
        "head",
        "headers",
        "method",
        "parsed_accept",
        "parsed_args",
        "parsed_credentials",
        "parsed_files",
        "parsed_form",
        "parsed_forwarded",
        "parsed_json",
        "parsed_not_grouped_args",
        "parsed_token",
        "raw_url",
        "responded",
        "request_middleware_started",
        "route",
        "stream",
        "transport",
        "version",
    )

    def __init__(
        self,
        url_bytes: bytes,
        headers: Header,
        version: str,
        method: str,
        transport: TransportProtocol,
        app: Sanic,
        head: bytes = b"",
        stream_id: int = 0,
    ):

        self.raw_url = url_bytes
        try:
            self._parsed_url = parse_url(url_bytes)
        except HttpParserInvalidURLError:
            raise BadURL(f"Bad URL: {url_bytes.decode()}")
        self._id: Optional[Union[uuid.UUID, str, int]] = None
        self._name: Optional[str] = None
        self._stream_id = stream_id
        self.app = app

        self.headers = Header(headers)
        self.version = version
        self.method = method
        self.transport = transport
        self.head = head

        # Init but do not inhale
        self.body = b""
        self.conn_info: Optional[ConnInfo] = None
        self.ctx = SimpleNamespace()
        self.parsed_forwarded: Optional[Options] = None
        self.parsed_accept: Optional[AcceptContainer] = None
        self.parsed_credentials: Optional[Credentials] = None
        self.parsed_json = None
        self.parsed_form: Optional[RequestParameters] = None
        self.parsed_files: Optional[RequestParameters] = None
        self.parsed_token: Optional[str] = None
        self.parsed_args: DefaultDict[
            Tuple[bool, bool, str, str], RequestParameters
        ] = defaultdict(RequestParameters)
        self.parsed_not_grouped_args: DefaultDict[
            Tuple[bool, bool, str, str], List[Tuple[str, str]]
        ] = defaultdict(list)
        self.request_middleware_started = False
        self.responded: bool = False
        self.route: Optional[Route] = None
        self.stream: Optional[Stream] = None
        self._cookies: Optional[Dict[str, str]] = None
        self._match_info: Dict[str, Any] = {}
        self._protocol = None

    def __repr__(self):
        class_name = self.__class__.__name__
        return f"<{class_name}: {self.method} {self.path}>"

    @classmethod
    def get_current(cls) -> Request:
        request = cls._current.get(None)
        if not request:
            raise SanicException("No current request")
        return request

    @classmethod
    def generate_id(*_):
        return uuid.uuid4()

    @property
    def stream_id(self):
        return self._stream_id

    def reset_response(self):
        try:
            if (
                self.stream is not None
                and self.stream.stage is not Stage.HANDLER
            ):
                raise ServerError(
                    "Cannot reset response because previous response was sent."
                )
            self.stream.response.stream = None
            self.stream.response = None
            self.responded = False
        except AttributeError:
            pass

    async def respond(
        self,
        response: Optional[BaseHTTPResponse] = None,
        *,
        status: int = 200,
        headers: Optional[Union[Header, Dict[str, str]]] = None,
        content_type: Optional[str] = None,
    ):
        """Respond to the request without returning.

        This method can only be called once, as you can only respond once.
        If no ``response`` argument is passed, one will be created from the
        ``status``, ``headers`` and ``content_type`` arguments.

        **The first typical usecase** is if you wish to respond to the
        request without returning from the handler:

        .. code-block:: python

            @app.get("/")
            async def handler(request: Request):
                data = ...  # Process something

                json_response = json({"data": data})
                await request.respond(json_response)

                # You are now free to continue executing other code
                ...

            @app.on_response
            async def add_header(_, response: HTTPResponse):
                # Middlewares still get executed as expected
                response.headers["one"] = "two"

        **The second possible usecase** is for when you want to directly
        respond to the request:

        .. code-block:: python

            response = await request.respond(content_type="text/csv")
            await response.send("foo,")
            await response.send("bar")

            # You can control the completion of the response by calling
            # the 'eof()' method:
            await response.eof()

        :param response: response instance to send
        :param status: status code to return in the response
        :param headers: headers to return in the response
        :param content_type: Content-Type header of the response
        :return: final response being sent (may be different from the
            ``response`` parameter because of middlewares) which can be
            used to manually send data
        """
        try:
            if self.stream is not None and self.stream.response:
                raise ServerError("Second respond call is not allowed.")
        except AttributeError:
            pass
        # This logic of determining which response to use is subject to change
        if response is None:
            response = HTTPResponse(
                status=status,
                headers=headers,
                content_type=content_type,
            )

        # Connect the response
        if isinstance(response, BaseHTTPResponse) and self.stream:
            response = self.stream.respond(response)

            if isawaitable(response):
                response = await response  # type: ignore
        # Run response middleware
        try:
            response = await self.app._run_response_middleware(
                self, response, request_name=self.name
            )
        except CancelledErrors:
            raise
        except Exception:
            error_logger.exception(
                "Exception occurred in one of response middleware handlers"
            )
        self.responded = True
        return response

    async def receive_body(self):
        """Receive request.body, if not already received.

        Streaming handlers may call this to receive the full body. Sanic calls
        this function before running any handlers of non-streaming routes.

        Custom request classes can override this for custom handling of both
        streaming and non-streaming routes.
        """
        if not self.body:
            self.body = b"".join([data async for data in self.stream])

    @property
    def name(self):
        if self._name:
            return self._name
        elif self.route:
            return self.route.name
        return None

    @property
    def endpoint(self):
        return self.name

    @property
    def uri_template(self):
        return f"/{self.route.path}"

    @property
    def protocol(self):
        if not self._protocol:
            self._protocol = self.transport.get_protocol()
        return self._protocol

    @property
    def raw_headers(self):
        _, headers = self.head.split(b"\r\n", 1)
        return bytes(headers)

    @property
    def request_line(self):
        reqline, _ = self.head.split(b"\r\n", 1)
        return bytes(reqline)

    @property
    def id(self) -> Optional[Union[uuid.UUID, str, int]]:
        """
        A request ID passed from the client, or generated from the backend.

        By default, this will look in a request header defined at:
        ``self.app.config.REQUEST_ID_HEADER``. It defaults to
        ``X-Request-ID``. Sanic will try to cast the ID into a ``UUID`` or an
        ``int``. If there is not a UUID from the client, then Sanic will try
        to generate an ID by calling ``Request.generate_id()``. The default
        behavior is to generate a ``UUID``. You can customize this behavior
        by subclassing ``Request``.

        .. code-block:: python

            from sanic import Request, Sanic
            from itertools import count

            class IntRequest(Request):
                counter = count()

                def generate_id(self):
                    return next(self.counter)

            app = Sanic("MyApp", request_class=IntRequest)
        """
        if not self._id:
            self._id = self.headers.getone(
                self.app.config.REQUEST_ID_HEADER,
                self.__class__.generate_id(self),  # type: ignore
            )

            # Try casting to a UUID or an integer
            if isinstance(self._id, str):
                try:
                    self._id = uuid.UUID(self._id)
                except ValueError:
                    try:
                        self._id = int(self._id)  # type: ignore
                    except ValueError:
                        ...

        return self._id  # type: ignore

    @property
    def json(self):
        if self.parsed_json is None:
            self.load_json()

        return self.parsed_json

    def load_json(self, loads=json_loads):
        try:
            self.parsed_json = loads(self.body)
        except Exception:
            if not self.body:
                return None
            raise BadRequest("Failed when parsing body as json")

        return self.parsed_json

    @property
    def accept(self) -> AcceptContainer:
        if self.parsed_accept is None:
            accept_header = self.headers.getone("accept", "")
            self.parsed_accept = parse_accept(accept_header)
        return self.parsed_accept

    @property
    def token(self) -> Optional[str]:
        """Attempt to return the auth header token.

        :return: token related to request
        """
        if self.parsed_token is None:
            prefixes = ("Bearer", "Token")
            _, token = parse_credentials(
                self.headers.getone("authorization", None), prefixes
            )
            self.parsed_token = token
        return self.parsed_token

    @property
    def credentials(self) -> Optional[Credentials]:
        """Attempt to return the auth header value.

        Covers NoAuth, Basic Auth, Bearer Token, Api Token authentication
        schemas.

        :return: A Credentials object with token, or username and password
                 related to the request
        """
        if self.parsed_credentials is None:
            try:
                prefix, credentials = parse_credentials(
                    self.headers.getone("authorization", None)
                )
                if credentials:
                    self.parsed_credentials = Credentials(
                        auth_type=prefix, token=credentials
                    )
            except ValueError:
                pass
        return self.parsed_credentials

    def get_form(
        self, keep_blank_values: bool = False
    ) -> Optional[RequestParameters]:
        self.parsed_form = RequestParameters()
        self.parsed_files = RequestParameters()
        content_type = self.headers.getone(
            "content-type", DEFAULT_HTTP_CONTENT_TYPE
        )
        content_type, parameters = parse_content_header(content_type)
        try:
            if content_type == "application/x-www-form-urlencoded":
                self.parsed_form = RequestParameters(
                    parse_qs(
                        self.body.decode("utf-8"),
                        keep_blank_values=keep_blank_values,
                    )
                )
            elif content_type == "multipart/form-data":
                # TODO: Stream this instead of reading to/from memory
                boundary = parameters["boundary"].encode(  # type: ignore
                    "utf-8"
                )  # type: ignore
                self.parsed_form, self.parsed_files = parse_multipart_form(
                    self.body, boundary
                )
        except Exception:
            error_logger.exception("Failed when parsing form")

        return self.parsed_form

    @property
    def form(self):
        if self.parsed_form is None:
            self.get_form()

        return self.parsed_form

    @property
    def files(self):
        if self.parsed_files is None:
            self.form  # compute form to get files

        return self.parsed_files

    def get_args(
        self,
        keep_blank_values: bool = False,
        strict_parsing: bool = False,
        encoding: str = "utf-8",
        errors: str = "replace",
    ) -> RequestParameters:
        """
        Method to parse `query_string` using `urllib.parse.parse_qs`.
        This methods is used by `args` property.
        Can be used directly if you need to change default parameters.

        :param keep_blank_values:
            flag indicating whether blank values in
            percent-encoded queries should be treated as blank strings.
            A true value indicates that blanks should be retained as blank
            strings.  The default false value indicates that blank values
            are to be ignored and treated as if they were  not included.
        :type keep_blank_values: bool
        :param strict_parsing:
            flag indicating what to do with parsing errors.
            If false (the default), errors are silently ignored. If true,
            errors raise a ValueError exception.
        :type strict_parsing: bool
        :param encoding:
            specify how to decode percent-encoded sequences
            into Unicode characters, as accepted by the bytes.decode() method.
        :type encoding: str
        :param errors:
            specify how to decode percent-encoded sequences
            into Unicode characters, as accepted by the bytes.decode() method.
        :type errors: str
        :return: RequestParameters
        """
        if (
            keep_blank_values,
            strict_parsing,
            encoding,
            errors,
        ) not in self.parsed_args:
            if self.query_string:
                self.parsed_args[
                    (keep_blank_values, strict_parsing, encoding, errors)
                ] = RequestParameters(
                    parse_qs(
                        qs=self.query_string,
                        keep_blank_values=keep_blank_values,
                        strict_parsing=strict_parsing,
                        encoding=encoding,
                        errors=errors,
                    )
                )

        return self.parsed_args[
            (keep_blank_values, strict_parsing, encoding, errors)
        ]

    args = property(get_args)

    def get_query_args(
        self,
        keep_blank_values: bool = False,
        strict_parsing: bool = False,
        encoding: str = "utf-8",
        errors: str = "replace",
    ) -> list:
        """
        Method to parse `query_string` using `urllib.parse.parse_qsl`.
        This methods is used by `query_args` property.
        Can be used directly if you need to change default parameters.

        :param keep_blank_values:
            flag indicating whether blank values in
            percent-encoded queries should be treated as blank strings.
            A true value indicates that blanks should be retained as blank
            strings.  The default false value indicates that blank values
            are to be ignored and treated as if they were  not included.
        :type keep_blank_values: bool
        :param strict_parsing:
            flag indicating what to do with parsing errors.
            If false (the default), errors are silently ignored. If true,
            errors raise a ValueError exception.
        :type strict_parsing: bool
        :param encoding:
            specify how to decode percent-encoded sequences
            into Unicode characters, as accepted by the bytes.decode() method.
        :type encoding: str
        :param errors:
            specify how to decode percent-encoded sequences
            into Unicode characters, as accepted by the bytes.decode() method.
        :type errors: str
        :return: list
        """
        if (
            keep_blank_values,
            strict_parsing,
            encoding,
            errors,
        ) not in self.parsed_not_grouped_args:
            if self.query_string:
                self.parsed_not_grouped_args[
                    (keep_blank_values, strict_parsing, encoding, errors)
                ] = parse_qsl(
                    qs=self.query_string,
                    keep_blank_values=keep_blank_values,
                    strict_parsing=strict_parsing,
                    encoding=encoding,
                    errors=errors,
                )
        return self.parsed_not_grouped_args[
            (keep_blank_values, strict_parsing, encoding, errors)
        ]

    query_args = property(get_query_args)
    """
    Convenience property to access :meth:`Request.get_query_args` with
    default values.
    """

    @property
    def cookies(self) -> Dict[str, str]:
        """
        :return: Incoming cookies on the request
        :rtype: Dict[str, str]
        """

        if self._cookies is None:
            cookie = self.headers.getone("cookie", None)
            if cookie is not None:
                cookies: SimpleCookie = SimpleCookie()
                cookies.load(cookie)
                self._cookies = {
                    name: cookie.value for name, cookie in cookies.items()
                }
            else:
                self._cookies = {}
        return self._cookies

    @property
    def content_type(self) -> str:
        """
        :return: Content-Type header form the request
        :rtype: str
        """
        return self.headers.getone("content-type", DEFAULT_HTTP_CONTENT_TYPE)

    @property
    def match_info(self):
        """
        :return: matched info after resolving route
        """
        return self._match_info

    @match_info.setter
    def match_info(self, value):
        self._match_info = value

    # Transport properties (obtained from local interface only)

    @property
    def ip(self) -> str:
        """
        :return: peer ip of the socket
        :rtype: str
        """
        return self.conn_info.client_ip if self.conn_info else ""

    @property
    def port(self) -> int:
        """
        :return: peer port of the socket
        :rtype: int
        """
        return self.conn_info.client_port if self.conn_info else 0

    @property
    def socket(self):
        return self.conn_info.peername if self.conn_info else (None, None)

    @property
    def path(self) -> str:
        """
        :return: path of the local HTTP request
        :rtype: str
        """
        return self._parsed_url.path.decode("utf-8")

    # Proxy properties (using SERVER_NAME/forwarded/request/transport info)

    @property
    def forwarded(self) -> Options:
        """
        Active proxy information obtained from request headers, as specified in
        Sanic configuration.

        Field names by, for, proto, host, port and path are normalized.
        - for and by IPv6 addresses are bracketed
        - port (int) is only set by port headers, not from host.
        - path is url-unencoded

        Additional values may be available from new style Forwarded headers.

        :return: forwarded address info
        :rtype: Dict[str, str]
        """
        if self.parsed_forwarded is None:
            self.parsed_forwarded = (
                parse_forwarded(self.headers, self.app.config)
                or parse_xforwarded(self.headers, self.app.config)
                or {}
            )
        return self.parsed_forwarded

    @property
    def remote_addr(self) -> str:
        """
        Client IP address, if available.
        1. proxied remote address `self.forwarded['for']`
        2. local remote address `self.ip`

        :return: IPv4, bracketed IPv6, UNIX socket name or arbitrary string
        :rtype: str
        """
        if not hasattr(self, "_remote_addr"):
            self._remote_addr = str(
                self.forwarded.get("for", "")
            )  # or self.ip
        return self._remote_addr

    @property
    def scheme(self) -> str:
        """
        Determine request scheme.
        1. `config.SERVER_NAME` if in full URL format
        2. proxied proto/scheme
        3. local connection protocol

        :return: http|https|ws|wss or arbitrary value given by the headers.
        :rtype: str
        """
        if not hasattr(self, "_scheme"):
            if "//" in self.app.config.get("SERVER_NAME", ""):
                return self.app.config.SERVER_NAME.split("//")[0]
            if "proto" in self.forwarded:
                return str(self.forwarded["proto"])

            if (
                self.app.websocket_enabled
                and self.headers.getone("upgrade", "").lower() == "websocket"
            ):
                scheme = "ws"
            else:
                scheme = "http"

            if self.transport.get_extra_info("sslcontext"):
                scheme += "s"
            self._scheme = scheme

        return self._scheme

    @property
    def host(self) -> str:
        """
        The currently effective server 'host' (hostname or hostname:port).
        1. `config.SERVER_NAME` overrides any client headers
        2. proxied host of original request
        3. request host header
        hostname and port may be separated by
        `sanic.headers.parse_host(request.host)`.

        :return: the first matching host found, or empty string
        :rtype: str
        """
        server_name = self.app.config.get("SERVER_NAME")
        if server_name:
            return server_name.split("//", 1)[-1].split("/", 1)[0]
        return str(
            self.forwarded.get("host") or self.headers.getone("host", "")
        )

    @property
    def server_name(self) -> str:
        """
        :return: hostname the client connected to, by ``request.host``
        :rtype: str
        """
        return parse_host(self.host)[0] or ""

    @property
    def server_port(self) -> int:
        """
        The port the client connected to, by forwarded ``port`` or
        ``request.host``.

        Default port is returned as 80 and 443 based on ``request.scheme``.

        :return: port number
        :rtype: int
        """
        port = self.forwarded.get("port") or parse_host(self.host)[1]
        return int(port or (80 if self.scheme in ("http", "ws") else 443))

    @property
    def server_path(self) -> str:
        """
        :return: full path of current URL; uses proxied or local path
        :rtype: str
        """
        return str(self.forwarded.get("path") or self.path)

    @property
    def query_string(self) -> str:
        """
        :return: representation of the requested query
        :rtype: str
        """
        if self._parsed_url.query:
            return self._parsed_url.query.decode("utf-8")
        else:
            return ""

    @property
    def url(self) -> str:
        """
        :return: the URL
        :rtype: str
        """
        return urlunparse(
            (self.scheme, self.host, self.path, None, self.query_string, None)
        )

    def url_for(self, view_name: str, **kwargs) -> str:
        """
        Same as :func:`sanic.Sanic.url_for`, but automatically determine
        `scheme` and `netloc` base on the request. Since this method is aiming
        to generate correct schema & netloc, `_external` is implied.

        :param kwargs: takes same parameters as in :func:`sanic.Sanic.url_for`
        :return: an absolute url to the given view
        :rtype: str
        """
        # Full URL SERVER_NAME can only be handled in app.url_for
        try:
            if "//" in self.app.config.SERVER_NAME:
                return self.app.url_for(view_name, _external=True, **kwargs)
        except AttributeError:
            pass

        scheme = self.scheme
        host = self.server_name
        port = self.server_port

        if (scheme.lower() in ("http", "ws") and port == 80) or (
            scheme.lower() in ("https", "wss") and port == 443
        ):
            netloc = host
        else:
            netloc = f"{host}:{port}"

        return self.app.url_for(
            view_name, _external=True, _scheme=scheme, _server=netloc, **kwargs
        )

    @property
    def scope(self) -> ASGIScope:
        """
        :return: The ASGI scope of the request.
                 If the app isn't an ASGI app, then raises an exception.
        :rtype: Optional[ASGIScope]
        """
        if not self.app.asgi:
            raise NotImplementedError(
                "App isn't running in ASGI mode. "
                "Scope is only available for ASGI apps."
            )

        return self.transport.scope


class File(NamedTuple):
    """
    Model for defining a file. It is a ``namedtuple``, therefore you can
    iterate over the object, or access the parameters by name.

    :param type: The mimetype, defaults to text/plain
    :param body: Bytes of the file
    :param name: The filename
    """

    type: str
    body: bytes
    name: str


def parse_multipart_form(body, boundary):
    """
    Parse a request body and returns fields and files

    :param body: bytes request body
    :param boundary: bytes multipart boundary
    :return: fields (RequestParameters), files (RequestParameters)
    """
    files = RequestParameters()
    fields = RequestParameters()

    form_parts = body.split(boundary)
    for form_part in form_parts[1:-1]:
        file_name = None
        content_type = "text/plain"
        content_charset = "utf-8"
        field_name = None
        line_index = 2
        line_end_index = 0
        while not line_end_index == -1:
            line_end_index = form_part.find(b"\r\n", line_index)
            form_line = form_part[line_index:line_end_index].decode("utf-8")
            line_index = line_end_index + 2

            if not form_line:
                break

            colon_index = form_line.index(":")
            idx = colon_index + 2
            form_header_field = form_line[0:colon_index].lower()
            form_header_value, form_parameters = parse_content_header(
                form_line[idx:]
            )

            if form_header_field == "content-disposition":
                field_name = form_parameters.get("name")
                file_name = form_parameters.get("filename")

                # non-ASCII filenames in RFC2231, "filename*" format
                if file_name is None and form_parameters.get("filename*"):
                    encoding, _, value = email.utils.decode_rfc2231(
                        form_parameters["filename*"]
                    )
                    file_name = unquote(value, encoding=encoding)
            elif form_header_field == "content-type":
                content_type = form_header_value
                content_charset = form_parameters.get("charset", "utf-8")

        if field_name:
            post_data = form_part[line_index:-4]
            if file_name is None:
                value = post_data.decode(content_charset)
                if field_name in fields:
                    fields[field_name].append(value)
                else:
                    fields[field_name] = [value]
            else:
                form_file = File(
                    type=content_type, name=file_name, body=post_data
                )
                if field_name in files:
                    files[field_name].append(form_file)
                else:
                    files[field_name] = [form_file]
        else:
            logger.debug(
                "Form-data field does not have a 'name' parameter "
                "in the Content-Disposition header"
            )

    return fields, files<|MERGE_RESOLUTION|>--- conflicted
+++ resolved
@@ -1,10 +1,7 @@
 from __future__ import annotations
 
-<<<<<<< HEAD
+from contextvars import ContextVar
 from inspect import isawaitable
-=======
-from contextvars import ContextVar
->>>>>>> 6c48c8b3
 from typing import (
     TYPE_CHECKING,
     Any,
