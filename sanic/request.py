--- conflicted
+++ resolved
@@ -24,12 +24,12 @@
 from collections import defaultdict
 from http.cookies import SimpleCookie
 from types import SimpleNamespace
-from typing import Optional
 from urllib.parse import parse_qs, parse_qsl, unquote, urlunparse
 
 from httptools import parse_url  # type: ignore
 
 from sanic.compat import CancelledErrors, Header
+from sanic.constants import DEFAULT_HTTP_CONTENT_TYPE
 from sanic.exceptions import InvalidUsage
 from sanic.headers import (
     Options,
@@ -48,12 +48,6 @@
 except ImportError:
     from json import loads as json_loads  # type: ignore
 
-DEFAULT_HTTP_CONTENT_TYPE = "application/octet-stream"
-
-# HTTP/1.1: https://www.w3.org/Protocols/rfc2616/rfc2616-sec7.html#sec7.2.1
-# > If the media type remains unknown, the recipient SHOULD treat it
-# > as type "application/octet-stream"
-
 
 class RequestParameters(dict):
     """
@@ -86,7 +80,6 @@
         "_ip",
         "_parsed_url",
         "_port",
-        "_raw_headers",
         "_remote_addr",
         "_socket",
         "_match_info",
@@ -95,6 +88,7 @@
         "conn_info",
         "ctx",
         "endpoint",
+        "head",
         "headers",
         "method",
         "name",
@@ -105,7 +99,6 @@
         "parsed_json",
         "parsed_forwarded",
         "raw_url",
-        "request_line",
         "request_middleware_started",
         "stream",
         "transport",
@@ -115,23 +108,13 @@
 
     def __init__(
         self,
-<<<<<<< HEAD
-        url_bytes,
-        headers,
-        version,
-        method,
-        transport,
-        app,
-        raw_headers: Optional[str] = None,
-        request_line: Optional[str] = None,
-=======
         url_bytes: bytes,
         headers: Header,
         version: str,
         method: str,
         transport: TransportProtocol,
         app: Sanic,
->>>>>>> cd0c3d3e
+        head: bytes = b"",
     ):
         self.raw_url = url_bytes
         # TODO: Content-Encoding detection
@@ -143,8 +126,7 @@
         self.version = version
         self.method = method
         self.transport = transport
-        self._raw_headers = raw_headers
-        self.request_line = request_line
+        self.head = head
 
         # Init but do not inhale
         self.body = b""
@@ -220,14 +202,16 @@
             self.body = b"".join([data async for data in self.stream])
 
     @property
-<<<<<<< HEAD
     def raw_headers(self):
-        _, headers = self._raw_headers.split("\r\n", 1)
-        return headers
-
-    @property
-    def id(self):
-=======
+        _, headers = self.head.split(b"\r\n", 1)
+        return bytes(headers)
+
+    @property
+    def request_line(self):
+        reqline, _ = self.head.split(b"\r\n", 1)
+        return bytes(reqline)
+
+    @property
     def id(self) -> Optional[Union[uuid.UUID, str, int]]:
         """
         A request ID passed from the client, or generated from the backend.
@@ -253,7 +237,6 @@
 
             app = Sanic("MyApp", request_class=IntRequest)
         """
->>>>>>> cd0c3d3e
         if not self._id:
             self._id = self.headers.get(
                 self.app.config.REQUEST_ID_HEADER,
