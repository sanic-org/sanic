--- conflicted
+++ resolved
@@ -46,38 +46,6 @@
         return super().get(name, default)
 
 
-<<<<<<< HEAD
-=======
-class StreamBuffer:
-    def __init__(self, buffer_size=100):
-        self._queue = asyncio.Queue(buffer_size)
-
-    async def read(self):
-        """ Stop reading when gets None """
-        payload = await self._queue.get()
-        self._queue.task_done()
-        return payload
-
-    async def __aiter__(self):
-        """Support `async for data in request.stream`"""
-        while True:
-            data = await self.read()
-            if not data:
-                break
-            yield data
-
-    async def put(self, payload):
-        await self._queue.put(payload)
-
-    def is_full(self):
-        return self._queue.full()
-
-    @property
-    def buffer_size(self):
-        return self._queue.maxsize
-
-
->>>>>>> 4db075ff
 class Request:
     """Properties of an HTTP request such as URL, headers, etc."""
 
@@ -140,7 +108,6 @@
             self.__class__.__name__, self.method, self.path
         )
 
-<<<<<<< HEAD
     async def respond(
         self, response=None, *, status=200, headers=None, content_type=None
     ):
@@ -167,19 +134,6 @@
 
     async def receive_body(self):
         self.body = b"".join([data async for data in self.stream])
-=======
-    def body_init(self):
-        """.. deprecated:: 20.3"""
-        self.body = []
-
-    def body_push(self, data):
-        """.. deprecated:: 20.3"""
-        self.body.append(data)
-
-    def body_finish(self):
-        """.. deprecated:: 20.3"""
-        self.body = b"".join(self.body)
->>>>>>> 4db075ff
 
     async def receive_body(self):
         """Receive request.body, if not already received.
