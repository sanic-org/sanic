--- conflicted
+++ resolved
@@ -15,11 +15,8 @@
 
 from sanic_routing.route import Route
 
-<<<<<<< HEAD
 from sanic.http.http3 import HTTPReceiver  # type: ignore
-=======
 from sanic.models.asgi import ASGIScope
->>>>>>> 5d683c6e
 from sanic.models.http_types import Credentials
 
 
