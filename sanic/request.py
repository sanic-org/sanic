--- conflicted
+++ resolved
@@ -12,7 +12,7 @@
     Union,
 )
 
-from sanic_routing.route import Route
+from sanic_routing.route import Route  # type: ignore
 
 
 if TYPE_CHECKING:
@@ -151,11 +151,7 @@
         self.uri_template: Optional[str] = None
         self.request_middleware_started = False
         self._cookies: Optional[Dict[str, str]] = None
-<<<<<<< HEAD
-        self._match_info = {}
-=======
         self._match_info: Dict[str, Any] = {}
->>>>>>> eef44ae1
         self.stream: Optional[Http] = None
         self.endpoint: Optional[str] = None
         self.route: Optional[Route] = None
