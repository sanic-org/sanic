--- conflicted
+++ resolved
@@ -108,14 +108,15 @@
         class_name = self.__class__.__name__
         return f"<{class_name}: {self.method} {self.path}>"
 
-<<<<<<< HEAD
     async def respond(
         self, response=None, *, status=200, headers=None, content_type=None
     ):
         # This logic of determining which response to use is subject to change
         if response is None:
             response = self.stream.response or HTTPResponse(
-                status=status, headers=headers, content_type=content_type,
+                status=status,
+                headers=headers,
+                content_type=content_type,
             )
         # Connect the response
         if isinstance(response, BaseHTTPResponse):
@@ -132,22 +133,6 @@
                 "Exception occurred in one of response middleware handlers"
             )
         return response
-=======
-    def body_init(self):
-        """.. deprecated:: 20.3
-        To be removed in 21.3"""
-        self.body = []
-
-    def body_push(self, data):
-        """.. deprecated:: 20.3
-        To be removed in 21.3"""
-        self.body.append(data)
-
-    def body_finish(self):
-        """.. deprecated:: 20.3
-        To be removed in 21.3"""
-        self.body = b"".join(self.body)
->>>>>>> 150d75b7
 
     async def receive_body(self):
         """Receive request.body, if not already received.
@@ -199,7 +184,9 @@
         if self.parsed_form is None:
             self.parsed_form = RequestParameters()
             self.parsed_files = RequestParameters()
-            content_type = self.headers.get("Content-Type", DEFAULT_HTTP_CONTENT_TYPE)
+            content_type = self.headers.get(
+                "Content-Type", DEFAULT_HTTP_CONTENT_TYPE
+            )
             content_type, parameters = parse_content_header(content_type)
             try:
                 if content_type == "application/x-www-form-urlencoded":
@@ -258,7 +245,9 @@
         :type errors: str
         :return: RequestParameters
         """
-        if not self.parsed_args[(keep_blank_values, strict_parsing, encoding, errors)]:
+        if not self.parsed_args[
+            (keep_blank_values, strict_parsing, encoding, errors)
+        ]:
             if self.query_string:
                 self.parsed_args[
                     (keep_blank_values, strict_parsing, encoding, errors)
@@ -272,7 +261,9 @@
                     )
                 )
 
-        return self.parsed_args[(keep_blank_values, strict_parsing, encoding, errors)]
+        return self.parsed_args[
+            (keep_blank_values, strict_parsing, encoding, errors)
+        ]
 
     args = property(get_args)
 
@@ -336,7 +327,9 @@
             if cookie is not None:
                 cookies = SimpleCookie()
                 cookies.load(cookie)
-                self._cookies = {name: cookie.value for name, cookie in cookies.items()}
+                self._cookies = {
+                    name: cookie.value for name, cookie in cookies.items()
+                }
             else:
                 self._cookies = {}
         return self._cookies
@@ -424,7 +417,10 @@
         if "proto" in self.forwarded:
             return self.forwarded["proto"]
 
-        if self.app.websocket_enabled and self.headers.get("upgrade") == "websocket":
+        if (
+            self.app.websocket_enabled
+            and self.headers.get("upgrade") == "websocket"
+        ):
             scheme = "ws"
         else:
             scheme = "http"
@@ -575,7 +571,9 @@
                 else:
                     fields[field_name] = [value]
             else:
-                form_file = File(type=content_type, name=file_name, body=post_data)
+                form_file = File(
+                    type=content_type, name=file_name, body=post_data
+                )
                 if field_name in files:
                     files[field_name].append(form_file)
                 else:
