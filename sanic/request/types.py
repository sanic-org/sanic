from __future__ import annotations

from asyncio import BaseProtocol
from contextvars import ContextVar
from inspect import isawaitable
from types import SimpleNamespace
from typing import (
    TYPE_CHECKING,
    Any,
    DefaultDict,
    Dict,
    Generic,
    List,
    Optional,
    Tuple,
    Union,
    cast,
)

from sanic_routing.route import Route
from typing_extensions import TypeVar

from sanic.http.constants import HTTP  # type: ignore
from sanic.http.stream import Stream
from sanic.models.asgi import ASGIScope
from sanic.models.http_types import Credentials


if TYPE_CHECKING:
    from sanic.app import Sanic
    from sanic.config import Config
    from sanic.server import ConnInfo

import uuid

from collections import defaultdict
from urllib.parse import parse_qs, parse_qsl, urlunparse

from httptools import parse_url
from httptools.parser.errors import HttpParserInvalidURLError

from sanic.compat import CancelledErrors, Header
from sanic.constants import (
    CACHEABLE_HTTP_METHODS,
    DEFAULT_HTTP_CONTENT_TYPE,
    IDEMPOTENT_HTTP_METHODS,
    SAFE_HTTP_METHODS,
)
from sanic.cookies.request import CookieRequestParameters, parse_cookie
from sanic.exceptions import BadRequest, BadURL, ServerError
from sanic.headers import (
    AcceptList,
    Options,
    parse_accept,
    parse_content_header,
    parse_credentials,
    parse_forwarded,
    parse_host,
    parse_xforwarded,
)
from sanic.http import Stage
from sanic.log import error_logger
from sanic.models.protocol_types import TransportProtocol
from sanic.response import BaseHTTPResponse, HTTPResponse

from .form import parse_multipart_form
from .parameters import RequestParameters


try:
    from ujson import loads as json_loads  # type: ignore
except ImportError:
    from json import loads as json_loads  # type: ignore

if TYPE_CHECKING:
    # The default argument of TypeVar is proposed to be added in Python 3.13
    # by PEP 696 (https://www.python.org/dev/peps/pep-0696/).
    # Therefore, we use typing_extensions.TypeVar for compatibility.
    # For more information, see:
    # https://discuss.python.org/t/pep-696-type-defaults-for-typevarlikes
    sanic_type = TypeVar(
        "sanic_type", bound=Sanic, default=Sanic[Config, SimpleNamespace]
    )
    ctx_type = TypeVar(
        "ctx_type", bound=SimpleNamespace, default=SimpleNamespace
    )
else:
    sanic_type = TypeVar("sanic_type")
<<<<<<< HEAD
ctx_type = TypeVar("ctx_type", default=SimpleNamespace)
=======
    ctx_type = TypeVar("ctx_type")
>>>>>>> c7f07138


class Request(Generic[sanic_type, ctx_type]):
    """State of HTTP request.

    Args:
        url_bytes (bytes): Raw URL bytes.
        headers (Header): Request headers.
        version (str): HTTP version.
        method (str): HTTP method.
        transport (TransportProtocol): Transport protocol.
        app (Sanic): Sanic instance.
        head (bytes, optional): Request head. Defaults to `b""`.
        stream_id (int, optional): HTTP/3 stream ID. Defaults to `0`.
    """

    _current: ContextVar[Request] = ContextVar("request")
    _loads = json_loads

    __slots__ = (
        "__weakref__",
        "_cookies",
        "_ctx",
        "_id",
        "_ip",
        "_parsed_url",
        "_port",
        "_protocol",
        "_remote_addr",
        "_request_middleware_started",
        "_response_middleware_started",
        "_scheme",
        "_socket",
        "_stream_id",
        "_match_info",
        "_name",
        "app",
        "body",
        "conn_info",
        "head",
        "headers",
        "method",
        "parsed_accept",
        "parsed_args",
        "parsed_cookies",
        "parsed_credentials",
        "parsed_files",
        "parsed_form",
        "parsed_forwarded",
        "parsed_json",
        "parsed_not_grouped_args",
        "parsed_token",
        "raw_url",
        "responded",
        "route",
        "stream",
        "transport",
        "version",
    )

    def __init__(
        self,
        url_bytes: bytes,
        headers: Header,
        version: str,
        method: str,
        transport: TransportProtocol,
        app: sanic_type,
        head: bytes = b"",
        stream_id: int = 0,
    ):
        self.raw_url = url_bytes
        try:
            self._parsed_url = parse_url(url_bytes)
        except HttpParserInvalidURLError:
            url = url_bytes.decode(errors="backslashreplace")
            raise BadURL(f"Bad URL: {url}")
        self._id: Optional[Union[uuid.UUID, str, int]] = None
        self._name: Optional[str] = None
        self._stream_id = stream_id
        self.app = app

        self.headers = Header(headers)
        self.version = version
        self.method = method
        self.transport = transport
        self.head = head

        # Init but do not inhale
        self.body = b""
        self.conn_info: Optional[ConnInfo] = None
        self._ctx: Optional[ctx_type] = None
        self.parsed_accept: Optional[AcceptList] = None
        self.parsed_args: DefaultDict[
            Tuple[bool, bool, str, str], RequestParameters
        ] = defaultdict(RequestParameters)
        self.parsed_cookies: Optional[RequestParameters] = None
        self.parsed_credentials: Optional[Credentials] = None
        self.parsed_files: Optional[RequestParameters] = None
        self.parsed_form: Optional[RequestParameters] = None
        self.parsed_forwarded: Optional[Options] = None
        self.parsed_json = None
        self.parsed_not_grouped_args: DefaultDict[
            Tuple[bool, bool, str, str], List[Tuple[str, str]]
        ] = defaultdict(list)
        self.parsed_token: Optional[str] = None
        self._request_middleware_started = False
        self._response_middleware_started = False
        self.responded: bool = False
        self.route: Optional[Route] = None
        self.stream: Optional[Stream] = None
        self._match_info: Dict[str, Any] = {}
        self._protocol: Optional[BaseProtocol] = None

    def __repr__(self):
        class_name = self.__class__.__name__
        return f"<{class_name}: {self.method} {self.path}>"

    @staticmethod
    def make_context() -> ctx_type:
        """Create a new context object.

        This method is called when a new request context is pushed. It is
        a great candidate for overriding in a subclass if you want to
        control the type of context object that is created.

        By default, it returns a `types.SimpleNamespace` instance.

        Returns:
            ctx_type: A new context object.
        """
        return cast(ctx_type, SimpleNamespace())

    @classmethod
    def get_current(cls) -> Request:
        """Retrieve the current request object

        This implements [Context Variables](https://docs.python.org/3/library/contextvars.html)
        to allow for accessing the current request from anywhere.

        A typical usecase is when you want to access the current request
        from a function that is not a handler, such as a logging function:

        ```python
        import logging

        class LoggingFormater(logging.Formatter):
            def format(self, record):
                request = Request.get_current()
                record.url = request.url
                record.ip = request.ip
                return super().format(record)
        ```

        Returns:
            Request: The current request object

        Raises:
            sanic.exceptions.ServerError: If it is outside of a request
                lifecycle.
        """  # noqa: E501
        request = cls._current.get(None)
        if not request:
            raise ServerError("No current request")
        return request

    @classmethod
    def generate_id(*_) -> Union[uuid.UUID, str, int]:
        """Generate a unique ID for the request.

        This method is called to generate a unique ID for each request.
        By default, it returns a `uuid.UUID` instance.

        Returns:
            Union[uuid.UUID, str, int]: A unique ID for the request.
        """
        return uuid.uuid4()

    @property
    def ctx(self) -> ctx_type:
        """The current request context.

        This is a context object for the current request. It is created
        by `Request.make_context` and is a great place to store data
        that you want to be accessible during the request lifecycle.

        Returns:
            ctx_type: The current request context.
        """
        if not self._ctx:
            self._ctx = self.make_context()
        return self._ctx

    @property
    def stream_id(self) -> int:
        """Access the HTTP/3 stream ID.

        Raises:
            sanic.exceptions.ServerError: If the request is not HTTP/3.

        Returns:
            int: The HTTP/3 stream ID.
        """
        if self.protocol.version is not HTTP.VERSION_3:
            raise ServerError(
                "Stream ID is only a property of a HTTP/3 request"
            )
        return self._stream_id

    def reset_response(self) -> None:
        """Reset the response object.

        This clears much of the state of the object. It should
        generally not be called directly, but is called automatically as
        part of the request lifecycle.

        Raises:
            sanic.exceptions.ServerError: If the response has already been
                sent.
        """
        try:
            if (
                self.stream is not None
                and self.stream.stage is not Stage.HANDLER
            ):
                raise ServerError(
                    "Cannot reset response because previous response was sent."
                )
            self.stream.response.stream = None  # type: ignore
            self.stream.response = None  # type: ignore
            self.responded = False
        except AttributeError:
            pass

    async def respond(
        self,
        response: Optional[BaseHTTPResponse] = None,
        *,
        status: int = 200,
        headers: Optional[Union[Header, Dict[str, str]]] = None,
        content_type: Optional[str] = None,
    ):
        """Respond to the request without returning.

        This method can only be called once, as you can only respond once.
        If no ``response`` argument is passed, one will be created from the
        ``status``, ``headers`` and ``content_type`` arguments.

        **The first typical usecase** is if you wish to respond to the
        request without returning from the handler:

        ```python
        @app.get("/")
        async def handler(request: Request):
            data = ...  # Process something

            json_response = json({"data": data})
            await request.respond(json_response)

        @app.on_response
        async def add_header(_, response: HTTPResponse):
            # Middlewares still get executed as expected
            response.headers["one"] = "two"
        ```

        **The second possible usecase** is for when you want to directly
        respond to the request:

        ```python
        response = await request.respond(content_type="text/csv")
        await response.send("foo,")
        await response.send("bar")

        # You can control the completion of the response by calling
        # the 'eof()' method:
        await response.eof()
        ```

        Args:
            response (ResponseType): Response instance to send.
            status (int): Status code to return in the response.
            headers (Optional[Dict[str, str]]): Headers to return in the response, defaults to None.
            content_type (Optional[str]): Content-Type header of the response, defaults to None.

        Returns:
            FinalResponseType: Final response being sent (may be different from the
                "response" parameter because of middlewares), which can be
                used to manually send data.
        """  # noqa: E501
        try:
            if self.stream is not None and self.stream.response:
                raise ServerError("Second respond call is not allowed.")
        except AttributeError:
            pass
        # This logic of determining which response to use is subject to change
        if response is None:
            response = HTTPResponse(
                status=status,
                headers=headers,
                content_type=content_type,
            )

        # Connect the response
        if isinstance(response, BaseHTTPResponse) and self.stream:
            response = self.stream.respond(response)

            if isawaitable(response):
                response = await response  # type: ignore
        # Run response middleware
        try:
            middleware = (
                self.route and self.route.extra.response_middleware
            ) or self.app.response_middleware
            if middleware and not self._response_middleware_started:
                self._response_middleware_started = True
                response = await self.app._run_response_middleware(
                    self, response, middleware
                )
        except CancelledErrors:
            raise
        except Exception:
            error_logger.exception(
                "Exception occurred in one of response middleware handlers"
            )
        self.responded = True
        return response

    async def receive_body(self):
        """Receive request.body, if not already received.

        Streaming handlers may call this to receive the full body. Sanic calls
        this function before running any handlers of non-streaming routes.

        Custom request classes can override this for custom handling of both
        streaming and non-streaming routes.
        """
        if not self.body:
            self.body = b"".join([data async for data in self.stream])

    @property
    def name(self) -> Optional[str]:
        """The route name

        In the following pattern:

        ```
        <AppName>.[<BlueprintName>.]<HandlerName>
        ```

        Returns:
            Optional[str]: The route name
        """
        if self._name:
            return self._name
        elif self.route:
            return self.route.name
        return None

    @property
    def endpoint(self) -> Optional[str]:
        """Alias of `sanic.request.Request.name`

        Returns:
            Optional[str]: The route name
        """
        return self.name

    @property
    def uri_template(self) -> Optional[str]:
        """The defined URI template

        Returns:
            Optional[str]: The defined URI template
        """
        if self.route:
            return f"/{self.route.path}"
        return None

    @property
    def protocol(self) -> TransportProtocol:
        """The HTTP protocol instance

        Returns:
            Protocol: The HTTP protocol instance
        """
        if not self._protocol:
            self._protocol = self.transport.get_protocol()
        return self._protocol  # type: ignore

    @property
    def raw_headers(self) -> bytes:
        """The unparsed HTTP headers

        Returns:
            bytes: The unparsed HTTP headers
        """
        _, headers = self.head.split(b"\r\n", 1)
        return bytes(headers)

    @property
    def request_line(self) -> bytes:
        """The first line of a HTTP request

        Returns:
            bytes: The first line of a HTTP request
        """
        reqline, _ = self.head.split(b"\r\n", 1)
        return bytes(reqline)

    @property
    def id(self) -> Optional[Union[uuid.UUID, str, int]]:
        """A request ID passed from the client, or generated from the backend.

        By default, this will look in a request header defined at:
        `self.app.config.REQUEST_ID_HEADER`. It defaults to
        `X-Request-ID`. Sanic will try to cast the ID into a `UUID` or an
        `int`.

        If there is not a UUID from the client, then Sanic will try
        to generate an ID by calling `Request.generate_id()`. The default
        behavior is to generate a `UUID`. You can customize this behavior
        by subclassing `Request` and overwriting that method.

        ```python
        from sanic import Request, Sanic
        from itertools import count

        class IntRequest(Request):
            counter = count()

            def generate_id(self):
                return next(self.counter)

        app = Sanic("MyApp", request_class=IntRequest)
        ```

        Returns:
            Optional[Union[uuid.UUID, str, int]]: A request ID passed from the
                client, or generated from the backend.
        """
        if not self._id:
            self._id = self.headers.getone(
                self.app.config.REQUEST_ID_HEADER,
                self.__class__.generate_id(self),  # type: ignore
            )

            # Try casting to a UUID or an integer
            if isinstance(self._id, str):
                try:
                    self._id = uuid.UUID(self._id)
                except ValueError:
                    try:
                        self._id = int(self._id)  # type: ignore
                    except ValueError:
                        ...

        return self._id  # type: ignore

    @property
    def json(self) -> Any:
        """The request body parsed as JSON

        Returns:
            Any: The request body parsed as JSON
        """
        if self.parsed_json is None:
            self.load_json()

        return self.parsed_json

    def load_json(self, loads=None) -> Any:
        """Load the request body as JSON

        Args:
            loads (Callable, optional): A custom JSON loader. Defaults to None.

        Raises:
            BadRequest: If the request body cannot be parsed as JSON

        Returns:
            Any: The request body parsed as JSON
        """
        try:
            if not loads:
                loads = self.__class__._loads

            self.parsed_json = loads(self.body)
        except Exception:
            if not self.body:
                return None
            raise BadRequest("Failed when parsing body as json")

        return self.parsed_json

    @property
    def accept(self) -> AcceptList:
        """Accepted response content types.

        A convenience handler for easier RFC-compliant matching of MIME types,
        parsed as a list that can match wildcards and includes */* by default.

        Returns:
            AcceptList: Accepted response content types
        """
        if self.parsed_accept is None:
            self.parsed_accept = parse_accept(self.headers.get("accept"))
        return self.parsed_accept

    @property
    def token(self) -> Optional[str]:
        """Attempt to return the auth header token.

        Returns:
            Optional[str]: The auth header token
        """
        if self.parsed_token is None:
            prefixes = ("Bearer", "Token")
            _, token = parse_credentials(
                self.headers.getone("authorization", None), prefixes
            )
            self.parsed_token = token
        return self.parsed_token

    @property
    def credentials(self) -> Optional[Credentials]:
        """Attempt to return the auth header value.

        Covers NoAuth, Basic Auth, Bearer Token, Api Token authentication
        schemas.

        Returns:
            Optional[Credentials]: A Credentials object with token, or username
                and password related to the request
        """
        if self.parsed_credentials is None:
            try:
                prefix, credentials = parse_credentials(
                    self.headers.getone("authorization", None)
                )
                if credentials:
                    self.parsed_credentials = Credentials(
                        auth_type=prefix, token=credentials
                    )
            except ValueError:
                pass
        return self.parsed_credentials

    def get_form(
        self, keep_blank_values: bool = False
    ) -> Optional[RequestParameters]:
        """Method to extract and parse the form data from a request.

        Args:
            keep_blank_values (bool): Whether to discard blank values from the form data.

        Returns:
            Optional[RequestParameters]: The parsed form data.
        """  # noqa: E501
        self.parsed_form = RequestParameters()
        self.parsed_files = RequestParameters()
        content_type = self.headers.getone(
            "content-type", DEFAULT_HTTP_CONTENT_TYPE
        )
        content_type, parameters = parse_content_header(content_type)
        try:
            if content_type == "application/x-www-form-urlencoded":
                self.parsed_form = RequestParameters(
                    parse_qs(
                        self.body.decode("utf-8"),
                        keep_blank_values=keep_blank_values,
                    )
                )
            elif content_type == "multipart/form-data":
                # TODO: Stream this instead of reading to/from memory
                boundary = parameters["boundary"].encode(  # type: ignore
                    "utf-8"
                )  # type: ignore
                self.parsed_form, self.parsed_files = parse_multipart_form(
                    self.body, boundary
                )
        except Exception:
            error_logger.exception("Failed when parsing form")

        return self.parsed_form

    @property
    def form(self) -> Optional[RequestParameters]:
        """The request body parsed as form data

        Returns:
            Optional[RequestParameters]: The request body parsed as form data
        """
        if self.parsed_form is None:
            self.get_form()

        return self.parsed_form

    @property
    def files(self) -> Optional[RequestParameters]:
        """The request body parsed as uploaded files

        Returns:
            Optional[RequestParameters]: The request body parsed as uploaded files
        """  # noqa: E501
        if self.parsed_files is None:
            self.form  # compute form to get files

        return self.parsed_files

    def get_args(
        self,
        keep_blank_values: bool = False,
        strict_parsing: bool = False,
        encoding: str = "utf-8",
        errors: str = "replace",
    ) -> RequestParameters:
        """Parse `query_string` using `urllib.parse.parse_qs`.

        This methods is used by the `args` property, but it also
        can be used directly if you need to change default parameters.

        Args:
            keep_blank_values (bool): Flag indicating whether blank values in
                percent-encoded queries should be treated as blank strings.
                A `True` value indicates that blanks should be retained as
                blank strings. The default `False` value indicates that
                blank values are to be ignored and treated as if they were
                not included.
            strict_parsing (bool): Flag indicating what to do with parsing
                errors. If `False` (the default), errors are silently ignored.
                If `True`, errors raise a `ValueError` exception.
            encoding (str): Specify how to decode percent-encoded sequences
                into Unicode characters, as accepted by the
                `bytes.decode()` method.
            errors (str): Specify how to decode percent-encoded sequences
                into Unicode characters, as accepted by the
                `bytes.decode()` method.

        Returns:
            RequestParameters: A dictionary containing the parsed arguments.
        """
        if (
            keep_blank_values,
            strict_parsing,
            encoding,
            errors,
        ) not in self.parsed_args:
            if self.query_string:
                self.parsed_args[
                    (keep_blank_values, strict_parsing, encoding, errors)
                ] = RequestParameters(
                    parse_qs(
                        qs=self.query_string,
                        keep_blank_values=keep_blank_values,
                        strict_parsing=strict_parsing,
                        encoding=encoding,
                        errors=errors,
                    )
                )

        return self.parsed_args[
            (keep_blank_values, strict_parsing, encoding, errors)
        ]

    args = property(get_args)
    """Convenience property to access `Request.get_args` with default values.
    """

    def get_query_args(
        self,
        keep_blank_values: bool = False,
        strict_parsing: bool = False,
        encoding: str = "utf-8",
        errors: str = "replace",
    ) -> list:
        """Parse `query_string` using `urllib.parse.parse_qsl`.

        This methods is used by `query_args` propertyn but can be used
        directly if you need to change default parameters.

        Args:
            keep_blank_values (bool): Flag indicating whether blank values in
                percent-encoded queries should be treated as blank strings.
                A `True` value indicates that blanks should be retained as
                blank strings. The default `False` value indicates that
                blank values are to be ignored and treated as if they were
                not included.
            strict_parsing (bool): Flag indicating what to do with
                parsing errors. If `False` (the default), errors are
                silently ignored. If `True`, errors raise a
                `ValueError` exception.
            encoding (str): Specify how to decode percent-encoded sequences
                into Unicode characters, as accepted by the
                `bytes.decode()` method.
            errors (str): Specify how to decode percent-encoded sequences
                into Unicode characters, as accepted by the
                `bytes.decode()` method.

        Returns:
            list: A list of tuples containing the parsed arguments.
        """
        if (
            keep_blank_values,
            strict_parsing,
            encoding,
            errors,
        ) not in self.parsed_not_grouped_args:
            if self.query_string:
                self.parsed_not_grouped_args[
                    (keep_blank_values, strict_parsing, encoding, errors)
                ] = parse_qsl(
                    qs=self.query_string,
                    keep_blank_values=keep_blank_values,
                    strict_parsing=strict_parsing,
                    encoding=encoding,
                    errors=errors,
                )
        return self.parsed_not_grouped_args[
            (keep_blank_values, strict_parsing, encoding, errors)
        ]

    query_args = property(get_query_args)
    """Convenience property to access `Request.get_query_args` with default values.
    """  # noqa: E501

    def get_cookies(self) -> RequestParameters:
        cookie = self.headers.getone("cookie", "")
        self.parsed_cookies = CookieRequestParameters(parse_cookie(cookie))
        return self.parsed_cookies

    @property
    def cookies(self) -> RequestParameters:
        """Incoming cookies on the request

        Returns:
            RequestParameters: Incoming cookies on the request
        """

        if self.parsed_cookies is None:
            self.get_cookies()
        return cast(CookieRequestParameters, self.parsed_cookies)

    @property
    def content_type(self) -> str:
        """Content-Type header form the request

        Returns:
            str: Content-Type header form the request
        """
        return self.headers.getone("content-type", DEFAULT_HTTP_CONTENT_TYPE)

    @property
    def match_info(self) -> Dict[str, Any]:
        """Matched path parameters after resolving route

        Returns:
            Dict[str, Any]: Matched path parameters after resolving route
        """
        return self._match_info

    @match_info.setter
    def match_info(self, value):
        self._match_info = value

    @property
    def ip(self) -> str:
        """Peer ip of the socket

        Returns:
            str: Peer ip of the socket
        """
        return self.conn_info.client_ip if self.conn_info else ""

    @property
    def port(self) -> int:
        """Peer port of the socket

        Returns:
            int: Peer port of the socket
        """
        return self.conn_info.client_port if self.conn_info else 0

    @property
    def socket(self) -> Union[Tuple[str, int], Tuple[None, None]]:
        """Information about the connected socket if available

        Returns:
            Tuple[Optional[str], Optional[int]]: Information about the
                connected socket if available, in the form of a tuple of
                (ip, port)
        """
        return (
            self.conn_info.peername
            if self.conn_info and self.conn_info.peername
            else (None, None)
        )

    @property
    def path(self) -> str:
        """Path of the local HTTP request

        Returns:
            str: Path of the local HTTP request
        """
        return self._parsed_url.path.decode("utf-8")

    @property
    def network_paths(self) -> Optional[List[Any]]:
        """Access the network paths if available

        Returns:
            Optional[List[Any]]: Access the network paths if available
        """
        if self.conn_info is None:
            return None
        return self.conn_info.network_paths

    # Proxy properties (using SERVER_NAME/forwarded/request/transport info)

    @property
    def forwarded(self) -> Options:
        """Active proxy information obtained from request headers, as specified in Sanic configuration.

        Field names by, for, proto, host, port and path are normalized.
        - for and by IPv6 addresses are bracketed
        - port (int) is only set by port headers, not from host.
        - path is url-unencoded

        Additional values may be available from new style Forwarded headers.

        Returns:
            Options: proxy information from request headers
        """  # noqa: E501
        if self.parsed_forwarded is None:
            self.parsed_forwarded = (
                parse_forwarded(self.headers, self.app.config)
                or parse_xforwarded(self.headers, self.app.config)
                or {}
            )
        return self.parsed_forwarded

    @property
    def remote_addr(self) -> str:
        """Client IP address, if available from proxy.

        Returns:
            str: IPv4, bracketed IPv6, UNIX socket name or arbitrary string
        """
        if not hasattr(self, "_remote_addr"):
            self._remote_addr = str(self.forwarded.get("for", ""))
        return self._remote_addr

    @property
    def client_ip(self) -> str:
        """
        Client IP address.
        1. proxied remote address `self.forwarded['for']`
        2. local peer address `self.ip`

        New in Sanic 23.6. Prefer this over `remote_addr` for determining the
        client address regardless of whether the service runs behind a proxy
        or not (proxy deployment needs separate configuration).

        Returns:
            str: IPv4, bracketed IPv6, UNIX socket name or arbitrary string
        """
        return self.remote_addr or self.ip

    @property
    def scheme(self) -> str:
        """Determine request scheme.

        1. `config.SERVER_NAME` if in full URL format
        2. proxied proto/scheme
        3. local connection protocol

        Returns:
            str: http|https|ws|wss or arbitrary value given by the headers.
        """
        if not hasattr(self, "_scheme"):
            if (
                self.app.websocket_enabled
                and self.headers.upgrade.lower() == "websocket"
            ):
                scheme = "ws"
            else:
                scheme = "http"
            proto = None
            sp = self.app.config.get("SERVER_NAME", "").split("://", 1)
            if len(sp) == 2:
                proto = sp[0]
            elif "proto" in self.forwarded:
                proto = str(self.forwarded["proto"])
            if proto:
                # Give ws/wss if websocket, otherwise keep the same
                scheme = proto.replace("http", scheme)
            elif self.conn_info and self.conn_info.ssl:
                scheme += "s"
            self._scheme = scheme

        return self._scheme

    @property
    def host(self) -> str:
        """The currently effective server 'host' (hostname or hostname:port).

        1. `config.SERVER_NAME` overrides any client headers
        2. proxied host of original request
        3. request host header
        hostname and port may be separated by
        `sanic.headers.parse_host(request.host)`.

        Returns:
            str: the first matching host found, or empty string
        """
        server_name = self.app.config.get("SERVER_NAME")
        if server_name:
            return server_name.split("//", 1)[-1].split("/", 1)[0]
        return str(
            self.forwarded.get("host") or self.headers.getone("host", "")
        )

    @property
    def server_name(self) -> str:
        """hostname the client connected to, by `request.host`

        Returns:
            str: hostname the client connected to, by `request.host`
        """
        return parse_host(self.host)[0] or ""

    @property
    def server_port(self) -> int:
        """The port the client connected to, by forwarded `port` or `request.host`.

        Default port is returned as 80 and 443 based on `request.scheme`.

        Returns:
            int: The port the client connected to, by forwarded `port` or `request.host`.
        """  # noqa: E501
        port = self.forwarded.get("port") or parse_host(self.host)[1]
        return int(port or (80 if self.scheme in ("http", "ws") else 443))

    @property
    def server_path(self) -> str:
        """Full path of current URL; uses proxied or local path

        Returns:
            str: Full path of current URL; uses proxied or local path
        """
        return str(self.forwarded.get("path") or self.path)

    @property
    def query_string(self) -> str:
        """Representation of the requested query

        Returns:
            str: Representation of the requested query
        """
        if self._parsed_url.query:
            return self._parsed_url.query.decode("utf-8")
        else:
            return ""

    @property
    def url(self) -> str:
        """The URL

        Returns:
            str: The URL
        """
        return urlunparse(
            (self.scheme, self.host, self.path, None, self.query_string, None)
        )

    def url_for(self, view_name: str, **kwargs) -> str:
        """Retrieve a URL for a given view name.

        Same as `sanic.Sanic.url_for`, but automatically determine `scheme`
        and `netloc` base on the request. Since this method is aiming
        to generate correct schema & netloc, `_external` is implied.

        Args:
            view_name (str): The view name to generate URL for.
            **kwargs: Arbitrary keyword arguments to build URL query string.

        Returns:
            str: The generated URL.
        """
        # Full URL SERVER_NAME can only be handled in app.url_for
        try:
            sp = self.app.config.get("SERVER_NAME", "").split("://", 1)
            if len(sp) == 2:
                return self.app.url_for(view_name, _external=True, **kwargs)
        except AttributeError:
            pass

        scheme = self.scheme
        host = self.server_name
        port = self.server_port

        if (scheme.lower() in ("http", "ws") and port == 80) or (
            scheme.lower() in ("https", "wss") and port == 443
        ):
            netloc = host
        else:
            netloc = f"{host}:{port}"

        return self.app.url_for(
            view_name, _external=True, _scheme=scheme, _server=netloc, **kwargs
        )

    @property
    def scope(self) -> ASGIScope:
        """The ASGI scope of the request.

        Returns:
            ASGIScope: The ASGI scope of the request.

        Raises:
            NotImplementedError: If the app isn't an ASGI app.
        """
        if not self.app.asgi:
            raise NotImplementedError(
                "App isn't running in ASGI mode. "
                "Scope is only available for ASGI apps."
            )

        return self.transport.scope

    @property
    def is_safe(self) -> bool:
        """Whether the HTTP method is safe.

        See https://datatracker.ietf.org/doc/html/rfc7231#section-4.2.1

        Returns:
            bool: Whether the HTTP method is safe.
        """
        return self.method in SAFE_HTTP_METHODS

    @property
    def is_idempotent(self) -> bool:
        """Whether the HTTP method is iempotent.

        See https://datatracker.ietf.org/doc/html/rfc7231#section-4.2.2

        Returns:
            bool: Whether the HTTP method is iempotent.
        """
        return self.method in IDEMPOTENT_HTTP_METHODS

    @property
    def is_cacheable(self) -> bool:
        """Whether the HTTP method is cacheable.

        See https://datatracker.ietf.org/doc/html/rfc7231#section-4.2.3

        Returns:
            bool: Whether the HTTP method is cacheable.
        """
        return self.method in CACHEABLE_HTTP_METHODS<|MERGE_RESOLUTION|>--- conflicted
+++ resolved
@@ -86,11 +86,7 @@
     )
 else:
     sanic_type = TypeVar("sanic_type")
-<<<<<<< HEAD
-ctx_type = TypeVar("ctx_type", default=SimpleNamespace)
-=======
     ctx_type = TypeVar("ctx_type")
->>>>>>> c7f07138
 
 
 class Request(Generic[sanic_type, ctx_type]):
