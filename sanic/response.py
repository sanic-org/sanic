<<<<<<< HEAD
import ujson
import httptools
from ujson import loads as json_loads
from urllib.parse import parse_qs

STATUS_CODES = {
    200: 'OK',
    400: 'Bad Request',
    401: 'Unauthorized',
    402: 'Payment Required',
    403: 'Forbidden',
    404: 'Not Found',
    405: 'Method Not Allowed',
    500: 'Internal Server Error',
    501: 'Not Implemented',
    502: 'Bad Gateway',
    503: 'Service Unavailable',
    504: 'Gateway Timeout',
}


class HTTPResponse:
    __slots__ = ('body', 'status', 'content_type', 'headers')

    def __init__(self, body=None, status=200, headers=[], content_type='text/plain', body_bytes=b''):
        self.content_type = content_type

        if not body is None:
            self.body = body.encode('utf-8')
        else:
            self.body = body_bytes

        self.status = status
        self.headers = headers

    def output(self, version="1.1", keep_alive=False, keep_alive_timeout=None):
        # This is all returned in a kind-of funky way
        # We tried to make this as fast as possible in pure python
        additional_headers = []
        if keep_alive and not keep_alive_timeout is None:
            additional_headers = [b'Keep-Alive: timeout=', str(keep_alive_timeout).encode(), b's\r\n']
        if self.headers:
            for name, value in self.headers.items():
                additional_headers.append('{}: {}\r\n'.format(name, value).encode('utf-8'))

        return b''.join([
                            'HTTP/{} {} {}\r\n'.format(version, self.status,
                                                       STATUS_CODES.get(self.status, 'FAIL')).encode(),
                            b'Content-Type: ', self.content_type.encode(), b'\r\n',
                            b'Content-Length: ', str(len(self.body)).encode(), b'\r\n',
                            b'Connection: ', ('keep-alive' if keep_alive else 'close').encode(), b'\r\n',
                        ] + additional_headers + [
                            b'\r\n',
                            self.body,
                        ])


def json(body, status=200, headers=None):
    return HTTPResponse(ujson.dumps(body), headers=headers, status=status,
                        content_type="application/json; charset=utf-8")


def text(body, status=200, headers=None):
    return HTTPResponse(body, status=status, headers=headers, content_type="text/plain; charset=utf-8")


def html(body, status=200, headers=None):
    return HTTPResponse(body, status=status, headers=headers, content_type="text/html; charset=utf-8")
=======
import ujson

STATUS_CODES = {
    200: b'OK',
    400: b'Bad Request',
    401: b'Unauthorized',
    402: b'Payment Required',
    403: b'Forbidden',
    404: b'Not Found',
    405: b'Method Not Allowed',
    500: b'Internal Server Error',
    501: b'Not Implemented',
    502: b'Bad Gateway',
    503: b'Service Unavailable',
    504: b'Gateway Timeout',
}


class HTTPResponse:
    __slots__ = ('body', 'status', 'content_type', 'headers')

    def __init__(self, body=None, status=200, headers=[], content_type='text/plain', body_bytes=b''):
        self.content_type = content_type

        if not body is None:
            self.body = body.encode('utf-8')
        else:
            self.body = body_bytes

        self.status = status
        self.headers = headers

    def output(self, version="1.1", keep_alive=False, keep_alive_timeout=None):
        # This is all returned in a kind-of funky way
        # We tried to make this as fast as possible in pure python
        timeout_header = b''
        if keep_alive and keep_alive_timeout:
            timeout_header = b'Keep-Alive: timeout=%d\r\n' % keep_alive_timeout

        headers = b''
        if self.headers:
            headers = b''.join(b'%b: %b\r\n' % (name.encode(), value.encode('utf-8')) for name, value in self.headers.items())
        return b'HTTP/%b %d %b\r\nContent-Type: %b\r\nContent-Length: %d\r\nConnection: %b\r\n%b%b\r\n%b' % (
            version.encode(),
            self.status,
            STATUS_CODES.get(self.status, b'FAIL'),
            self.content_type.encode(),
            len(self.body),
            b'keep-alive' if keep_alive else b'close',
            timeout_header,
            headers,
            self.body
        )

def json(body, status=200, headers=None):
    return HTTPResponse(ujson.dumps(body), headers=headers, status=status,
                        content_type="application/json; charset=utf-8")


def text(body, status=200, headers=None):
    return HTTPResponse(body, status=status, headers=headers, content_type="text/plain; charset=utf-8")


def html(body, status=200, headers=None):
    return HTTPResponse(body, status=status, headers=headers, content_type="text/html; charset=utf-8")
>>>>>>> dd249ca6
<|MERGE_RESOLUTION|>--- conflicted
+++ resolved
@@ -1,73 +1,3 @@
-<<<<<<< HEAD
-import ujson
-import httptools
-from ujson import loads as json_loads
-from urllib.parse import parse_qs
-
-STATUS_CODES = {
-    200: 'OK',
-    400: 'Bad Request',
-    401: 'Unauthorized',
-    402: 'Payment Required',
-    403: 'Forbidden',
-    404: 'Not Found',
-    405: 'Method Not Allowed',
-    500: 'Internal Server Error',
-    501: 'Not Implemented',
-    502: 'Bad Gateway',
-    503: 'Service Unavailable',
-    504: 'Gateway Timeout',
-}
-
-
-class HTTPResponse:
-    __slots__ = ('body', 'status', 'content_type', 'headers')
-
-    def __init__(self, body=None, status=200, headers=[], content_type='text/plain', body_bytes=b''):
-        self.content_type = content_type
-
-        if not body is None:
-            self.body = body.encode('utf-8')
-        else:
-            self.body = body_bytes
-
-        self.status = status
-        self.headers = headers
-
-    def output(self, version="1.1", keep_alive=False, keep_alive_timeout=None):
-        # This is all returned in a kind-of funky way
-        # We tried to make this as fast as possible in pure python
-        additional_headers = []
-        if keep_alive and not keep_alive_timeout is None:
-            additional_headers = [b'Keep-Alive: timeout=', str(keep_alive_timeout).encode(), b's\r\n']
-        if self.headers:
-            for name, value in self.headers.items():
-                additional_headers.append('{}: {}\r\n'.format(name, value).encode('utf-8'))
-
-        return b''.join([
-                            'HTTP/{} {} {}\r\n'.format(version, self.status,
-                                                       STATUS_CODES.get(self.status, 'FAIL')).encode(),
-                            b'Content-Type: ', self.content_type.encode(), b'\r\n',
-                            b'Content-Length: ', str(len(self.body)).encode(), b'\r\n',
-                            b'Connection: ', ('keep-alive' if keep_alive else 'close').encode(), b'\r\n',
-                        ] + additional_headers + [
-                            b'\r\n',
-                            self.body,
-                        ])
-
-
-def json(body, status=200, headers=None):
-    return HTTPResponse(ujson.dumps(body), headers=headers, status=status,
-                        content_type="application/json; charset=utf-8")
-
-
-def text(body, status=200, headers=None):
-    return HTTPResponse(body, status=status, headers=headers, content_type="text/plain; charset=utf-8")
-
-
-def html(body, status=200, headers=None):
-    return HTTPResponse(body, status=status, headers=headers, content_type="text/html; charset=utf-8")
-=======
 import ujson
 
 STATUS_CODES = {
@@ -132,5 +62,4 @@
 
 
 def html(body, status=200, headers=None):
-    return HTTPResponse(body, status=status, headers=headers, content_type="text/html; charset=utf-8")
->>>>>>> dd249ca6
+    return HTTPResponse(body, status=status, headers=headers, content_type="text/html; charset=utf-8")