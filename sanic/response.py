--- conflicted
+++ resolved
@@ -1,7 +1,3 @@
-<<<<<<< HEAD
-import warnings
-=======
->>>>>>> 150d75b7
 from functools import partial
 from mimetypes import guess_type
 from os import path
@@ -10,6 +6,7 @@
 from sanic.compat import Header, open_async
 from sanic.cookies import CookieJar
 from sanic.helpers import has_message_body, remove_entity_headers
+
 
 try:
     from ujson import dumps as json_dumps
@@ -36,32 +33,9 @@
             self._cookies = CookieJar(self.headers)
         return self._cookies
 
-<<<<<<< HEAD
     @property
     def processed_headers(self):
         """Obtain a list of header tuples encoded in bytes for sending.
-=======
-    def get_headers(
-        self,
-        version="1.1",
-        keep_alive=False,
-        keep_alive_timeout=None,
-        body=b"",
-    ):
-        """.. deprecated:: 20.3:
-        This function is not public API and will be removed in 21.3."""
-
-        # self.headers get priority over content_type
-        if self.content_type and "Content-Type" not in self.headers:
-            self.headers["Content-Type"] = self.content_type
-
-        if keep_alive:
-            self.headers["Connection"] = "keep-alive"
-            if keep_alive_timeout is not None:
-                self.headers["Keep-Alive"] = keep_alive_timeout
-        else:
-            self.headers["Connection"] = "close"
->>>>>>> 150d75b7
 
         Add and remove headers based on status and content_type.
         """
@@ -78,8 +52,8 @@
 
     async def send(self, data=None, end_stream=None):
         """Send any pending response headers and the given data as body.
-         :param data: str or bytes to be written
-         :end_stream: whether to close the stream after this block
+        :param data: str or bytes to be written
+        :end_stream: whether to close the stream after this block
         """
         if data is None and end_stream is None:
             end_stream = True
@@ -124,48 +98,7 @@
 
         :param data: str or bytes-ish data to be written.
         """
-<<<<<<< HEAD
         await super().send(self._encode_body(data))
-=======
-        data = self._encode_body(data)
-
-        # `chunked` will always be False in ASGI-mode, even if the underlying
-        # ASGI Transport implements Chunked transport. That does it itself.
-        if self.chunked:
-            await self.protocol.push_data(b"%x\r\n%b\r\n" % (len(data), data))
-        else:
-            await self.protocol.push_data(data)
-        await self.protocol.drain()
-
-    async def stream(
-        self, version="1.1", keep_alive=False, keep_alive_timeout=None
-    ):
-        """Streams headers, runs the `streaming_fn` callback that writes
-        content to the response body, then finalizes the response body.
-        """
-        if version != "1.1":
-            self.chunked = False
-        if not getattr(self, "asgi", False):
-            headers = self.get_headers(
-                version,
-                keep_alive=keep_alive,
-                keep_alive_timeout=keep_alive_timeout,
-            )
-            await self.protocol.push_data(headers)
-            await self.protocol.drain()
-        await self.streaming_fn(self)
-        if self.chunked:
-            await self.protocol.push_data(b"0\r\n\r\n")
-        # no need to await drain here after this write, because it is the
-        # very last thing we write and nothing needs to wait for it.
-
-    def get_headers(
-        self, version="1.1", keep_alive=False, keep_alive_timeout=None
-    ):
-        if self.chunked and version == "1.1":
-            self.headers["Transfer-Encoding"] = "chunked"
-            self.headers.pop("Content-Length", None)
->>>>>>> 150d75b7
 
     async def send(self, *args, **kwargs):
         if self.streaming_fn is not None:
@@ -178,15 +111,11 @@
     __slots__ = ("body", "status", "content_type", "headers", "_cookies")
 
     def __init__(
-<<<<<<< HEAD
-        self, body=None, status=200, headers=None, content_type=None, body_bytes=b"",
-=======
         self,
         body=None,
         status=200,
         headers=None,
         content_type=None,
->>>>>>> 150d75b7
     ):
         super().__init__()
 
@@ -196,31 +125,6 @@
         self.headers = Header(headers or {})
         self._cookies = None
 
-<<<<<<< HEAD
-        if body_bytes:
-            warnings.warn(
-                "Parameter `body_bytes` is deprecated, use `body` instead",
-                DeprecationWarning,
-            )
-
-=======
-    def output(self, version="1.1", keep_alive=False, keep_alive_timeout=None):
-        body = b""
-        if has_message_body(self.status):
-            body = self.body
-            self.headers["Content-Length"] = self.headers.get(
-                "Content-Length", len(self.body)
-            )
-
-        return self.get_headers(version, keep_alive, keep_alive_timeout, body)
-
-    @property
-    def cookies(self):
-        if self._cookies is None:
-            self._cookies = CookieJar(self.headers)
-        return self._cookies
-
->>>>>>> 150d75b7
 
 def empty(status=204, headers=None):
     """
@@ -256,7 +160,9 @@
     )
 
 
-def text(body, status=200, headers=None, content_type="text/plain; charset=utf-8"):
+def text(
+    body, status=200, headers=None, content_type="text/plain; charset=utf-8"
+):
     """
     Returns response object with body in text format.
 
@@ -269,7 +175,6 @@
         raise TypeError(
             f"Bad body type. Expected str, got {type(body).__name__})"
         )
-<<<<<<< HEAD
     # Type conversions are deprecated and quite b0rked but still supported for
     # text() until applications get fixed. This try-except should be removed.
     try:
@@ -279,16 +184,14 @@
             pass
     except TypeError:
         body = f"{body}"  # no-op if body is already str
-    return HTTPResponse(body, status=status, headers=headers, content_type=content_type)
-=======
-
     return HTTPResponse(
         body, status=status, headers=headers, content_type=content_type
     )
->>>>>>> 150d75b7
-
-
-def raw(body, status=200, headers=None, content_type="application/octet-stream"):
+
+
+def raw(
+    body, status=200, headers=None, content_type="application/octet-stream"
+):
     """
     Returns response object without encoding the body.
 
@@ -298,7 +201,10 @@
     :param content_type: the content type (string) of the response.
     """
     return HTTPResponse(
-        body=body, status=status, headers=headers, content_type=content_type,
+        body=body,
+        status=status,
+        headers=headers,
+        content_type=content_type,
     )
 
 
@@ -315,12 +221,20 @@
     elif hasattr(body, "_repr_html_"):
         body = body._repr_html_()
     return HTTPResponse(
-        body, status=status, headers=headers, content_type="text/html; charset=utf-8",
+        body,
+        status=status,
+        headers=headers,
+        content_type="text/html; charset=utf-8",
     )
 
 
 async def file(
-    location, status=200, mime_type=None, headers=None, filename=None, _range=None,
+    location,
+    status=200,
+    mime_type=None,
+    headers=None,
+    filename=None,
+    _range=None,
 ):
     """Return a response object with file data.
 
@@ -332,7 +246,9 @@
     """
     headers = headers or {}
     if filename:
-        headers.setdefault("Content-Disposition", f'attachment; filename="{filename}"')
+        headers.setdefault(
+            "Content-Disposition", f'attachment; filename="{filename}"'
+        )
     filename = filename or path.split(location)[-1]
 
     async with await open_async(location, mode="rb") as f:
@@ -348,7 +264,10 @@
 
     mime_type = mime_type or guess_type(filename)[0] or "text/plain"
     return HTTPResponse(
-        body=out_stream, status=status, headers=headers, content_type=mime_type,
+        body=out_stream,
+        status=status,
+        headers=headers,
+        content_type=mime_type,
     )
 
 
@@ -374,7 +293,9 @@
     """
     headers = headers or {}
     if filename:
-        headers.setdefault("Content-Disposition", f'attachment; filename="{filename}"')
+        headers.setdefault(
+            "Content-Disposition", f'attachment; filename="{filename}"'
+        )
     filename = filename or path.split(location)[-1]
     mime_type = mime_type or guess_type(filename)[0] or "text/plain"
     if _range:
@@ -438,11 +359,16 @@
     :param chunked: Enable or disable chunked transfer-encoding
     """
     return StreamingHTTPResponse(
-        streaming_fn, headers=headers, content_type=content_type, status=status,
-    )
-
-
-def redirect(to, headers=None, status=302, content_type="text/html; charset=utf-8"):
+        streaming_fn,
+        headers=headers,
+        content_type=content_type,
+        status=status,
+    )
+
+
+def redirect(
+    to, headers=None, status=302, content_type="text/html; charset=utf-8"
+):
     """Abort execution and cause a 302 redirect (by default).
 
     :param to: path or fully qualified URL to redirect to
@@ -459,4 +385,6 @@
     # According to RFC 7231, a relative URI is now permitted.
     headers["Location"] = safe_to
 
-    return HTTPResponse(status=status, headers=headers, content_type=content_type)
+    return HTTPResponse(
+        status=status, headers=headers, content_type=content_type
+    )