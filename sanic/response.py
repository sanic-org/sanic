--- conflicted
+++ resolved
@@ -119,31 +119,12 @@
         self.headers = Header(headers or {})
         self._cookies = None
 
-<<<<<<< HEAD
-=======
         if body_bytes:
             warnings.warn(
                 "Parameter `body_bytes` is deprecated, use `body` instead",
                 DeprecationWarning,
             )
 
-    def output(self, version="1.1", keep_alive=False, keep_alive_timeout=None):
-        body = b""
-        if has_message_body(self.status):
-            body = self.body
-            self.headers["Content-Length"] = self.headers.get(
-                "Content-Length", len(self.body)
-            )
-
-        return self.get_headers(version, keep_alive, keep_alive_timeout, body)
-
-    @property
-    def cookies(self):
-        if self._cookies is None:
-            self._cookies = CookieJar(self.headers)
-        return self._cookies
-
->>>>>>> cf9ccdae
 
 def empty(status=204, headers=None):
     """
