import asyncio
import os
import traceback

from collections import deque
from functools import partial
from inspect import isawaitable
from multiprocessing import Process
from signal import SIG_IGN, SIGINT, SIGTERM, Signals
from signal import signal as signal_func
from socket import SO_REUSEADDR, SOL_SOCKET, socket
from time import time

from httptools import HttpRequestParser  # type: ignore
from httptools.parser.errors import HttpParserError  # type: ignore

from sanic.compat import Header
from sanic.exceptions import (
    HeaderExpectationFailed,
    InvalidUsage,
    PayloadTooLarge,
    RequestTimeout,
    ServerError,
    ServiceUnavailable,
)
from sanic.log import access_logger, logger
from sanic.request import EXPECT_HEADER, Request, StreamBuffer
from sanic.response import HTTPResponse


try:
    import uvloop  # type: ignore

    if not isinstance(asyncio.get_event_loop_policy(), uvloop.EventLoopPolicy):
        asyncio.set_event_loop_policy(uvloop.EventLoopPolicy())
except ImportError:
    pass


class Signal:
    stopped = False


class HttpProtocol(asyncio.Protocol):
    """
    This class provides a basic HTTP implementation of the sanic framework.
    """

    __slots__ = (
        # app
        "app",
        # event loop, connection
        "loop",
        "transport",
        "connections",
        "signal",
        # request params
        "parser",
        "request",
        "url",
        "headers",
        # request config
        "request_handler",
        "request_timeout",
        "response_timeout",
        "keep_alive_timeout",
        "request_max_size",
        "request_buffer_queue_size",
        "request_class",
        "is_request_stream",
        "router",
        "error_handler",
        # enable or disable access log purpose
        "access_log",
        # connection management
        "_total_request_size",
        "_request_timeout_handler",
        "_response_timeout_handler",
        "_keep_alive_timeout_handler",
        "_last_request_time",
        "_last_response_time",
        "_is_stream_handler",
        "_not_paused",
        "_request_handler_task",
        "_request_stream_task",
        "_keep_alive",
        "_header_fragment",
        "state",
        "_debug",
    )

    def __init__(
        self,
        *,
        loop,
        app,
        request_handler,
        error_handler,
        signal=Signal(),
        connections=None,
        request_timeout=60,
        response_timeout=60,
        keep_alive_timeout=5,
        request_max_size=None,
        request_buffer_queue_size=100,
        request_class=None,
        access_log=True,
        keep_alive=True,
        is_request_stream=False,
        router=None,
        state=None,
        debug=False,
        **kwargs
    ):
        self.loop = loop
        self.app = app
        self.transport = None
        self.request = None
        self.parser = None
        self.url = None
        self.headers = None
        self.router = router
        self.signal = signal
        self.access_log = access_log
        self.connections = connections if connections is not None else set()
        self.request_handler = request_handler
        self.error_handler = error_handler
        self.request_timeout = request_timeout
        self.request_buffer_queue_size = request_buffer_queue_size
        self.response_timeout = response_timeout
        self.keep_alive_timeout = keep_alive_timeout
        self.request_max_size = request_max_size
        self.request_class = request_class or Request
        self.is_request_stream = is_request_stream
        self._is_stream_handler = False
        self._not_paused = asyncio.Event(loop=loop)
        self._total_request_size = 0
        self._request_timeout_handler = None
        self._response_timeout_handler = None
        self._keep_alive_timeout_handler = None
        self._last_request_time = None
        self._last_response_time = None
        self._request_handler_task = None
        self._request_stream_task = None
        self._keep_alive = keep_alive
        self._header_fragment = b""
        self.state = state if state else {}
        if "requests_count" not in self.state:
            self.state["requests_count"] = 0
        self._debug = debug
        self._not_paused.set()
        self._body_chunks = deque()

    @property
    def keep_alive(self):
        """
        Check if the connection needs to be kept alive based on the params
        attached to the `_keep_alive` attribute, :attr:`Signal.stopped`
        and :func:`HttpProtocol.parser.should_keep_alive`

        :return: ``True`` if connection is to be kept alive ``False`` else
        """
        return (
            self._keep_alive
            and not self.signal.stopped
            and self.parser.should_keep_alive()
        )

    # -------------------------------------------- #
    # Connection
    # -------------------------------------------- #

    def connection_made(self, transport):
        self.connections.add(self)
        self._request_timeout_handler = self.loop.call_later(
            self.request_timeout, self.request_timeout_callback
        )
        self.transport = transport
        self._last_request_time = time()

    def connection_lost(self, exc):
        self.connections.discard(self)
        if self._request_handler_task:
            self._request_handler_task.cancel()
        if self._request_stream_task:
            self._request_stream_task.cancel()
        if self._request_timeout_handler:
            self._request_timeout_handler.cancel()
        if self._response_timeout_handler:
            self._response_timeout_handler.cancel()
        if self._keep_alive_timeout_handler:
            self._keep_alive_timeout_handler.cancel()

    def pause_writing(self):
        self._not_paused.clear()

    def resume_writing(self):
        self._not_paused.set()

    def request_timeout_callback(self):
        # See the docstring in the RequestTimeout exception, to see
        # exactly what this timeout is checking for.
        # Check if elapsed time since request initiated exceeds our
        # configured maximum request timeout value
        time_elapsed = time() - self._last_request_time
        if time_elapsed < self.request_timeout:
            time_left = self.request_timeout - time_elapsed
            self._request_timeout_handler = self.loop.call_later(
                time_left, self.request_timeout_callback
            )
        else:
            if self._request_stream_task:
                self._request_stream_task.cancel()
            if self._request_handler_task:
                self._request_handler_task.cancel()
            self.write_error(RequestTimeout("Request Timeout"))

    def response_timeout_callback(self):
        # Check if elapsed time since response was initiated exceeds our
        # configured maximum request timeout value
        time_elapsed = time() - self._last_request_time
        if time_elapsed < self.response_timeout:
            time_left = self.response_timeout - time_elapsed
            self._response_timeout_handler = self.loop.call_later(
                time_left, self.response_timeout_callback
            )
        else:
            if self._request_stream_task:
                self._request_stream_task.cancel()
            if self._request_handler_task:
                self._request_handler_task.cancel()
            self.write_error(ServiceUnavailable("Response Timeout"))

    def keep_alive_timeout_callback(self):
        """
        Check if elapsed time since last response exceeds our configured
        maximum keep alive timeout value and if so, close the transport
        pipe and let the response writer handle the error.

        :return: None
        """
        time_elapsed = time() - self._last_response_time
        if time_elapsed < self.keep_alive_timeout:
            time_left = self.keep_alive_timeout - time_elapsed
            self._keep_alive_timeout_handler = self.loop.call_later(
                time_left, self.keep_alive_timeout_callback
            )
        else:
            logger.debug("KeepAlive Timeout. Closing connection.")
            self.transport.close()
            self.transport = None

    # -------------------------------------------- #
    # Parsing
    # -------------------------------------------- #

    def data_received(self, data):
        # Check for the request itself getting too large and exceeding
        # memory limits
        self._total_request_size += len(data)
        if self._total_request_size > self.request_max_size:
            self.write_error(PayloadTooLarge("Payload Too Large"))

        # Create parser if this is the first time we're receiving data
        if self.parser is None:
            assert self.request is None
            self.headers = []
            self.parser = HttpRequestParser(self)

        # requests count
        self.state["requests_count"] = self.state["requests_count"] + 1

        # Parse request chunk or close connection
        try:
            self.parser.feed_data(data)
        except HttpParserError:
            message = "Bad Request"
            if self._debug:
                message += "\n" + traceback.format_exc()
            self.write_error(InvalidUsage(message))

    def on_url(self, url):
        if not self.url:
            self.url = url
        else:
            self.url += url

    def on_header(self, name, value):
        self._header_fragment += name

        if value is not None:
            if (
                self._header_fragment == b"Content-Length"
                and int(value) > self.request_max_size
            ):
                self.write_error(PayloadTooLarge("Payload Too Large"))
            try:
                value = value.decode()
            except UnicodeDecodeError:
                value = value.decode("latin_1")
            self.headers.append(
                (self._header_fragment.decode().casefold(), value)
            )

            self._header_fragment = b""

    def on_headers_complete(self):
        self.request = self.request_class(
            url_bytes=self.url,
            headers=Header(self.headers),
            version=self.parser.get_http_version(),
            method=self.parser.get_method().decode(),
            transport=self.transport,
            app=self.app,
        )
        # Remove any existing KeepAlive handler here,
        # It will be recreated if required on the new request.
        if self._keep_alive_timeout_handler:
            self._keep_alive_timeout_handler.cancel()
            self._keep_alive_timeout_handler = None

        if self.request.headers.get(EXPECT_HEADER):
            self.expect_handler()

        if self.is_request_stream:
            self._is_stream_handler = self.router.is_stream_handler(
                self.request
            )
            if self._is_stream_handler:
                self.request.stream = StreamBuffer(
                    self.request_buffer_queue_size
                )
                self.execute_request_handler()

    def expect_handler(self):
        """
        Handler for Expect Header.
        """
        expect = self.request.headers.get(EXPECT_HEADER)
        if self.request.version == "1.1":
            if expect.lower() == "100-continue":
                self.transport.write(b"HTTP/1.1 100 Continue\r\n\r\n")
            else:
                self.write_error(
                    HeaderExpectationFailed(
                        "Unknown Expect: {expect}".format(expect=expect)
                    )
                )

    def on_body(self, body):
        if self.is_request_stream and self._is_stream_handler:
            # body chunks can be put into asyncio.Queue out of order if
            # multiple tasks put concurrently and the queue is full in python
            # 3.7. so we should not create more than one task putting into the
            # queue simultaneously.
            self._body_chunks.append(body)
            if (
                not self._request_stream_task
                or self._request_stream_task.done()
            ):
                self._request_stream_task = self.loop.create_task(
                    self.stream_append()
                )
        else:
            self.request.body_push(body)

<<<<<<< HEAD
    async def body_append(self, body):
        if (
            self.request is None
            or self._request_stream_task is None
            or self._request_stream_task.cancelled()
        ):
            return

        if self.request.stream.is_full():
            self.transport.pause_reading()
            await self.request.stream.put(body)
            self.transport.resume_reading()
        else:
            await self.request.stream.put(body)
=======
    async def stream_append(self):
        while self._body_chunks:
            body = self._body_chunks.popleft()
            if self.request.stream.is_full():
                self.transport.pause_reading()
                await self.request.stream.put(body)
                self.transport.resume_reading()
            else:
                await self.request.stream.put(body)
>>>>>>> 2d72874b

    def on_message_complete(self):
        # Entire request (headers and whole body) is received.
        # We can cancel and remove the request timeout handler now.
        if self._request_timeout_handler:
            self._request_timeout_handler.cancel()
            self._request_timeout_handler = None
        if self.is_request_stream and self._is_stream_handler:
            self._body_chunks.append(None)
            if (
                not self._request_stream_task
                or self._request_stream_task.done()
            ):
                self._request_stream_task = self.loop.create_task(
                    self.stream_append()
                )
            return
        self.request.body_finish()
        self.execute_request_handler()

    def execute_request_handler(self):
        """
        Invoke the request handler defined by the
        :func:`sanic.app.Sanic.handle_request` method

        :return: None
        """
        self._response_timeout_handler = self.loop.call_later(
            self.response_timeout, self.response_timeout_callback
        )
        self._last_request_time = time()
        self._request_handler_task = self.loop.create_task(
            self.request_handler(
                self.request, self.write_response, self.stream_response
            )
        )

    # -------------------------------------------- #
    # Responding
    # -------------------------------------------- #
    def log_response(self, response):
        """
        Helper method provided to enable the logging of responses in case if
        the :attr:`HttpProtocol.access_log` is enabled.

        :param response: Response generated for the current request

        :type response: :class:`sanic.response.HTTPResponse` or
            :class:`sanic.response.StreamingHTTPResponse`

        :return: None
        """
        if self.access_log:
            extra = {"status": getattr(response, "status", 0)}

            if isinstance(response, HTTPResponse):
                extra["byte"] = len(response.body)
            else:
                extra["byte"] = -1

            extra["host"] = "UNKNOWN"
            if self.request is not None:
                if self.request.ip:
                    extra["host"] = "{0}:{1}".format(
                        self.request.ip, self.request.port
                    )

                extra["request"] = "{0} {1}".format(
                    self.request.method, self.request.url
                )
            else:
                extra["request"] = "nil"

            access_logger.info("", extra=extra)

    def write_response(self, response):
        """
        Writes response content synchronously to the transport.
        """
        if self._response_timeout_handler:
            self._response_timeout_handler.cancel()
            self._response_timeout_handler = None
        try:
            keep_alive = self.keep_alive
            self.transport.write(
                response.output(
                    self.request.version, keep_alive, self.keep_alive_timeout
                )
            )
            self.log_response(response)
        except AttributeError:
            logger.error(
                "Invalid response object for url %s, "
                "Expected Type: HTTPResponse, Actual Type: %s",
                self.url,
                type(response),
            )
            self.write_error(ServerError("Invalid response type"))
        except RuntimeError:
            if self._debug:
                logger.error(
                    "Connection lost before response written @ %s",
                    self.request.ip,
                )
            keep_alive = False
        except Exception as e:
            self.bail_out(
                "Writing response failed, connection closed {}".format(repr(e))
            )
        finally:
            if not keep_alive:
                self.transport.close()
                self.transport = None
            else:
                self._keep_alive_timeout_handler = self.loop.call_later(
                    self.keep_alive_timeout, self.keep_alive_timeout_callback
                )
                self._last_response_time = time()
                self.cleanup()

    async def drain(self):
        await self._not_paused.wait()

    async def push_data(self, data):
        self.transport.write(data)

    async def stream_response(self, response):
        """
        Streams a response to the client asynchronously. Attaches
        the transport to the response so the response consumer can
        write to the response as needed.
        """
        if self._response_timeout_handler:
            self._response_timeout_handler.cancel()
            self._response_timeout_handler = None

        try:
            keep_alive = self.keep_alive
            response.protocol = self
            await response.stream(
                self.request.version, keep_alive, self.keep_alive_timeout
            )
            self.log_response(response)
        except AttributeError:
            logger.error(
                "Invalid response object for url %s, "
                "Expected Type: HTTPResponse, Actual Type: %s",
                self.url,
                type(response),
            )
            self.write_error(ServerError("Invalid response type"))
        except RuntimeError:
            if self._debug:
                logger.error(
                    "Connection lost before response written @ %s",
                    self.request.ip,
                )
            keep_alive = False
        except Exception as e:
            self.bail_out(
                "Writing response failed, connection closed {}".format(repr(e))
            )
        finally:
            if not keep_alive:
                self.transport.close()
                self.transport = None
            else:
                self._keep_alive_timeout_handler = self.loop.call_later(
                    self.keep_alive_timeout, self.keep_alive_timeout_callback
                )
                self._last_response_time = time()
                self.cleanup()

    def write_error(self, exception):
        # An error _is_ a response.
        # Don't throw a response timeout, when a response _is_ given.
        if self._response_timeout_handler:
            self._response_timeout_handler.cancel()
            self._response_timeout_handler = None
        response = None
        try:
            response = self.error_handler.response(self.request, exception)
            version = self.request.version if self.request else "1.1"
            self.transport.write(response.output(version))
        except RuntimeError:
            if self._debug:
                logger.error(
                    "Connection lost before error written @ %s",
                    self.request.ip if self.request else "Unknown",
                )
        except Exception as e:
            self.bail_out(
                "Writing error failed, connection closed {}".format(repr(e)),
                from_error=True,
            )
        finally:
            if self.parser and (
                self.keep_alive or getattr(response, "status", 0) == 408
            ):
                self.log_response(response)
            try:
                self.transport.close()
            except AttributeError:
                logger.debug("Connection lost before server could close it.")

    def bail_out(self, message, from_error=False):
        """
        In case if the transport pipes are closed and the sanic app encounters
        an error while writing data to the transport pipe, we log the error
        with proper details.

        :param message: Error message to display
        :param from_error: If the bail out was invoked while handling an
            exception scenario.

        :type message: str
        :type from_error: bool

        :return: None
        """
        if from_error or self.transport is None or self.transport.is_closing():
            logger.error(
                "Transport closed @ %s and exception "
                "experienced during error handling",
                (
                    self.transport.get_extra_info("peername")
                    if self.transport is not None
                    else "N/A"
                ),
            )
            logger.debug("Exception:", exc_info=True)
        else:
            self.write_error(ServerError(message))
            logger.error(message)

    def cleanup(self):
        """This is called when KeepAlive feature is used,
        it resets the connection in order for it to be able
        to handle receiving another request on the same connection."""
        self.parser = None
        self.request = None
        self.url = None
        self.headers = None
        self._request_handler_task = None
        self._request_stream_task = None
        self._total_request_size = 0
        self._is_stream_handler = False

    def close_if_idle(self):
        """Close the connection if a request is not being sent or received

        :return: boolean - True if closed, false if staying open
        """
        if not self.parser:
            self.transport.close()
            return True
        return False

    def close(self):
        """
        Force close the connection.
        """
        if self.transport is not None:
            self.transport.close()
            self.transport = None


def trigger_events(events, loop):
    """Trigger event callbacks (functions or async)

    :param events: one or more sync or async functions to execute
    :param loop: event loop
    """
    for event in events:
        result = event(loop)
        if isawaitable(result):
            loop.run_until_complete(result)


class AsyncioServer:
    """
    Wraps an asyncio server with functionality that might be useful to
    a user who needs to manage the server lifecycle manually.
    """

    __slots__ = (
        "loop",
        "serve_coro",
        "_after_start",
        "_before_stop",
        "_after_stop",
        "server",
        "connections",
    )

    def __init__(
        self,
        loop,
        serve_coro,
        connections,
        after_start,
        before_stop,
        after_stop,
    ):
        # Note, Sanic already called "before_server_start" events
        # before this helper was even created. So we don't need it here.
        self.loop = loop
        self.serve_coro = serve_coro
        self._after_start = after_start
        self._before_stop = before_stop
        self._after_stop = after_stop
        self.server = None
        self.connections = connections

    def after_start(self):
        """Trigger "after_server_start" events"""
        trigger_events(self._after_start, self.loop)

    def before_stop(self):
        """Trigger "before_server_stop" events"""
        trigger_events(self._before_stop, self.loop)

    def after_stop(self):
        """Trigger "after_server_stop" events"""
        trigger_events(self._after_stop, self.loop)

    def is_serving(self):
        if self.server:
            return self.server.is_serving()
        return False

    def wait_closed(self):
        if self.server:
            return self.server.wait_closed()

    def close(self):
        if self.server:
            self.server.close()
            coro = self.wait_closed()
            task = asyncio.ensure_future(coro, loop=self.loop)
            return task

    def __await__(self):
        """Starts the asyncio server, returns AsyncServerCoro"""
        task = asyncio.ensure_future(self.serve_coro)
        while not task.done():
            yield
        self.server = task.result()
        return self


def serve(
    host,
    port,
    app,
    request_handler,
    error_handler,
    before_start=None,
    after_start=None,
    before_stop=None,
    after_stop=None,
    debug=False,
    request_timeout=60,
    response_timeout=60,
    keep_alive_timeout=5,
    ssl=None,
    sock=None,
    request_max_size=None,
    request_buffer_queue_size=100,
    reuse_port=False,
    loop=None,
    protocol=HttpProtocol,
    backlog=100,
    register_sys_signals=True,
    run_multiple=False,
    run_async=False,
    connections=None,
    signal=Signal(),
    request_class=None,
    access_log=True,
    keep_alive=True,
    is_request_stream=False,
    router=None,
    websocket_max_size=None,
    websocket_max_queue=None,
    websocket_read_limit=2 ** 16,
    websocket_write_limit=2 ** 16,
    state=None,
    graceful_shutdown_timeout=15.0,
    asyncio_server_kwargs=None,
):
    """Start asynchronous HTTP Server on an individual process.

    :param host: Address to host on
    :param port: Port to host on
    :param request_handler: Sanic request handler with middleware
    :param error_handler: Sanic error handler with middleware
    :param before_start: function to be executed before the server starts
                         listening. Takes arguments `app` instance and `loop`
    :param after_start: function to be executed after the server starts
                        listening. Takes  arguments `app` instance and `loop`
    :param before_stop: function to be executed when a stop signal is
                        received before it is respected. Takes arguments
                        `app` instance and `loop`
    :param after_stop: function to be executed when a stop signal is
                       received after it is respected. Takes arguments
                       `app` instance and `loop`
    :param debug: enables debug output (slows server)
    :param request_timeout: time in seconds
    :param response_timeout: time in seconds
    :param keep_alive_timeout: time in seconds
    :param ssl: SSLContext
    :param sock: Socket for the server to accept connections from
    :param request_max_size: size in bytes, `None` for no limit
    :param reuse_port: `True` for multiple workers
    :param loop: asyncio compatible event loop
    :param protocol: subclass of asyncio protocol class
    :param run_async: bool: Do not create a new event loop for the server,
                      and return an AsyncServer object rather than running it
    :param request_class: Request class to use
    :param access_log: disable/enable access log
    :param websocket_max_size: enforces the maximum size for
                               incoming messages in bytes.
    :param websocket_max_queue: sets the maximum length of the queue
                                that holds incoming messages.
    :param websocket_read_limit: sets the high-water limit of the buffer for
                                 incoming bytes, the low-water limit is half
                                 the high-water limit.
    :param websocket_write_limit: sets the high-water limit of the buffer for
                                  outgoing bytes, the low-water limit is a
                                  quarter of the high-water limit.
    :param is_request_stream: disable/enable Request.stream
    :param request_buffer_queue_size: streaming request buffer queue size
    :param router: Router object
    :param graceful_shutdown_timeout: How long take to Force close non-idle
                                      connection
    :param asyncio_server_kwargs: key-value args for asyncio/uvloop
                                  create_server method
    :return: Nothing
    """
    if not run_async:
        # create new event_loop after fork
        loop = asyncio.new_event_loop()
        asyncio.set_event_loop(loop)

    if debug:
        loop.set_debug(debug)

    app.asgi = False

    connections = connections if connections is not None else set()
    server = partial(
        protocol,
        loop=loop,
        connections=connections,
        signal=signal,
        app=app,
        request_handler=request_handler,
        error_handler=error_handler,
        request_timeout=request_timeout,
        response_timeout=response_timeout,
        keep_alive_timeout=keep_alive_timeout,
        request_max_size=request_max_size,
        request_buffer_queue_size=request_buffer_queue_size,
        request_class=request_class,
        access_log=access_log,
        keep_alive=keep_alive,
        is_request_stream=is_request_stream,
        router=router,
        websocket_max_size=websocket_max_size,
        websocket_max_queue=websocket_max_queue,
        websocket_read_limit=websocket_read_limit,
        websocket_write_limit=websocket_write_limit,
        state=state,
        debug=debug,
    )
    asyncio_server_kwargs = (
        asyncio_server_kwargs if asyncio_server_kwargs else {}
    )
    server_coroutine = loop.create_server(
        server,
        host,
        port,
        ssl=ssl,
        reuse_port=reuse_port,
        sock=sock,
        backlog=backlog,
        **asyncio_server_kwargs
    )

    if run_async:
        return AsyncioServer(
            loop,
            server_coroutine,
            connections,
            after_start,
            before_stop,
            after_stop,
        )

    trigger_events(before_start, loop)

    try:
        http_server = loop.run_until_complete(server_coroutine)
    except BaseException:
        logger.exception("Unable to start server")
        return

    trigger_events(after_start, loop)

    # Ignore SIGINT when run_multiple
    if run_multiple:
        signal_func(SIGINT, SIG_IGN)

    # Register signals for graceful termination
    if register_sys_signals:
        _singals = (SIGTERM,) if run_multiple else (SIGINT, SIGTERM)
        for _signal in _singals:
            try:
                loop.add_signal_handler(_signal, loop.stop)
            except NotImplementedError:
                logger.warning(
                    "Sanic tried to use loop.add_signal_handler "
                    "but it is not implemented on this platform."
                )
    pid = os.getpid()
    try:
        logger.info("Starting worker [%s]", pid)
        loop.run_forever()
    finally:
        logger.info("Stopping worker [%s]", pid)

        # Run the on_stop function if provided
        trigger_events(before_stop, loop)

        # Wait for event loop to finish and all connections to drain
        http_server.close()
        loop.run_until_complete(http_server.wait_closed())

        # Complete all tasks on the loop
        signal.stopped = True
        for connection in connections:
            connection.close_if_idle()

        # Gracefully shutdown timeout.
        # We should provide graceful_shutdown_timeout,
        # instead of letting connection hangs forever.
        # Let's roughly calcucate time.
        start_shutdown = 0
        while connections and (start_shutdown < graceful_shutdown_timeout):
            loop.run_until_complete(asyncio.sleep(0.1))
            start_shutdown = start_shutdown + 0.1

        # Force close non-idle connection after waiting for
        # graceful_shutdown_timeout
        coros = []
        for conn in connections:
            if hasattr(conn, "websocket") and conn.websocket:
                coros.append(conn.websocket.close_connection())
            else:
                conn.close()

        _shutdown = asyncio.gather(*coros, loop=loop)
        loop.run_until_complete(_shutdown)

        trigger_events(after_stop, loop)

        loop.close()


def serve_multiple(server_settings, workers):
    """Start multiple server processes simultaneously.  Stop on interrupt
    and terminate signals, and drain connections when complete.

    :param server_settings: kw arguments to be passed to the serve function
    :param workers: number of workers to launch
    :param stop_event: if provided, is used as a stop signal
    :return:
    """
    server_settings["reuse_port"] = True
    server_settings["run_multiple"] = True

    # Handling when custom socket is not provided.
    if server_settings.get("sock") is None:
        sock = socket()
        sock.setsockopt(SOL_SOCKET, SO_REUSEADDR, 1)
        sock.bind((server_settings["host"], server_settings["port"]))
        sock.set_inheritable(True)
        server_settings["sock"] = sock
        server_settings["host"] = None
        server_settings["port"] = None

    processes = []

    def sig_handler(signal, frame):
        logger.info("Received signal %s. Shutting down.", Signals(signal).name)
        for process in processes:
            os.kill(process.pid, SIGTERM)

    signal_func(SIGINT, lambda s, f: sig_handler(s, f))
    signal_func(SIGTERM, lambda s, f: sig_handler(s, f))

    for _ in range(workers):
        process = Process(target=serve, kwargs=server_settings)
        process.daemon = True
        process.start()
        processes.append(process)

    for process in processes:
        process.join()

    # the above processes will block this until they're stopped
    for process in processes:
        process.terminate()
    server_settings.get("sock").close()<|MERGE_RESOLUTION|>--- conflicted
+++ resolved
@@ -364,7 +364,6 @@
         else:
             self.request.body_push(body)
 
-<<<<<<< HEAD
     async def body_append(self, body):
         if (
             self.request is None
@@ -379,7 +378,7 @@
             self.transport.resume_reading()
         else:
             await self.request.stream.put(body)
-=======
+
     async def stream_append(self):
         while self._body_chunks:
             body = self._body_chunks.popleft()
@@ -389,7 +388,6 @@
                 self.transport.resume_reading()
             else:
                 await self.request.stream.put(body)
->>>>>>> 2d72874b
 
     def on_message_complete(self):
         # Entire request (headers and whole body) is received.
