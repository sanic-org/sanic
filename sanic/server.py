--- conflicted
+++ resolved
@@ -11,28 +11,11 @@
 from socket import SO_REUSEADDR, SOL_SOCKET, socket
 from time import monotonic as current_time
 
-<<<<<<< HEAD
+from sanic.compat import ctrlc_workaround_for_windows
 from sanic.exceptions import RequestTimeout, ServiceUnavailable
 from sanic.http import Http, Stage
 from sanic.log import logger
 from sanic.request import Request
-=======
-from httptools import HttpRequestParser  # type: ignore
-from httptools.parser.errors import HttpParserError  # type: ignore
-
-from sanic.compat import Header, ctrlc_workaround_for_windows
-from sanic.exceptions import (
-    HeaderExpectationFailed,
-    InvalidUsage,
-    PayloadTooLarge,
-    RequestTimeout,
-    ServerError,
-    ServiceUnavailable,
-)
-from sanic.log import access_logger, logger
-from sanic.request import EXPECT_HEADER, Request, StreamBuffer
-from sanic.response import HTTPResponse
->>>>>>> 120f0262
 
 
 try:
