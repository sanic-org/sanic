import asyncio
from inspect import isawaitable
from signal import SIGINT, SIGTERM

import httptools

try:
    import uvloop as async_loop
except ImportError:
    async_loop = asyncio

from .log import log
from .request import Request
from .response import HTTPResponse, json, text


class Signal:
    stopped = False


class HttpProtocol(asyncio.Protocol):
    __slots__ = (
        # event loop, connection
        'loop', 'transport', 'connections', 'signal',
        # request params
        'parser', 'request', 'url', 'headers',
        # request config
        'request_handler', 'request_timeout', 'request_max_size',
        # connection management
        '_total_request_size', '_timeout_handler')

    def __init__(self, *, loop, request_handler, signal=Signal(),
                 connections={}, request_timeout=60,
                 request_max_size=None):
        self.loop = loop
        self.transport = None
        self.request = None
        self.parser = None
        self.url = None
        self.headers = None
        self.signal = signal
        self.connections = connections
        self.request_handler = request_handler
        self.request_timeout = request_timeout
        self.request_max_size = request_max_size
        self._total_request_size = 0
        self._timeout_handler = None

        # -------------------------------------------- #

    # Connection
    # -------------------------------------------- #

    def connection_made(self, transport):
        self.connections[self] = True
        self._timeout_handler = self.loop.call_later(
            self.request_timeout, self.connection_timeout)
        self.transport = transport

    def connection_lost(self, exc):
        del self.connections[self]
        self._timeout_handler.cancel()
        self.cleanup()

    def connection_timeout(self):
        self.bail_out("Request timed out, connection closed")

        # -------------------------------------------- #

    # Parsing
    # -------------------------------------------- #

    def data_received(self, data):
        # Check for the request itself getting too large and exceeding
        # memory limits
        self._total_request_size += len(data)
        if self._total_request_size > self.request_max_size:
            return self.bail_out(
                "Request too large ({}), connection closed".format(
                    self._total_request_size))

        # Create parser if this is the first time we're receiving data
        if self.parser is None:
            assert self.request is None
            self.headers = []
            self.parser = httptools.HttpRequestParser(self)

        # Parse request chunk or close connection
        try:
            self.parser.feed_data(data)
        except httptools.parser.errors.HttpParserError as e:
            self.bail_out(
                "Invalid request data, connection closed ({})".format(e))

    def on_url(self, url):
        self.url = url

    def on_header(self, name, value):
        if name == b'Content-Length' and int(value) > self.request_max_size:
            return self.bail_out(
                "Request body too large ({}), connection closed".format(value))

        self.headers.append((name.decode(), value.decode('utf-8')))

    def on_headers_complete(self):
        self.request = Request(
            url_bytes=self.url,
            headers=dict(self.headers),
            version=self.parser.get_http_version(),
            method=self.parser.get_method().decode()
        )

    def on_body(self, body):
        self.request.body = body

    def on_message_complete(self):
        self.loop.create_task(
            self.request_handler(self.request, self.write_response))

    # -------------------------------------------- #
    # Responding
    # -------------------------------------------- #

    def write_response(self, response):
        """Attempts to write the response to the transport

        This will attempt to intelligently handle any type of python object
        with dicts being treated like json and everything else being casted
        to str if it is not an HTTPResponse object
        """
        try:
<<<<<<< HEAD
            keep_alive = all(
                [self.parser.should_keep_alive(), self.signal.stopped])
            if isinstance(response, HTTPResponse):  # Easy pass first
                pass
            elif isinstance(response, (dict, list)):
                response = json(response)
            else:
                response = text(str(response))
=======
            keep_alive = self.parser.should_keep_alive() \
                            and not self.signal.stopped
>>>>>>> 452438dc
            self.transport.write(
                response.output(
                    self.request.version, keep_alive, self.request_timeout))
            if not keep_alive:
                self.transport.close()
            else:
                self.cleanup()
        except Exception as e:
            self.bail_out(
                "Writing request failed, connection closed {}".format(e))

    def bail_out(self, message):
        log.error(message)
        self.transport.close()

    def cleanup(self):
        self.parser = None
        self.request = None
        self.url = None
        self.headers = None
        self._total_request_size = 0

    def close_if_idle(self):
        """
        Close the connection if a request is not being sent or received
        :return: boolean - True if closed, false if staying open
        """
        if not self.parser:
            self.transport.close()
            return True
        return False


def serve(host, port, request_handler, after_start=None, before_stop=None,
          debug=False, request_timeout=60, sock=None,
          request_max_size=None, reuse_port=False):
    # Create Event Loop
    loop = async_loop.new_event_loop()
    asyncio.set_event_loop(loop)
    # I don't think we take advantage of this
    # And it slows everything waaayyy down
    # loop.set_debug(debug)

    connections = {}
    signal = Signal()
    server_coroutine = loop.create_server(lambda: HttpProtocol(
        loop=loop,
        connections=connections,
        signal=signal,
        request_handler=request_handler,
        request_timeout=request_timeout,
        request_max_size=request_max_size,
    ), host, port, reuse_port=reuse_port, sock=sock)
    try:
        http_server = loop.run_until_complete(server_coroutine)
    except Exception as e:
        log.error("Unable to start server: {}".format(e))
        return

    # Run the on_start function if provided
    if after_start:
        result = after_start(loop)
        if isawaitable(result):
            loop.run_until_complete(result)

    # Register signals for graceful termination
    for _signal in (SIGINT, SIGTERM):
        loop.add_signal_handler(_signal, loop.stop)

    try:
        loop.run_forever()
    finally:
        log.info("Stop requested, draining connections...")

        # Run the on_stop function if provided
        if before_stop:
            result = before_stop(loop)
            if isawaitable(result):
                loop.run_until_complete(result)

        # Wait for event loop to finish and all connections to drain
        http_server.close()
        loop.run_until_complete(http_server.wait_closed())

        # Complete all tasks on the loop
        signal.stopped = True
        for connection in connections.keys():
            connection.close_if_idle()

        while connections:
            loop.run_until_complete(asyncio.sleep(0.1))

        loop.close()<|MERGE_RESOLUTION|>--- conflicted
+++ resolved
@@ -129,7 +129,6 @@
         to str if it is not an HTTPResponse object
         """
         try:
-<<<<<<< HEAD
             keep_alive = all(
                 [self.parser.should_keep_alive(), self.signal.stopped])
             if isinstance(response, HTTPResponse):  # Easy pass first
@@ -138,10 +137,6 @@
                 response = json(response)
             else:
                 response = text(str(response))
-=======
-            keep_alive = self.parser.should_keep_alive() \
-                            and not self.signal.stopped
->>>>>>> 452438dc
             self.transport.write(
                 response.output(
                     self.request.version, keep_alive, self.request_timeout))
