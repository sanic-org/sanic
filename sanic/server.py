import asyncio
import multiprocessing
import os
import secrets
import socket
import stat
import sys
import traceback

from collections import deque
from functools import partial
from inspect import isawaitable
from ipaddress import ip_address
from signal import SIG_IGN, SIGINT, SIGTERM, Signals
from signal import signal as signal_func
from time import time

from httptools import HttpRequestParser  # type: ignore
from httptools.parser.errors import HttpParserError  # type: ignore

from sanic.compat import Header, ctrlc_workaround_for_windows
from sanic.exceptions import (
    HeaderExpectationFailed,
    InvalidUsage,
    PayloadTooLarge,
    RequestTimeout,
    ServerError,
    ServiceUnavailable,
)
from sanic.log import access_logger, logger
from sanic.request import EXPECT_HEADER, Request, StreamBuffer
from sanic.response import HTTPResponse


try:
    import uvloop  # type: ignore

    if not isinstance(asyncio.get_event_loop_policy(), uvloop.EventLoopPolicy):
        asyncio.set_event_loop_policy(uvloop.EventLoopPolicy())
except ImportError:
    pass

OS_IS_WINDOWS = os.name == "nt"


class Signal:
    stopped = False


class ConnInfo:
    """Local and remote addresses and SSL status info."""

    __slots__ = (
        "sockname",
        "peername",
        "server",
        "server_port",
        "client",
        "client_port",
        "ssl",
    )

    def __init__(self, transport, unix=None):
        self.ssl = bool(transport.get_extra_info("sslcontext"))
        self.server = self.client = ""
        self.server_port = self.client_port = 0
        self.peername = None
        self.sockname = addr = transport.get_extra_info("sockname")
        if isinstance(addr, str):  # UNIX socket
            self.server = unix or addr
            return
        # IPv4 (ip, port) or IPv6 (ip, port, flowinfo, scopeid)
        if isinstance(addr, tuple):
            self.server = addr[0] if len(addr) == 2 else f"[{addr[0]}]"
            self.server_port = addr[1]
            # self.server gets non-standard port appended
            if addr[1] != (443 if self.ssl else 80):
                self.server = f"{self.server}:{addr[1]}"
        self.peername = addr = transport.get_extra_info("peername")
        if isinstance(addr, tuple):
            self.client = addr[0] if len(addr) == 2 else f"[{addr[0]}]"
            self.client_port = addr[1]


class HttpProtocol(asyncio.Protocol):
    """
    This class provides a basic HTTP implementation of the sanic framework.
    """

    __slots__ = (
        # app
        "app",
        # event loop, connection
        "loop",
        "transport",
        "connections",
        "signal",
        "conn_info",
        # request params
        "parser",
        "request",
        "url",
        "headers",
        # request config
        "request_handler",
        "request_timeout",
        "response_timeout",
        "keep_alive_timeout",
        "request_max_size",
        "request_buffer_queue_size",
        "request_class",
        "is_request_stream",
        "router",
        "error_handler",
        # enable or disable access log purpose
        "access_log",
        # connection management
        "_total_request_size",
        "_request_timeout_handler",
        "_response_timeout_handler",
        "_keep_alive_timeout_handler",
        "_last_request_time",
        "_last_response_time",
        "_is_stream_handler",
        "_not_paused",
        "_request_handler_task",
        "_request_stream_task",
        "_keep_alive",
        "_header_fragment",
        "state",
        "_debug",
        "_unix",
        "_body_chunks",
    )

    def __init__(
        self,
        *,
        loop,
        app,
        request_handler,
        error_handler,
        signal=Signal(),
        connections=None,
        request_timeout=60,
        response_timeout=60,
        keep_alive_timeout=5,
        request_max_size=None,
        request_buffer_queue_size=100,
        request_class=None,
        access_log=True,
        keep_alive=True,
        is_request_stream=False,
        router=None,
        state=None,
        debug=False,
<<<<<<< HEAD
        unix=None,
=======
>>>>>>> 9a39aff8
        **kwargs,
    ):
        self.loop = loop
        self.app = app
        self.transport = None
        self.conn_info = None
        self.request = None
        self.parser = None
        self.url = None
        self.headers = None
        self.router = router
        self.signal = signal
        self.access_log = access_log
        self.connections = connections if connections is not None else set()
        self.request_handler = request_handler
        self.error_handler = error_handler
        self.request_timeout = request_timeout
        self.request_buffer_queue_size = request_buffer_queue_size
        self.response_timeout = response_timeout
        self.keep_alive_timeout = keep_alive_timeout
        self.request_max_size = request_max_size
        self.request_class = request_class or Request
        self.is_request_stream = is_request_stream
        self._is_stream_handler = False
        if sys.version_info.minor >= 8:
            self._not_paused = asyncio.Event()
        else:
            self._not_paused = asyncio.Event(loop=loop)
        self._total_request_size = 0
        self._request_timeout_handler = None
        self._response_timeout_handler = None
        self._keep_alive_timeout_handler = None
        self._last_request_time = None
        self._last_response_time = None
        self._request_handler_task = None
        self._request_stream_task = None
        self._keep_alive = keep_alive
        self._header_fragment = b""
        self.state = state if state else {}
        if "requests_count" not in self.state:
            self.state["requests_count"] = 0
        self._debug = debug
        self._unix = unix
        self._not_paused.set()
        self._body_chunks = deque()

    @property
    def keep_alive(self):
        """
        Check if the connection needs to be kept alive based on the params
        attached to the `_keep_alive` attribute, :attr:`Signal.stopped`
        and :func:`HttpProtocol.parser.should_keep_alive`

        :return: ``True`` if connection is to be kept alive ``False`` else
        """
        return (
            self._keep_alive
            and not self.signal.stopped
            and self.parser.should_keep_alive()
        )

    # -------------------------------------------- #
    # Connection
    # -------------------------------------------- #

    def connection_made(self, transport):
        self.connections.add(self)
        self._request_timeout_handler = self.loop.call_later(
            self.request_timeout, self.request_timeout_callback
        )
        self.transport = transport
        self.conn_info = ConnInfo(transport, unix=self._unix)
        self._last_request_time = time()

    def connection_lost(self, exc):
        self.connections.discard(self)
        if self._request_handler_task:
            self._request_handler_task.cancel()
        if self._request_stream_task:
            self._request_stream_task.cancel()
        if self._request_timeout_handler:
            self._request_timeout_handler.cancel()
        if self._response_timeout_handler:
            self._response_timeout_handler.cancel()
        if self._keep_alive_timeout_handler:
            self._keep_alive_timeout_handler.cancel()

    def pause_writing(self):
        self._not_paused.clear()

    def resume_writing(self):
        self._not_paused.set()

    def request_timeout_callback(self):
        # See the docstring in the RequestTimeout exception, to see
        # exactly what this timeout is checking for.
        # Check if elapsed time since request initiated exceeds our
        # configured maximum request timeout value
        time_elapsed = time() - self._last_request_time
        if time_elapsed < self.request_timeout:
            time_left = self.request_timeout - time_elapsed
            self._request_timeout_handler = self.loop.call_later(
                time_left, self.request_timeout_callback
            )
        else:
            if self._request_stream_task:
                self._request_stream_task.cancel()
            if self._request_handler_task:
                self._request_handler_task.cancel()
            self.write_error(RequestTimeout("Request Timeout"))

    def response_timeout_callback(self):
        # Check if elapsed time since response was initiated exceeds our
        # configured maximum request timeout value
        time_elapsed = time() - self._last_request_time
        if time_elapsed < self.response_timeout:
            time_left = self.response_timeout - time_elapsed
            self._response_timeout_handler = self.loop.call_later(
                time_left, self.response_timeout_callback
            )
        else:
            if self._request_stream_task:
                self._request_stream_task.cancel()
            if self._request_handler_task:
                self._request_handler_task.cancel()
            self.write_error(ServiceUnavailable("Response Timeout"))

    def keep_alive_timeout_callback(self):
        """
        Check if elapsed time since last response exceeds our configured
        maximum keep alive timeout value and if so, close the transport
        pipe and let the response writer handle the error.

        :return: None
        """
        time_elapsed = time() - self._last_response_time
        if time_elapsed < self.keep_alive_timeout:
            time_left = self.keep_alive_timeout - time_elapsed
            self._keep_alive_timeout_handler = self.loop.call_later(
                time_left, self.keep_alive_timeout_callback
            )
        else:
            logger.debug("KeepAlive Timeout. Closing connection.")
            self.transport.close()
            self.transport = None

    # -------------------------------------------- #
    # Parsing
    # -------------------------------------------- #

    def data_received(self, data):
        # Check for the request itself getting too large and exceeding
        # memory limits
        self._total_request_size += len(data)
        if self._total_request_size > self.request_max_size:
            self.write_error(PayloadTooLarge("Payload Too Large"))

        # Create parser if this is the first time we're receiving data
        if self.parser is None:
            assert self.request is None
            self.headers = []
            self.parser = HttpRequestParser(self)

        # requests count
        self.state["requests_count"] = self.state["requests_count"] + 1

        # Parse request chunk or close connection
        try:
            self.parser.feed_data(data)
        except HttpParserError:
            message = "Bad Request"
            if self._debug:
                message += "\n" + traceback.format_exc()
            self.write_error(InvalidUsage(message))

    def on_url(self, url):
        if not self.url:
            self.url = url
        else:
            self.url += url

    def on_header(self, name, value):
        self._header_fragment += name

        if value is not None:
            if (
                self._header_fragment == b"Content-Length"
                and int(value) > self.request_max_size
            ):
                self.write_error(PayloadTooLarge("Payload Too Large"))
            try:
                value = value.decode()
            except UnicodeDecodeError:
                value = value.decode("latin_1")
            self.headers.append(
                (self._header_fragment.decode().casefold(), value)
            )

            self._header_fragment = b""

    def on_headers_complete(self):
        self.request = self.request_class(
            url_bytes=self.url,
            headers=Header(self.headers),
            version=self.parser.get_http_version(),
            method=self.parser.get_method().decode(),
            transport=self.transport,
            app=self.app,
        )
        self.request.conn_info = self.conn_info
        # Remove any existing KeepAlive handler here,
        # It will be recreated if required on the new request.
        if self._keep_alive_timeout_handler:
            self._keep_alive_timeout_handler.cancel()
            self._keep_alive_timeout_handler = None

        if self.request.headers.get(EXPECT_HEADER):
            self.expect_handler()

        if self.is_request_stream:
            self._is_stream_handler = self.router.is_stream_handler(
                self.request
            )
            if self._is_stream_handler:
                self.request.stream = StreamBuffer(
                    self.request_buffer_queue_size
                )
                self.execute_request_handler()

    def expect_handler(self):
        """
        Handler for Expect Header.
        """
        expect = self.request.headers.get(EXPECT_HEADER)
        if self.request.version == "1.1":
            if expect.lower() == "100-continue":
                self.transport.write(b"HTTP/1.1 100 Continue\r\n\r\n")
            else:
                self.write_error(
                    HeaderExpectationFailed(f"Unknown Expect: {expect}")
                )

    def on_body(self, body):
        if self.is_request_stream and self._is_stream_handler:
            # body chunks can be put into asyncio.Queue out of order if
            # multiple tasks put concurrently and the queue is full in python
            # 3.7. so we should not create more than one task putting into the
            # queue simultaneously.
            self._body_chunks.append(body)
            if (
                not self._request_stream_task
                or self._request_stream_task.done()
            ):
                self._request_stream_task = self.loop.create_task(
                    self.stream_append()
                )
        else:
            self.request.body_push(body)

    async def body_append(self, body):
        if (
            self.request is None
            or self._request_stream_task is None
            or self._request_stream_task.cancelled()
        ):
            return

        if self.request.stream.is_full():
            self.transport.pause_reading()
            await self.request.stream.put(body)
            self.transport.resume_reading()
        else:
            await self.request.stream.put(body)

    async def stream_append(self):
        while self._body_chunks:
            body = self._body_chunks.popleft()
            if self.request.stream.is_full():
                self.transport.pause_reading()
                await self.request.stream.put(body)
                self.transport.resume_reading()
            else:
                await self.request.stream.put(body)

    def on_message_complete(self):
        # Entire request (headers and whole body) is received.
        # We can cancel and remove the request timeout handler now.
        if self._request_timeout_handler:
            self._request_timeout_handler.cancel()
            self._request_timeout_handler = None
        if self.is_request_stream and self._is_stream_handler:
            self._body_chunks.append(None)
            if (
                not self._request_stream_task
                or self._request_stream_task.done()
            ):
                self._request_stream_task = self.loop.create_task(
                    self.stream_append()
                )
            return
        self.request.body_finish()
        self.execute_request_handler()

    def execute_request_handler(self):
        """
        Invoke the request handler defined by the
        :func:`sanic.app.Sanic.handle_request` method

        :return: None
        """
        self._response_timeout_handler = self.loop.call_later(
            self.response_timeout, self.response_timeout_callback
        )
        self._last_request_time = time()
        self._request_handler_task = self.loop.create_task(
            self.request_handler(
                self.request, self.write_response, self.stream_response
            )
        )

    # -------------------------------------------- #
    # Responding
    # -------------------------------------------- #
    def log_response(self, response):
        """
        Helper method provided to enable the logging of responses in case if
        the :attr:`HttpProtocol.access_log` is enabled.

        :param response: Response generated for the current request

        :type response: :class:`sanic.response.HTTPResponse` or
            :class:`sanic.response.StreamingHTTPResponse`

        :return: None
        """
        if self.access_log:
            extra = {"status": getattr(response, "status", 0)}

            if isinstance(response, HTTPResponse):
                extra["byte"] = len(response.body)
            else:
                extra["byte"] = -1

            extra["host"] = "UNKNOWN"
            if self.request is not None:
                if self.request.ip:
                    extra["host"] = f"{self.request.ip}:{self.request.port}"

                extra["request"] = f"{self.request.method} {self.request.url}"
            else:
                extra["request"] = "nil"

            access_logger.info("", extra=extra)

    def write_response(self, response):
        """
        Writes response content synchronously to the transport.
        """
        if self._response_timeout_handler:
            self._response_timeout_handler.cancel()
            self._response_timeout_handler = None
        try:
            keep_alive = self.keep_alive
            self.transport.write(
                response.output(
                    self.request.version, keep_alive, self.keep_alive_timeout
                )
            )
            self.log_response(response)
        except AttributeError:
            logger.error(
                "Invalid response object for url %s, "
                "Expected Type: HTTPResponse, Actual Type: %s",
                self.url,
                type(response),
            )
            self.write_error(ServerError("Invalid response type"))
        except RuntimeError:
            if self._debug:
                logger.error(
                    "Connection lost before response written @ %s",
                    self.request.ip,
                )
            keep_alive = False
        except Exception as e:
            self.bail_out(f"Writing response failed, connection closed {e!r}")
        finally:
            if not keep_alive:
                self.transport.close()
                self.transport = None
            else:
                self._keep_alive_timeout_handler = self.loop.call_later(
                    self.keep_alive_timeout, self.keep_alive_timeout_callback
                )
                self._last_response_time = time()
                self.cleanup()

    async def drain(self):
        await self._not_paused.wait()

    async def push_data(self, data):
        self.transport.write(data)

    async def stream_response(self, response):
        """
        Streams a response to the client asynchronously. Attaches
        the transport to the response so the response consumer can
        write to the response as needed.
        """
        if self._response_timeout_handler:
            self._response_timeout_handler.cancel()
            self._response_timeout_handler = None

        try:
            keep_alive = self.keep_alive
            response.protocol = self
            await response.stream(
                self.request.version, keep_alive, self.keep_alive_timeout
            )
            self.log_response(response)
        except AttributeError:
            logger.error(
                "Invalid response object for url %s, "
                "Expected Type: HTTPResponse, Actual Type: %s",
                self.url,
                type(response),
            )
            self.write_error(ServerError("Invalid response type"))
        except RuntimeError:
            if self._debug:
                logger.error(
                    "Connection lost before response written @ %s",
                    self.request.ip,
                )
            keep_alive = False
        except Exception as e:
            self.bail_out(f"Writing response failed, connection closed {e!r}")
        finally:
            if not keep_alive:
                self.transport.close()
                self.transport = None
            else:
                self._keep_alive_timeout_handler = self.loop.call_later(
                    self.keep_alive_timeout, self.keep_alive_timeout_callback
                )
                self._last_response_time = time()
                self.cleanup()

    def write_error(self, exception):
        # An error _is_ a response.
        # Don't throw a response timeout, when a response _is_ given.
        if self._response_timeout_handler:
            self._response_timeout_handler.cancel()
            self._response_timeout_handler = None
        response = None
        try:
            response = self.error_handler.response(self.request, exception)
            version = self.request.version if self.request else "1.1"
            self.transport.write(response.output(version))
        except RuntimeError:
            if self._debug:
                logger.error(
                    "Connection lost before error written @ %s",
                    self.request.ip if self.request else "Unknown",
                )
        except Exception as e:
            self.bail_out(
                f"Writing error failed, connection closed {e!r}",
                from_error=True,
            )
        finally:
            if self.parser and (
                self.keep_alive or getattr(response, "status", 0) == 408
            ):
                self.log_response(response)
            try:
                self.transport.close()
            except AttributeError:
                logger.debug("Connection lost before server could close it.")

    def bail_out(self, message, from_error=False):
        """
        In case if the transport pipes are closed and the sanic app encounters
        an error while writing data to the transport pipe, we log the error
        with proper details.

        :param message: Error message to display
        :param from_error: If the bail out was invoked while handling an
            exception scenario.

        :type message: str
        :type from_error: bool

        :return: None
        """
        if from_error or self.transport is None or self.transport.is_closing():
            logger.error(
                "Transport closed @ %s and exception "
                "experienced during error handling",
                (
                    self.transport.get_extra_info("peername")
                    if self.transport is not None
                    else "N/A"
                ),
            )
            logger.debug("Exception:", exc_info=True)
        else:
            self.write_error(ServerError(message))
            logger.error(message)

    def cleanup(self):
        """This is called when KeepAlive feature is used,
        it resets the connection in order for it to be able
        to handle receiving another request on the same connection."""
        self.parser = None
        self.request = None
        self.url = None
        self.headers = None
        self._request_handler_task = None
        self._request_stream_task = None
        self._total_request_size = 0
        self._is_stream_handler = False

    def close_if_idle(self):
        """Close the connection if a request is not being sent or received

        :return: boolean - True if closed, false if staying open
        """
        if not self.parser:
            self.transport.close()
            return True
        return False

    def close(self):
        """
        Force close the connection.
        """
        if self.transport is not None:
            self.transport.close()
            self.transport = None


def trigger_events(events, loop):
    """Trigger event callbacks (functions or async)

    :param events: one or more sync or async functions to execute
    :param loop: event loop
    """
    for event in events:
        result = event(loop)
        if isawaitable(result):
            loop.run_until_complete(result)


class AsyncioServer:
    """
    Wraps an asyncio server with functionality that might be useful to
    a user who needs to manage the server lifecycle manually.
    """

    __slots__ = (
        "loop",
        "serve_coro",
        "_after_start",
        "_before_stop",
        "_after_stop",
        "server",
        "connections",
    )

    def __init__(
        self,
        loop,
        serve_coro,
        connections,
        after_start,
        before_stop,
        after_stop,
    ):
        # Note, Sanic already called "before_server_start" events
        # before this helper was even created. So we don't need it here.
        self.loop = loop
        self.serve_coro = serve_coro
        self._after_start = after_start
        self._before_stop = before_stop
        self._after_stop = after_stop
        self.server = None
        self.connections = connections

    def after_start(self):
        """Trigger "after_server_start" events"""
        trigger_events(self._after_start, self.loop)

    def before_stop(self):
        """Trigger "before_server_stop" events"""
        trigger_events(self._before_stop, self.loop)

    def after_stop(self):
        """Trigger "after_server_stop" events"""
        trigger_events(self._after_stop, self.loop)

    def is_serving(self):
        if self.server:
            return self.server.is_serving()
        return False

    def wait_closed(self):
        if self.server:
            return self.server.wait_closed()

    def close(self):
        if self.server:
            self.server.close()
            coro = self.wait_closed()
            task = asyncio.ensure_future(coro, loop=self.loop)
            return task

    def start_serving(self):
        if self.server:
            try:
                return self.server.start_serving()
            except AttributeError:
                raise NotImplementedError(
                    "server.start_serving not available in this version "
                    "of asyncio or uvloop."
                )

    def serve_forever(self):
        if self.server:
            try:
                return self.server.serve_forever()
            except AttributeError:
                raise NotImplementedError(
                    "server.serve_forever not available in this version "
                    "of asyncio or uvloop."
                )

    def __await__(self):
        """Starts the asyncio server, returns AsyncServerCoro"""
        task = asyncio.ensure_future(self.serve_coro)
        while not task.done():
            yield
        self.server = task.result()
        return self


def serve(
    host,
    port,
    app,
    request_handler,
    error_handler,
    before_start=None,
    after_start=None,
    before_stop=None,
    after_stop=None,
    debug=False,
    request_timeout=60,
    response_timeout=60,
    keep_alive_timeout=5,
    ssl=None,
    sock=None,
    unix=None,
    request_max_size=None,
    request_buffer_queue_size=100,
    reuse_port=False,
    loop=None,
    protocol=HttpProtocol,
    backlog=100,
    register_sys_signals=True,
    run_multiple=False,
    run_async=False,
    connections=None,
    signal=Signal(),
    request_class=None,
    access_log=True,
    keep_alive=True,
    is_request_stream=False,
    router=None,
    websocket_max_size=None,
    websocket_max_queue=None,
    websocket_read_limit=2 ** 16,
    websocket_write_limit=2 ** 16,
    state=None,
    graceful_shutdown_timeout=15.0,
    asyncio_server_kwargs=None,
):
    """Start asynchronous HTTP Server on an individual process.

    :param host: Address to host on
    :param port: Port to host on
    :param request_handler: Sanic request handler with middleware
    :param error_handler: Sanic error handler with middleware
    :param before_start: function to be executed before the server starts
                         listening. Takes arguments `app` instance and `loop`
    :param after_start: function to be executed after the server starts
                        listening. Takes  arguments `app` instance and `loop`
    :param before_stop: function to be executed when a stop signal is
                        received before it is respected. Takes arguments
                        `app` instance and `loop`
    :param after_stop: function to be executed when a stop signal is
                       received after it is respected. Takes arguments
                       `app` instance and `loop`
    :param debug: enables debug output (slows server)
    :param request_timeout: time in seconds
    :param response_timeout: time in seconds
    :param keep_alive_timeout: time in seconds
    :param ssl: SSLContext
    :param sock: Socket for the server to accept connections from
    :param unix: Unix socket to listen on instead of TCP port
    :param request_max_size: size in bytes, `None` for no limit
    :param reuse_port: `True` for multiple workers
    :param loop: asyncio compatible event loop
    :param protocol: subclass of asyncio protocol class
    :param run_async: bool: Do not create a new event loop for the server,
                      and return an AsyncServer object rather than running it
    :param request_class: Request class to use
    :param access_log: disable/enable access log
    :param websocket_max_size: enforces the maximum size for
                               incoming messages in bytes.
    :param websocket_max_queue: sets the maximum length of the queue
                                that holds incoming messages.
    :param websocket_read_limit: sets the high-water limit of the buffer for
                                 incoming bytes, the low-water limit is half
                                 the high-water limit.
    :param websocket_write_limit: sets the high-water limit of the buffer for
                                  outgoing bytes, the low-water limit is a
                                  quarter of the high-water limit.
    :param is_request_stream: disable/enable Request.stream
    :param request_buffer_queue_size: streaming request buffer queue size
    :param router: Router object
    :param graceful_shutdown_timeout: How long take to Force close non-idle
                                      connection
    :param asyncio_server_kwargs: key-value args for asyncio/uvloop
                                  create_server method
    :return: Nothing
    """
    if not run_async:
        # create new event_loop after fork
        loop = asyncio.new_event_loop()
        asyncio.set_event_loop(loop)

    if debug:
        loop.set_debug(debug)

    app.asgi = False

    connections = connections if connections is not None else set()
    server = partial(
        protocol,
        loop=loop,
        connections=connections,
        signal=signal,
        app=app,
        request_handler=request_handler,
        error_handler=error_handler,
        request_timeout=request_timeout,
        response_timeout=response_timeout,
        keep_alive_timeout=keep_alive_timeout,
        request_max_size=request_max_size,
        request_buffer_queue_size=request_buffer_queue_size,
        request_class=request_class,
        access_log=access_log,
        keep_alive=keep_alive,
        is_request_stream=is_request_stream,
        router=router,
        websocket_max_size=websocket_max_size,
        websocket_max_queue=websocket_max_queue,
        websocket_read_limit=websocket_read_limit,
        websocket_write_limit=websocket_write_limit,
        state=state,
        debug=debug,
        unix=unix,
    )
    asyncio_server_kwargs = (
        asyncio_server_kwargs if asyncio_server_kwargs else {}
    )
    # UNIX sockets are always bound by us (to preserve semantics between modes)
    if unix:
        sock = bind_unix_socket(unix, backlog=backlog)
    server_coroutine = loop.create_server(
        server,
        None if sock else host,
        None if sock else port,
        ssl=ssl,
        reuse_port=reuse_port,
        sock=sock,
        backlog=backlog,
        **asyncio_server_kwargs,
    )

    if run_async:
        return AsyncioServer(
            loop,
            server_coroutine,
            connections,
            after_start,
            before_stop,
            after_stop,
        )

    trigger_events(before_start, loop)

    try:
        http_server = loop.run_until_complete(server_coroutine)
    except BaseException:
        logger.exception("Unable to start server")
        return

    trigger_events(after_start, loop)

    # Ignore SIGINT when run_multiple
    if run_multiple:
        signal_func(SIGINT, SIG_IGN)

    # Register signals for graceful termination
    if register_sys_signals:
        if OS_IS_WINDOWS:
            ctrlc_workaround_for_windows(app)
        else:
            for _signal in [SIGTERM] if run_multiple else [SIGINT, SIGTERM]:
                loop.add_signal_handler(_signal, app.stop)
    pid = os.getpid()
    try:
        logger.info("Starting worker [%s]", pid)
        loop.run_forever()
    finally:
        logger.info("Stopping worker [%s]", pid)

        # Run the on_stop function if provided
        trigger_events(before_stop, loop)

        # Wait for event loop to finish and all connections to drain
        http_server.close()
        loop.run_until_complete(http_server.wait_closed())

        # Complete all tasks on the loop
        signal.stopped = True
        for connection in connections:
            connection.close_if_idle()

        # Gracefully shutdown timeout.
        # We should provide graceful_shutdown_timeout,
        # instead of letting connection hangs forever.
        # Let's roughly calcucate time.
        start_shutdown = 0
        while connections and (start_shutdown < graceful_shutdown_timeout):
            loop.run_until_complete(asyncio.sleep(0.1))
            start_shutdown = start_shutdown + 0.1

        # Force close non-idle connection after waiting for
        # graceful_shutdown_timeout
        coros = []
        for conn in connections:
            if hasattr(conn, "websocket") and conn.websocket:
                coros.append(conn.websocket.close_connection())
            else:
                conn.close()

        _shutdown = asyncio.gather(*coros)
        loop.run_until_complete(_shutdown)

        trigger_events(after_stop, loop)

        loop.close()
        remove_unix_socket(unix)


def bind_socket(host: str, port: int, *, backlog=100) -> socket.socket:
    """Create TCP server socket.
    :param host: IPv4, IPv6 or hostname may be specified
    :param port: TCP port number
    :param backlog: Maximum number of connections to queue
    :return: socket.socket object
    """
    try:  # IP address: family must be specified for IPv6 at least
        ip = ip_address(host)
        host = str(ip)
        sock = socket.socket(
            socket.AF_INET6 if ip.version == 6 else socket.AF_INET
        )
    except ValueError:  # Hostname, may become AF_INET or AF_INET6
        sock = socket.socket()
    sock.setsockopt(socket.SOL_SOCKET, socket.SO_REUSEADDR, 1)
    sock.bind((host, port))
    sock.listen(backlog)
    return sock


def bind_unix_socket(path: str, *, mode=0o666, backlog=100) -> socket.socket:
    """Create unix socket.
    :param path: filesystem path
    :param backlog: Maximum number of connections to queue
    :return: socket.socket object
    """
    """Open or atomically replace existing socket with zero downtime."""
    # Sanitise and pre-verify socket path
    path = os.path.abspath(path)
    folder = os.path.dirname(path)
    if not os.path.isdir(folder):
        raise FileNotFoundError(f"Socket folder does not exist: {folder}")
    try:
        if not stat.S_ISSOCK(os.stat(path, follow_symlinks=False).st_mode):
            raise FileExistsError(f"Existing file is not a socket: {path}")
    except FileNotFoundError:
        pass
    # Create new socket with a random temporary name
    tmp_path = f"{path}.{secrets.token_urlsafe()}"
    sock = socket.socket(socket.AF_UNIX)
    try:
        # Critical section begins (filename races)
        sock.bind(tmp_path)
        try:
            os.chmod(tmp_path, mode)
            # Start listening before rename to avoid connection failures
            sock.listen(backlog)
            os.rename(tmp_path, path)
        except:  # noqa: E722
            try:
                os.unlink(tmp_path)
            finally:
                raise
    except:  # noqa: E722
        try:
            sock.close()
        finally:
            raise
    return sock


def remove_unix_socket(path: str) -> None:
    """Remove dead unix socket during server exit."""
    if not path:
        return
    try:
        if stat.S_ISSOCK(os.stat(path, follow_symlinks=False).st_mode):
            # Is it actually dead (doesn't belong to a new server instance)?
            with socket.socket(socket.AF_UNIX) as testsock:
                try:
                    testsock.connect(path)
                except ConnectionRefusedError:
                    os.unlink(path)
    except FileNotFoundError:
        pass


def serve_multiple(server_settings, workers):
    """Start multiple server processes simultaneously.  Stop on interrupt
    and terminate signals, and drain connections when complete.

    :param server_settings: kw arguments to be passed to the serve function
    :param workers: number of workers to launch
    :param stop_event: if provided, is used as a stop signal
    :return:
    """
    server_settings["reuse_port"] = True
    server_settings["run_multiple"] = True

    # Create a listening socket or use the one in settings
    sock = server_settings.get("sock")
    unix = server_settings["unix"]
    backlog = server_settings["backlog"]
    if unix:
        sock = bind_unix_socket(unix, backlog=backlog)
        server_settings["unix"] = unix
    if sock is None:
        sock = bind_socket(
            server_settings["host"], server_settings["port"], backlog=backlog
        )
        sock.set_inheritable(True)
        server_settings["sock"] = sock
        server_settings["host"] = None
        server_settings["port"] = None

    processes = []

    def sig_handler(signal, frame):
        logger.info("Received signal %s. Shutting down.", Signals(signal).name)
        for process in processes:
            os.kill(process.pid, SIGTERM)

    signal_func(SIGINT, lambda s, f: sig_handler(s, f))
    signal_func(SIGTERM, lambda s, f: sig_handler(s, f))
    mp = multiprocessing.get_context("fork")

    for _ in range(workers):
        process = mp.Process(target=serve, kwargs=server_settings)
        process.daemon = True
        process.start()
        processes.append(process)

    for process in processes:
        process.join()

    # the above processes will block this until they're stopped
    for process in processes:
        process.terminate()

    sock.close()
    remove_unix_socket(unix)<|MERGE_RESOLUTION|>--- conflicted
+++ resolved
@@ -154,10 +154,7 @@
         router=None,
         state=None,
         debug=False,
-<<<<<<< HEAD
         unix=None,
-=======
->>>>>>> 9a39aff8
         **kwargs,
     ):
         self.loop = loop
