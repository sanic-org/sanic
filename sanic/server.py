--- conflicted
+++ resolved
@@ -99,12 +99,7 @@
         signal=Signal(),
         connections=None,
         state=None,
-<<<<<<< HEAD
-        **kwargs
-=======
-        debug=False,
         **kwargs,
->>>>>>> 9a39aff8
     ):
         asyncio.set_event_loop(loop)
         self.loop = loop
