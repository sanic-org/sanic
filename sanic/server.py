--- conflicted
+++ resolved
@@ -224,15 +224,10 @@
 
 
 def serve(host, port, request_handler, error_handler, before_start=None,
-<<<<<<< HEAD
           after_start=None, before_stop=None, after_stop=None,
           debug=False, request_timeout=60, ssl=None, sock=None,
-          request_max_size=None, reuse_port=False, loop=None):
-=======
-          after_start=None, before_stop=None, after_stop=None, debug=False,
-          request_timeout=60, sock=None, request_max_size=None,
-          reuse_port=False, loop=None, protocol=HttpProtocol):
->>>>>>> 16959caa
+          request_max_size=None, reuse_port=False, loop=None,
+          protocol=HttpProtocol):
     """
     Starts asynchronous HTTP Server on an individual process.
     :param host: Address to host on
