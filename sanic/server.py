--- conflicted
+++ resolved
@@ -575,14 +575,7 @@
             else:
                 conn.close()
 
-<<<<<<< HEAD
-        if sys.version_info < (3, 8):
-            _shutdown = asyncio.gather(*coros, loop=loop)
-        else:
-            _shutdown = asyncio.gather(*coros)
-=======
         _shutdown = asyncio.gather(*coros)
->>>>>>> aa6ea5b5
         loop.run_until_complete(_shutdown)
 
         trigger_events(after_stop, loop)
