--- conflicted
+++ resolved
@@ -22,12 +22,9 @@
 from signal import SIG_IGN, SIGINT, SIGTERM, Signals
 from signal import signal as signal_func
 
-<<<<<<< HEAD
 from aioquic.asyncio import serve as quic_serve
 
-=======
 from sanic.application.ext import setup_ext
->>>>>>> 371985d1
 from sanic.compat import OS_IS_WINDOWS, ctrlc_workaround_for_windows
 from sanic.http.http3 import get_config, get_ticket_store
 from sanic.log import error_logger, logger
