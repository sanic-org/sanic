--- conflicted
+++ resolved
@@ -123,9 +123,6 @@
         event: str,
         condition: Optional[Dict[str, str]] = None,
     ):
-<<<<<<< HEAD
-        event = self.format_event(event)
-=======
         """Get the handlers for a signal
 
         Args:
@@ -138,7 +135,7 @@
         Raises:
             NotFound: If no handlers are found
         """  # noqa: E501
->>>>>>> 7d93c106
+        event = self.format_event(event)
         extra = condition or {}
         try:
             group, param_basket = self.find_route(
@@ -241,9 +238,6 @@
         inline: bool = False,
         reverse: bool = False,
     ) -> Union[asyncio.Task, Any]:
-<<<<<<< HEAD
-        event = self.format_event(event)
-=======
         """Dispatch a signal to all handlers that match the event
 
         Args:
@@ -261,7 +255,7 @@
             RuntimeError: If the signal is dispatched outside of an event loop
         """  # noqa: E501
 
->>>>>>> 7d93c106
+        event = self.format_event(event)
         dispatch = self._dispatch(
             event,
             context=context,
