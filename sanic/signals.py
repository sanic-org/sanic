--- conflicted
+++ resolved
@@ -312,12 +312,7 @@
         event: Union[str, Enum],
         condition: Optional[Dict[str, Any]] = None,
         exclusive: bool = True,
-<<<<<<< HEAD
-        *,
-        priority: int = 0,
     ) -> Signal:
-        event_definition = event
-=======
     ):
         event_definition = self.format_event(event)
         name, trigger, _ = self._get_event_parts(event_definition)
@@ -336,7 +331,6 @@
         )
 
     def _get_event_parts(self, event: str) -> Tuple[str, str, str]:
->>>>>>> 160ec7ae
         parts = self._build_event_parts(event)
         if parts[2].startswith("<"):
             name = ".".join([*parts[:-1], "*"])
@@ -356,6 +350,8 @@
         event: Union[str, Enum],
         condition: Optional[Dict[str, Any]] = None,
         exclusive: bool = True,
+        *,
+        priority: int = 0,
     ) -> Signal:
         event_definition = self.format_event(event)
         name, trigger, event_string = self._get_event_parts(event_definition)
