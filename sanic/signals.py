--- conflicted
+++ resolved
@@ -97,13 +97,8 @@
         event: str,
         context: Optional[Dict[str, Any]] = None,
         condition: Optional[Dict[str, str]] = None,
-<<<<<<< HEAD
     ) -> Any:
-        signal, handlers, params = self.get(event, condition=condition)
-=======
-    ) -> None:
         group, handlers, params = self.get(event, condition=condition)
->>>>>>> 72a745bf
 
         events = [signal.ctx.event for signal in group]
         for signal_event in events:
