--- conflicted
+++ resolved
@@ -4,10 +4,7 @@
 
 from json import JSONDecodeError
 from socket import socket
-<<<<<<< HEAD
-=======
 from urllib.parse import unquote, urlsplit
->>>>>>> 966b05b4
 
 import httpcore
 import requests_async as requests
