--- conflicted
+++ resolved
@@ -18,23 +18,8 @@
             signal.name for signal in app.signal_router.routes
         ]
 
-<<<<<<< HEAD
     def visitors(self) -> List[NodeTransformer]:
-        return [
-            RemoveDispatch(self._registered_events, self.app.state.verbosity)
-        ]
-=======
-    def run(self, method, module_globals):
-        raw_source = getsource(method)
-        src = dedent(raw_source)
-        tree = parse(src)
-        node = RemoveDispatch(self._registered_events).visit(tree)
-        compiled_src = compile(node, method.__name__, "exec")
-        exec_locals: Dict[str, Any] = {}
-        exec(compiled_src, module_globals, exec_locals)  # nosec
-
-        return exec_locals[method.__name__]
->>>>>>> 4d2afeda
+        return [RemoveDispatch(self._registered_events)]
 
     def _sync_events(self):
         all_events = set()
