--- conflicted
+++ resolved
@@ -1,11 +1,8 @@
 import os
 
-<<<<<<< HEAD
 from contextlib import suppress
-=======
 from itertools import count
 from random import choice
->>>>>>> db39e127
 from signal import SIGINT, SIGTERM, Signals
 from signal import signal as signal_func
 from typing import Dict, List, Optional
