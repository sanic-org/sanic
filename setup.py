"""
Sanic
"""
import codecs
import os
import re
import sys

from distutils.util import strtobool

from setuptools import find_packages, setup
from setuptools.command.test import test as TestCommand


class PyTest(TestCommand):
    """
    Provide a Test runner to be used from setup.py to run unit tests
    """

    user_options = [("pytest-args=", "a", "Arguments to pass to pytest")]

    def initialize_options(self):
        TestCommand.initialize_options(self)
        self.pytest_args = ""

    def run_tests(self):
        import shlex

        import pytest

        errno = pytest.main(shlex.split(self.pytest_args))
        sys.exit(errno)


def open_local(paths, mode="r", encoding="utf8"):
    path = os.path.join(os.path.abspath(os.path.dirname(__file__)), *paths)

    return codecs.open(path, mode, encoding)


with open_local(["sanic", "__version__.py"], encoding="latin1") as fp:
    try:
        version = re.findall(
            r"^__version__ = \"([^']+)\"\r?$", fp.read(), re.M
        )[0]
    except IndexError:
        raise RuntimeError("Unable to determine version.")

with open_local(["README.rst"]) as rm:
    long_description = rm.read()

setup_kwargs = {
    "name": "sanic",
    "version": version,
    "url": "http://github.com/sanic-org/sanic/",
    "license": "MIT",
    "author": "Sanic Community",
    "author_email": "admhpkns@gmail.com",
    "description": (
        "A web server and web framework that's written to go fast. "
        "Build fast. Run fast."
    ),
    "long_description": long_description,
    "packages": find_packages(),
    "package_data": {"sanic": ["py.typed"]},
    "platforms": "any",
    "python_requires": ">=3.7",
    "classifiers": [
        "Development Status :: 4 - Beta",
        "Environment :: Web Environment",
        "License :: OSI Approved :: MIT License",
        "Programming Language :: Python :: 3.7",
        "Programming Language :: Python :: 3.8",
        "Programming Language :: Python :: 3.9",
    ],
    "entry_points": {"console_scripts": ["sanic = sanic.__main__:main"]},
}

env_dependency = (
    '; sys_platform != "win32" ' 'and implementation_name == "cpython"'
)
ujson = "ujson>=1.35" + env_dependency
uvloop = "uvloop>=0.5.3" + env_dependency
types_ujson = "types-ujson" + env_dependency
requirements = [
<<<<<<< HEAD
    "sanic-routing==0.7.0rc1",
=======
    "sanic-routing~=0.7",
>>>>>>> 021da383
    "httptools>=0.0.10",
    uvloop,
    ujson,
    "aiofiles>=0.6.0",
    "websockets>=9.0",
    "multidict>=5.0,<6.0",
]

tests_require = [
    "sanic-testing>=0.7.0b1",
    "pytest==5.2.1",
    "coverage==5.3",
    "gunicorn==20.0.4",
    "pytest-cov",
    "beautifulsoup4",
    "pytest-sanic",
    "pytest-sugar",
    "pytest-benchmark",
    "chardet==3.*",
    "flake8",
    "black",
    "isort>=5.0.0",
    "bandit",
    "mypy>=0.901",
    "docutils",
    "pygments",
    "uvicorn",
    types_ujson,
]

docs_require = [
    "sphinx>=2.1.2",
    "sphinx_rtd_theme>=0.4.3",
    "recommonmark>=0.5.0",
    "docutils",
    "pygments",
]

dev_require = tests_require + [
    "tox",
    "towncrier",
]

all_require = list(set(dev_require + docs_require))

if strtobool(os.environ.get("SANIC_NO_UJSON", "no")):
    print("Installing without uJSON")
    requirements.remove(ujson)
    tests_require.remove(types_ujson)

# 'nt' means windows OS
if strtobool(os.environ.get("SANIC_NO_UVLOOP", "no")):
    print("Installing without uvLoop")
    requirements.remove(uvloop)

extras_require = {
    "test": tests_require,
    "dev": dev_require,
    "docs": docs_require,
    "all": all_require,
}

setup_kwargs["install_requires"] = requirements
setup_kwargs["tests_require"] = tests_require
setup_kwargs["extras_require"] = extras_require
setup_kwargs["cmdclass"] = {"test": PyTest}
setup(**setup_kwargs)<|MERGE_RESOLUTION|>--- conflicted
+++ resolved
@@ -83,11 +83,7 @@
 uvloop = "uvloop>=0.5.3" + env_dependency
 types_ujson = "types-ujson" + env_dependency
 requirements = [
-<<<<<<< HEAD
-    "sanic-routing==0.7.0rc1",
-=======
     "sanic-routing~=0.7",
->>>>>>> 021da383
     "httptools>=0.0.10",
     uvloop,
     ujson,
