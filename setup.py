"""
Sanic
"""
import codecs
import os
import re
import sys

from distutils.util import strtobool

from setuptools import find_packages, setup
from setuptools.command.test import test as TestCommand


class PyTest(TestCommand):
    """
    Provide a Test runner to be used from setup.py to run unit tests
    """

    user_options = [("pytest-args=", "a", "Arguments to pass to pytest")]

    def initialize_options(self):
        TestCommand.initialize_options(self)
        self.pytest_args = ""

    def run_tests(self):
        import shlex

        import pytest

        errno = pytest.main(shlex.split(self.pytest_args))
        sys.exit(errno)


def open_local(paths, mode="r", encoding="utf8"):
    path = os.path.join(os.path.abspath(os.path.dirname(__file__)), *paths)

    return codecs.open(path, mode, encoding)


with open_local(["sanic", "__version__.py"], encoding="latin1") as fp:
    try:
        version = re.findall(
            r"^__version__ = \"([^']+)\"\r?$", fp.read(), re.M
        )[0]
    except IndexError:
        raise RuntimeError("Unable to determine version.")

with open_local(["README.rst"]) as rm:
    long_description = rm.read()

setup_kwargs = {
    "name": "sanic",
    "version": version,
    "url": "http://github.com/sanic-org/sanic/",
    "license": "MIT",
    "author": "Sanic Community",
    "author_email": "admhpkns@gmail.com",
    "description": (
        "A web server and web framework that's written to go fast. "
        "Build fast. Run fast."
    ),
    "long_description": long_description,
    "packages": find_packages(exclude=("tests", "tests.*")),
    "package_data": {"sanic": ["py.typed"]},
    "platforms": "any",
    "python_requires": ">=3.7",
    "classifiers": [
        "Development Status :: 4 - Beta",
        "Environment :: Web Environment",
        "License :: OSI Approved :: MIT License",
        "Programming Language :: Python :: 3.7",
        "Programming Language :: Python :: 3.8",
        "Programming Language :: Python :: 3.9",
        "Programming Language :: Python :: 3.10",
    ],
    "entry_points": {"console_scripts": ["sanic = sanic.__main__:main"]},
}

env_dependency = (
    '; sys_platform != "win32" ' 'and implementation_name == "cpython"'
)
ujson = "ujson>=1.35" + env_dependency
uvloop = "uvloop>=0.5.3" + env_dependency
types_ujson = "types-ujson" + env_dependency
requirements = [
    "sanic-routing>=22.3.0,<22.6.0",
    "httptools>=0.0.10",
    uvloop,
    ujson,
    "aiofiles>=0.6.0",
    "websockets>=10.0",
    "multidict>=5.0,<7.0",
]

tests_require = [
    "sanic-testing>=22.9.0b1",
<<<<<<< HEAD
    "pytest==6.2.5",
    "coverage==5.3",
    "gunicorn==20.0.4",
    "pytest-cov",
=======
    "pytest",
    "coverage",
>>>>>>> 389363ab
    "beautifulsoup4",
    "pytest-sanic",
    "pytest-benchmark",
    "chardet==3.*",
    "flake8",
    "black",
    "isort>=5.0.0",
    "bandit",
    "mypy>=0.901,<0.910",
    "docutils",
    "pygments",
    "uvicorn<0.15.0",
    "slotscheck>=0.8.0,<1",
    types_ujson,
]

docs_require = [
    "sphinx>=2.1.2",
    "sphinx_rtd_theme>=0.4.3",
    "docutils",
    "pygments",
    "m2r2",
    "enum-tools[sphinx]",
    "mistune<2.0.0",
]

dev_require = tests_require + [
    "cryptography",
    "tox",
    "towncrier",
]

all_require = list(set(dev_require + docs_require))

if strtobool(os.environ.get("SANIC_NO_UJSON", "no")):
    print("Installing without uJSON")
    requirements.remove(ujson)
    tests_require.remove(types_ujson)

# 'nt' means windows OS
if strtobool(os.environ.get("SANIC_NO_UVLOOP", "no")):
    print("Installing without uvLoop")
    requirements.remove(uvloop)

extras_require = {
    "test": tests_require,
    "dev": dev_require,
    "docs": docs_require,
    "all": all_require,
    "ext": ["sanic-ext"],
    "http3": ["aioquic"],
}

setup_kwargs["install_requires"] = requirements
setup_kwargs["tests_require"] = tests_require
setup_kwargs["extras_require"] = extras_require
setup_kwargs["cmdclass"] = {"test": PyTest}
setup(**setup_kwargs)<|MERGE_RESOLUTION|>--- conflicted
+++ resolved
@@ -95,15 +95,8 @@
 
 tests_require = [
     "sanic-testing>=22.9.0b1",
-<<<<<<< HEAD
-    "pytest==6.2.5",
-    "coverage==5.3",
-    "gunicorn==20.0.4",
-    "pytest-cov",
-=======
     "pytest",
     "coverage",
->>>>>>> 389363ab
     "beautifulsoup4",
     "pytest-sanic",
     "pytest-benchmark",
