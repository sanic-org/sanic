import asyncio
import logging
import re

from collections import Counter
from inspect import isawaitable
from os import environ
from unittest.mock import Mock, patch

import pytest

import sanic

from sanic import Sanic
from sanic.compat import OS_IS_WINDOWS
from sanic.config import Config
from sanic.exceptions import SanicException
from sanic.helpers import Default
from sanic.log import LOGGING_CONFIG_DEFAULTS
from sanic.response import text
from sanic.router import Route

from .conftest import get_port


@pytest.fixture(autouse=True)
def clear_app_registry():
    Sanic._app_registry = {}


def test_app_loop_running(app: Sanic):
    @app.get("/test")
    async def handler(request):
        assert isinstance(app.loop, asyncio.AbstractEventLoop)
        return text("pass")

    request, response = app.test_client.get("/test")
    assert response.text == "pass"


@pytest.mark.asyncio
def test_create_asyncio_server(app: Sanic, port: int):
    loop = asyncio.get_event_loop()
    asyncio_srv_coro = app.create_server(return_asyncio_server=True, port=port)
    assert isawaitable(asyncio_srv_coro)
    srv = loop.run_until_complete(asyncio_srv_coro)
    assert srv.is_serving() is True


@pytest.mark.asyncio
def test_asyncio_server_no_start_serving(app: Sanic, port):
    loop = asyncio.get_event_loop()
    asyncio_srv_coro = app.create_server(
        port=port,
        return_asyncio_server=True,
        asyncio_server_kwargs=dict(start_serving=False),
    )
    srv = loop.run_until_complete(asyncio_srv_coro)
    assert srv.is_serving() is False


@pytest.mark.asyncio
def test_asyncio_server_start_serving(app: Sanic):
    loop = asyncio.get_event_loop()
    asyncio_srv_coro = app.create_server(
        port=43124,
        return_asyncio_server=True,
        asyncio_server_kwargs=dict(start_serving=False),
    )
    srv = loop.run_until_complete(asyncio_srv_coro)
    assert srv.is_serving() is False
    loop.run_until_complete(srv.startup())
    loop.run_until_complete(srv.start_serving())
    assert srv.is_serving() is True
    wait_close = srv.close()
    loop.run_until_complete(wait_close)
    # Looks like we can't easily test `serve_forever()`


@pytest.mark.asyncio
def test_create_server_main(app: Sanic, caplog, port):
    app.listener("main_process_start")(lambda *_: ...)
    loop = asyncio.get_event_loop()
    with caplog.at_level(logging.INFO):
        asyncio_srv_coro = app.create_server(
            return_asyncio_server=True, port=port
        )
        loop.run_until_complete(asyncio_srv_coro)
    assert (
        "sanic.root",
        30,
        "Listener events for the main process are not available with "
        "create_server()",
    ) in caplog.record_tuples


@pytest.mark.asyncio
def test_create_server_no_startup(app: Sanic, port):
    loop = asyncio.get_event_loop()
    asyncio_srv_coro = app.create_server(
        port=port,
        return_asyncio_server=True,
        asyncio_server_kwargs=dict(start_serving=False),
    )
    srv = loop.run_until_complete(asyncio_srv_coro)
    message = (
        "Cannot run Sanic server without first running await server.startup()"
    )
    with pytest.raises(SanicException, match=message):
        loop.run_until_complete(srv.start_serving())


@pytest.mark.asyncio
def test_create_server_main_convenience(app: Sanic, caplog, port):
    app.main_process_start(lambda *_: ...)
    loop = asyncio.get_event_loop()
    with caplog.at_level(logging.INFO):
        asyncio_srv_coro = app.create_server(
            return_asyncio_server=True, port=port
        )
        loop.run_until_complete(asyncio_srv_coro)
    assert (
        "sanic.root",
        30,
        "Listener events for the main process are not available with "
        "create_server()",
    ) in caplog.record_tuples


def test_app_loop_not_running(app: Sanic):
    with pytest.raises(SanicException) as excinfo:
        app.loop

    assert str(excinfo.value) == (
        "Loop can only be retrieved after the app has started "
        "running. Not supported with `create_server` function"
    )


def test_app_run_raise_type_error(app: Sanic, port):
    with pytest.raises(TypeError) as excinfo:
        app.run(loop="loop", port=port)

    assert str(excinfo.value) == (
        "loop is not a valid argument. To use an existing loop, "
        "change to create_server().\nSee more: "
        "https://sanic.readthedocs.io/en/latest/sanic/deploying.html"
        "#asynchronous-support"
    )


def test_app_route_raise_value_error(app: Sanic):
    with pytest.raises(ValueError) as excinfo:

        @app.route("/test")
        async def handler():
            return text("test")

    assert (
        str(excinfo.value)
        == "Required parameter `request` missing in the handler() route?"
    )


def test_app_handle_request_handler_is_none(app: Sanic, monkeypatch):
    app.config.TOUCHUP = False
    route = Mock(spec=Route)
    route.extra.request_middleware = []
    route.extra.response_middleware = []

    def mockreturn(*args, **kwargs):
        return route, None, {}

    monkeypatch.setattr(app.router, "get", mockreturn)

    @app.get("/test")
    def handler(request):
        return text("test")

    _, response = app.test_client.get("/test")

    assert (
        "'None' was returned while requesting a handler from the router"
        in response.text
    )


@pytest.mark.parametrize("websocket_enabled", [True, False])
@pytest.mark.parametrize("enable", [True, False])
def test_app_enable_websocket(app: Sanic, websocket_enabled, enable):
    app.websocket_enabled = websocket_enabled
    app.enable_websocket(enable=enable)

    assert app.websocket_enabled == enable

    @app.websocket("/ws")
    async def handler(request, ws):
        await ws.send("test")

    assert app.websocket_enabled is True


@patch("sanic.mixins.startup.WebSocketProtocol")
def test_app_websocket_parameters(websocket_protocol_mock, app: Sanic):
    app.config.WEBSOCKET_MAX_SIZE = 44
    app.config.WEBSOCKET_PING_TIMEOUT = 48
    app.config.WEBSOCKET_PING_INTERVAL = 50

    @app.websocket("/ws")
    async def handler(request, ws):
        await ws.send("test")

    try:
        # This will fail because WebSocketProtocol is mocked and only the
        # call kwargs matter
        app.test_client.get("/ws")
    except Exception:
        pass

    websocket_protocol_call_args = websocket_protocol_mock.call_args
    ws_kwargs = websocket_protocol_call_args[1]
    assert ws_kwargs["websocket_max_size"] == app.config.WEBSOCKET_MAX_SIZE
    assert (
        ws_kwargs["websocket_ping_timeout"]
        == app.config.WEBSOCKET_PING_TIMEOUT
    )
    assert (
        ws_kwargs["websocket_ping_interval"]
        == app.config.WEBSOCKET_PING_INTERVAL
    )


def test_handle_request_with_nested_exception(app: Sanic, monkeypatch):
    err_msg = "Mock Exception"

    def mock_error_handler_response(*args, **kwargs):
        raise Exception(err_msg)

    monkeypatch.setattr(
        app.error_handler, "response", mock_error_handler_response
    )

    @app.get("/")
    def handler(request):
        raise Exception

    request, response = app.test_client.get("/")
    assert response.status == 500
    assert response.text == "An error occurred while handling an error"


def test_handle_request_with_nested_exception_debug(app: Sanic, monkeypatch):
    err_msg = "Mock Exception"

    def mock_error_handler_response(*args, **kwargs):
        raise Exception(err_msg)

    monkeypatch.setattr(
        app.error_handler, "response", mock_error_handler_response
    )

    @app.get("/")
    def handler(request):
        raise Exception

    request, response = app.test_client.get("/", debug=True)
    assert response.status == 500
    assert response.text.startswith(
        f"Error while handling error: {err_msg}\n"
        "Stack: Traceback (most recent call last):\n"
    )


def test_handle_request_with_nested_sanic_exception(
    app: Sanic, monkeypatch, caplog
):
    def mock_error_handler_response(*args, **kwargs):
        raise SanicException("Mock SanicException")

    monkeypatch.setattr(
        app.error_handler, "response", mock_error_handler_response
    )

    @app.get("/")
    def handler(request):
        raise Exception

    with caplog.at_level(logging.ERROR):
        request, response = app.test_client.get("/")
    port = request.server_port
    assert port > 0
    assert response.status == 500
    assert "Mock SanicException" in response.text
    assert (
        "sanic.error",
        logging.ERROR,
        f"Exception occurred while handling uri: 'http://127.0.0.1:{port}/'",
    ) in caplog.record_tuples


def test_app_name_required():
    with pytest.raises(TypeError):
        Sanic()


def test_app_has_test_mode_sync():
    app = Sanic("test")

    @app.get("/")
    def handler(request):
        assert request.app.test_mode
        return text("test")

    _, response = app.test_client.get("/")
    assert response.status == 200


def test_app_registry():
    assert len(Sanic._app_registry) == 0
    instance = Sanic("test")
    assert len(Sanic._app_registry) == 1
    assert Sanic._app_registry["test"] is instance
    Sanic.unregister_app(instance)
    assert len(Sanic._app_registry) == 0


def test_app_registry_wrong_type():
    with pytest.raises(
        SanicException, match="Registered app must be an instance of Sanic"
    ):
        Sanic.register_app(1)


def test_app_registry_name_reuse():
    Sanic("test")
    Sanic.test_mode = False
    with pytest.raises(
        SanicException, match='Sanic app name "test" already in use.'
    ):
        Sanic("test")
    Sanic.test_mode = True
    Sanic("test")


def test_app_registry_retrieval():
    instance = Sanic("test")
    assert Sanic.get_app("test") is instance


def test_app_registry_retrieval_from_multiple():
    instance = Sanic("test")
    Sanic("something_else")
    assert Sanic.get_app("test") is instance


def test_get_app_does_not_exist():
    with pytest.raises(
        SanicException,
        match=(
            "Sanic app name 'does-not-exist' not found.\n"
            "App instantiation must occur outside "
            "if __name__ == '__main__' "
            "block or by using an AppLoader.\nSee "
            "https://sanic.dev/en/guide/deployment/app-loader.html"
            " for more details."
        ),
    ):
        Sanic.get_app("does-not-exist")


def test_get_app_does_not_exist_force_create():
    assert isinstance(
        Sanic.get_app("does-not-exist", force_create=True), Sanic
    )


def test_get_app_default():
    instance = Sanic("test")
    assert Sanic.get_app() is instance


def test_get_app_no_default():
    with pytest.raises(
        SanicException, match="No Sanic apps have been registered."
    ):
        Sanic.get_app()


def test_get_app_default_ambiguous():
    Sanic("test1")
    Sanic("test2")
    with pytest.raises(
        SanicException,
        match=re.escape(
            'Multiple Sanic apps found, use Sanic.get_app("app_name")'
        ),
    ):
        Sanic.get_app()


def test_app_set_attribute_warning(app: Sanic):
    message = (
        "Setting variables on Sanic instances is not allowed. You should "
        "change your Sanic instance to use instance.ctx.foo instead."
    )
    with pytest.raises(AttributeError, match=message):
        app.foo = 1


def test_app_set_context(app: Sanic):
    app.ctx.foo = 1

    retrieved = Sanic.get_app(app.name)
    assert retrieved.ctx.foo == 1


def test_subclass_initialisation():
    class CustomSanic(Sanic):
        pass

    CustomSanic("test_subclass_initialisation")


def test_bad_custom_config():
    with pytest.raises(
        SanicException,
        match=(
            "When instantiating Sanic with config, you cannot also pass "
            "env_prefix"
        ),
    ):
        Sanic("test", config=1, env_prefix=1)


def test_custom_config():
    class CustomConfig(Config): ...

    config = CustomConfig()
    app = Sanic("custom", config=config)

    assert app.config == config


def test_custom_context():
    class CustomContext: ...

    ctx = CustomContext()
    app = Sanic("custom", ctx=ctx)

    assert app.ctx == ctx


@pytest.mark.parametrize("use", (False, True))
def test_uvloop_config(app: Sanic, monkeypatch, use):
    @app.get("/test", name="test")
    def handler(request):
        return text("ok")

    try_use_uvloop = Mock()
    monkeypatch.setattr(sanic.mixins.startup, "try_use_uvloop", try_use_uvloop)

    # Default config
    app.test_client.get("/test")
    if OS_IS_WINDOWS:
        try_use_uvloop.assert_not_called()
    else:
        try_use_uvloop.assert_called_once()

    try_use_uvloop.reset_mock()
    app.config["USE_UVLOOP"] = use
    app.test_client.get("/test")

    if use:
        try_use_uvloop.assert_called_once()
    else:
        try_use_uvloop.assert_not_called()


@pytest.mark.asyncio
def test_uvloop_cannot_never_called_with_create_server(caplog, monkeypatch):
    apps = (Sanic("default-uvloop"), Sanic("no-uvloop"), Sanic("yes-uvloop"))

    apps[1].config.USE_UVLOOP = False
    apps[2].config.USE_UVLOOP = True

    try_use_uvloop = Mock()
    monkeypatch.setattr(sanic.mixins.startup, "try_use_uvloop", try_use_uvloop)

    loop = asyncio.get_event_loop()

    with caplog.at_level(logging.WARNING):
        for app in apps:
            srv_coro = app.create_server(
                return_asyncio_server=True,
                asyncio_server_kwargs=dict(start_serving=False),
                port=get_port(),
            )
            loop.run_until_complete(srv_coro)

    try_use_uvloop.assert_not_called()  # Check it didn't try to change policy

    message = (
        "You are trying to change the uvloop configuration, but "
        "this is only effective when using the run(...) method. "
        "When using the create_server(...) method Sanic will use "
        "the already existing loop."
    )

    counter = Counter([(r[1], r[2]) for r in caplog.record_tuples])
    modified = sum(
        1 for app in apps if not isinstance(app.config.USE_UVLOOP, Default)
    )

    assert counter[(logging.WARNING, message)] == modified


@pytest.mark.asyncio
def test_multiple_uvloop_configs_display_warning(caplog):
    Sanic._uvloop_setting = None  # Reset the setting (changed in prev tests)

    default_uvloop = Sanic("default-uvloop")
    no_uvloop = Sanic("no-uvloop")
    yes_uvloop = Sanic("yes-uvloop")

    no_uvloop.config.USE_UVLOOP = False
    yes_uvloop.config.USE_UVLOOP = True

    loop = asyncio.get_event_loop()

    with caplog.at_level(logging.WARNING):
        for app in (default_uvloop, no_uvloop, yes_uvloop):
            srv_coro = app.create_server(
                return_asyncio_server=True,
                asyncio_server_kwargs=dict(start_serving=False),
                port=get_port(),
            )
            srv = loop.run_until_complete(srv_coro)
            loop.run_until_complete(srv.startup())

    message = (
        "It looks like you're running several apps with different "
        "uvloop settings. This is not supported and may lead to "
        "unintended behaviour."
    )

    counter = Counter([(r[1], r[2]) for r in caplog.record_tuples])

    assert counter[(logging.WARNING, message)] == 3


def test_cannot_run_fast_and_workers(app: Sanic, port):
    message = "You cannot use both fast=True and workers=X"
    with pytest.raises(RuntimeError, match=message):
        app.run(fast=True, workers=4, port=port)


def test_no_workers(app: Sanic, port):
    with pytest.raises(RuntimeError, match="Cannot serve with no workers"):
        app.run(workers=0, port=port)


@pytest.mark.parametrize(
    "extra",
    (
        {"fast": True},
        {"workers": 2},
        {"auto_reload": True},
    ),
)
def test_cannot_run_single_process_and_workers_or_auto_reload(
    app: Sanic, extra, port
):
    message = (
        "Single process cannot be run with multiple workers or auto-reload"
    )
    with pytest.raises(RuntimeError, match=message):
        app.run(single_process=True, port=port, **extra)


def test_default_configure_logging():
    with patch("sanic.app.logging") as mock:
        Sanic("Test")

    mock.config.dictConfig.assert_called_with(LOGGING_CONFIG_DEFAULTS)


def test_custom_configure_logging():
    with patch("sanic.app.logging") as mock:
        Sanic("Test", log_config={"foo": "bar"})

    mock.config.dictConfig.assert_called_with({"foo": "bar"})


def test_disable_configure_logging():
    with patch("sanic.app.logging") as mock:
        Sanic("Test", configure_logging=False)

    mock.config.dictConfig.assert_not_called()


@pytest.mark.parametrize("inspector", (True, False))
def test_inspector(inspector):
    app = Sanic("Test", inspector=inspector)
    assert app.config.INSPECTOR is inspector


def test_build_endpoint_name():
    app = Sanic("Test")
    name = app._build_endpoint_name("foo", "bar")
    assert name == "Test.foo.bar"


def test_manager_in_main_process_only(app: Sanic):
    message = "Can only access the manager from the main process"

    with pytest.raises(SanicException, match=message):
        app.manager

    app._manager = 1
    environ["SANIC_WORKER_PROCESS"] = "ok"

    with pytest.raises(SanicException, match=message):
        app.manager

    del environ["SANIC_WORKER_PROCESS"]

    assert app.manager == 1


def test_inspector_in_main_process_only(app: Sanic):
    message = "Can only access the inspector from the main process"

    with pytest.raises(SanicException, match=message):
        app.inspector

    app._inspector = 1
    environ["SANIC_WORKER_PROCESS"] = "ok"

    with pytest.raises(SanicException, match=message):
        app.inspector

    del environ["SANIC_WORKER_PROCESS"]

    assert app.inspector == 1


def test_stop_trigger_terminate(app: Sanic):
    app.multiplexer = Mock()

    app.stop()

    app.multiplexer.terminate.assert_called_once()
    app.multiplexer.reset_mock()
    assert len(Sanic._app_registry) == 1
    Sanic._app_registry.clear()

    app.stop(terminate=True)

    app.multiplexer.terminate.assert_called_once()
    app.multiplexer.reset_mock()
    assert len(Sanic._app_registry) == 0
    Sanic._app_registry.clear()

    app.stop(unregister=False)
    app.multiplexer.terminate.assert_called_once()


def test_refresh_pass_passthru_data_to_new_instance(app: Sanic):
    # arrange
    passthru = {"_inspector": 2, "config": {"TOUCHUP": 23}}
    app = app.refresh(passthru)

    assert app.inspector == 2
<<<<<<< HEAD
    assert app.config.TOUCHUP == 23

def test_initial_refresh_print():
    print("\n Before:")
    Sanic.print_refresh_coverage()
    
def test_refresh_when_self_not_registered():
    # Register an instance with a different name
    registered_instance = Sanic("test_instance")
    Sanic._app_registry["test_instance"] = registered_instance

    new_instance = Sanic("another_instance")
    new_instance.config.DEBUG = True
    new_instance.name = "test_instance"

    refreshed_instance = new_instance.refresh()

    # Assertions
    assert refreshed_instance is registered_instance  # Ensure it's now the registered instance
    assert refreshed_instance.config.DEBUG is True  # Check the attribute was copied

def test_refresh_server_info_assignment():
    registered_instance = Sanic("test_instance")
    Sanic._app_registry["test_instance"] = registered_instance

    # Create a new instance with a different name
    new_instance = Sanic("another_instance")
    new_instance.state.server_info = {"info": "example"}

    new_instance.name = "test_instance"

    refreshed_instance = new_instance.refresh()

    # Assertions
    assert refreshed_instance is registered_instance
    assert refreshed_instance.state.server_info == {"info": "example"}

def test_refresh_with_multiplexer():
    # Create an instance with multiplexer attribute
    app = Sanic("test_app")
    app.multiplexer = Mock()

    refreshed_instance = app.refresh()

    # Assertions
    assert hasattr(refreshed_instance, "multiplexer")
    refreshed_instance.multiplexer.lock.assert_called_once()

def test_final_refresh_print():
    print("\n After:")
    Sanic.print_refresh_coverage()


def test_initial_purge_print():
    print("\n Before:")
    Sanic.print_purge_coverage()

def app():
    return Sanic("test_app")


def test_purge_with_none_task(app):
    app._task_registry = {
        "task1": None
    }
    
    app.purge_tasks()  
    assert len(app._task_registry) == 0, "Task registry should be empty after purging a None task"


def test_purge_with_all_tasks_done_or_cancelled(app):
    task1 = asyncio.Future()
    task1.set_result(None)  
    task2 = asyncio.Future()
    task2.cancel()  

    app._task_registry = {
        "task1": task1,
        "task2": task2
    }
    
    app.purge_tasks() 
    assert len(app._task_registry) == 0, "Task registry should be empty after purging only done and cancelled tasks"


def test_purge_with_mixed_tasks(app):
    task1 = asyncio.Future()
    task1.set_result(None)  # Done
    task2 = asyncio.Future()
    task2.cancel()  # Cancelled
    task3 = asyncio.Future()  # Still pending

    app._task_registry = {
        "task1": task1,
        "task2": task2,
        "task3": task3
    }

    app.purge_tasks() 
    assert len(app._task_registry) == 1, "Task registry should have one task left"
    assert "task3" in app._task_registry, "Only the pending task should remain"\
    

def test_final_purge_print():
    print("\n After:")
    Sanic.print_purge_coverage()
=======
    assert app.config.TOUCHUP == 23
>>>>>>> e00fb039
<|MERGE_RESOLUTION|>--- conflicted
+++ resolved
@@ -671,7 +671,6 @@
     app = app.refresh(passthru)
 
     assert app.inspector == 2
-<<<<<<< HEAD
     assert app.config.TOUCHUP == 23
 
 def test_initial_refresh_print():
@@ -778,6 +777,4 @@
 def test_final_purge_print():
     print("\n After:")
     Sanic.print_purge_coverage()
-=======
-    assert app.config.TOUCHUP == 23
->>>>>>> e00fb039
+
