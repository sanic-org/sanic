import asyncio
import logging
import re

from collections import Counter
from inspect import isawaitable
from os import environ
from unittest.mock import Mock, patch

import pytest

import sanic

from sanic import Sanic
from sanic.compat import OS_IS_WINDOWS
from sanic.config import Config
from sanic.exceptions import SanicException
from sanic.helpers import Default
from sanic.log import LOGGING_CONFIG_DEFAULTS
from sanic.response import text
from sanic.router import Route

from .conftest import get_port

@pytest.fixture(autouse=True)
def clear_app_registry():
    Sanic._app_registry = {}


def test_app_loop_running(app: Sanic):
    @app.get("/test")
    async def handler(request):
        assert isinstance(app.loop, asyncio.AbstractEventLoop)
        return text("pass")

    request, response = app.test_client.get("/test")
    assert response.text == "pass"


@pytest.mark.asyncio
def test_create_asyncio_server(app: Sanic, port: int):
    loop = asyncio.get_event_loop()
    asyncio_srv_coro = app.create_server(return_asyncio_server=True, port=port)
    assert isawaitable(asyncio_srv_coro)
    srv = loop.run_until_complete(asyncio_srv_coro)
    assert srv.is_serving() is True


@pytest.mark.asyncio
def test_asyncio_server_no_start_serving(app: Sanic, port):
    loop = asyncio.get_event_loop()
    asyncio_srv_coro = app.create_server(
        port=port,
        return_asyncio_server=True,
        asyncio_server_kwargs=dict(start_serving=False),
    )
    srv = loop.run_until_complete(asyncio_srv_coro)
    assert srv.is_serving() is False


@pytest.mark.asyncio
def test_asyncio_server_start_serving(app: Sanic):
    loop = asyncio.get_event_loop()
    asyncio_srv_coro = app.create_server(
        port=43124,
        return_asyncio_server=True,
        asyncio_server_kwargs=dict(start_serving=False),
    )
    srv = loop.run_until_complete(asyncio_srv_coro)
    assert srv.is_serving() is False
    loop.run_until_complete(srv.startup())
    loop.run_until_complete(srv.start_serving())
    assert srv.is_serving() is True
    wait_close = srv.close()
    loop.run_until_complete(wait_close)
    # Looks like we can't easily test `serve_forever()`


@pytest.mark.asyncio
def test_create_server_main(app: Sanic, caplog, port):
    app.listener("main_process_start")(lambda *_: ...)
    loop = asyncio.get_event_loop()
    with caplog.at_level(logging.INFO):
        asyncio_srv_coro = app.create_server(
            return_asyncio_server=True, port=port
        )
        loop.run_until_complete(asyncio_srv_coro)
    assert (
        "sanic.root",
        30,
        "Listener events for the main process are not available with "
        "create_server()",
    ) in caplog.record_tuples


@pytest.mark.asyncio
def test_create_server_no_startup(app: Sanic, port):
    loop = asyncio.get_event_loop()
    asyncio_srv_coro = app.create_server(
        port=port,
        return_asyncio_server=True,
        asyncio_server_kwargs=dict(start_serving=False),
    )
    srv = loop.run_until_complete(asyncio_srv_coro)
    message = (
        "Cannot run Sanic server without first running await server.startup()"
    )
    with pytest.raises(SanicException, match=message):
        loop.run_until_complete(srv.start_serving())


@pytest.mark.asyncio
def test_create_server_main_convenience(app: Sanic, caplog, port):
    app.main_process_start(lambda *_: ...)
    loop = asyncio.get_event_loop()
    with caplog.at_level(logging.INFO):
        asyncio_srv_coro = app.create_server(
            return_asyncio_server=True, port=port
        )
        loop.run_until_complete(asyncio_srv_coro)
    assert (
        "sanic.root",
        30,
        "Listener events for the main process are not available with "
        "create_server()",
    ) in caplog.record_tuples


def test_app_loop_not_running(app: Sanic):
    with pytest.raises(SanicException) as excinfo:
        app.loop

    assert str(excinfo.value) == (
        "Loop can only be retrieved after the app has started "
        "running. Not supported with `create_server` function"
    )


def test_app_run_raise_type_error(app: Sanic, port):
    with pytest.raises(TypeError) as excinfo:
        app.run(loop="loop", port=port)

    assert str(excinfo.value) == (
        "loop is not a valid argument. To use an existing loop, "
        "change to create_server().\nSee more: "
        "https://sanic.readthedocs.io/en/latest/sanic/deploying.html"
        "#asynchronous-support"
    )


def test_app_route_raise_value_error(app: Sanic):
    with pytest.raises(ValueError) as excinfo:

        @app.route("/test")
        async def handler():
            return text("test")

    assert (
        str(excinfo.value)
        == "Required parameter `request` missing in the handler() route?"
    )


def test_app_handle_request_handler_is_none(app: Sanic, monkeypatch):
    app.config.TOUCHUP = False
    route = Mock(spec=Route)
    route.extra.request_middleware = []
    route.extra.response_middleware = []

    def mockreturn(*args, **kwargs):
        return route, None, {}

    monkeypatch.setattr(app.router, "get", mockreturn)

    @app.get("/test")
    def handler(request):
        return text("test")

    _, response = app.test_client.get("/test")

    assert (
        "'None' was returned while requesting a handler from the router"
        in response.text
    )


@pytest.mark.parametrize("websocket_enabled", [True, False])
@pytest.mark.parametrize("enable", [True, False])
def test_app_enable_websocket(app: Sanic, websocket_enabled, enable):
    app.websocket_enabled = websocket_enabled
    app.enable_websocket(enable=enable)

    assert app.websocket_enabled == enable

    @app.websocket("/ws")
    async def handler(request, ws):
        await ws.send("test")

    assert app.websocket_enabled is True


@patch("sanic.mixins.startup.WebSocketProtocol")
def test_app_websocket_parameters(websocket_protocol_mock, app: Sanic):
    app.config.WEBSOCKET_MAX_SIZE = 44
    app.config.WEBSOCKET_PING_TIMEOUT = 48
    app.config.WEBSOCKET_PING_INTERVAL = 50

    @app.websocket("/ws")
    async def handler(request, ws):
        await ws.send("test")

    try:
        # This will fail because WebSocketProtocol is mocked and only the
        # call kwargs matter
        app.test_client.get("/ws")
    except Exception:
        pass

    websocket_protocol_call_args = websocket_protocol_mock.call_args
    ws_kwargs = websocket_protocol_call_args[1]
    assert ws_kwargs["websocket_max_size"] == app.config.WEBSOCKET_MAX_SIZE
    assert (
        ws_kwargs["websocket_ping_timeout"]
        == app.config.WEBSOCKET_PING_TIMEOUT
    )
    assert (
        ws_kwargs["websocket_ping_interval"]
        == app.config.WEBSOCKET_PING_INTERVAL
    )


def test_handle_request_with_nested_exception(app: Sanic, monkeypatch):
    err_msg = "Mock Exception"

    def mock_error_handler_response(*args, **kwargs):
        raise Exception(err_msg)

    monkeypatch.setattr(
        app.error_handler, "response", mock_error_handler_response
    )

    @app.get("/")
    def handler(request):
        raise Exception

    request, response = app.test_client.get("/")
    assert response.status == 500
    assert response.text == "An error occurred while handling an error"


def test_handle_request_with_nested_exception_debug(app: Sanic, monkeypatch):
    err_msg = "Mock Exception"

    def mock_error_handler_response(*args, **kwargs):
        raise Exception(err_msg)

    monkeypatch.setattr(
        app.error_handler, "response", mock_error_handler_response
    )

    @app.get("/")
    def handler(request):
        raise Exception

    request, response = app.test_client.get("/", debug=True)
    assert response.status == 500
    assert response.text.startswith(
        f"Error while handling error: {err_msg}\n"
        "Stack: Traceback (most recent call last):\n"
    )


def test_handle_request_with_nested_sanic_exception(
    app: Sanic, monkeypatch, caplog
):
    def mock_error_handler_response(*args, **kwargs):
        raise SanicException("Mock SanicException")

    monkeypatch.setattr(
        app.error_handler, "response", mock_error_handler_response
    )

    @app.get("/")
    def handler(request):
        raise Exception

    with caplog.at_level(logging.ERROR):
        request, response = app.test_client.get("/")
    port = request.server_port
    assert port > 0
    assert response.status == 500
    assert "Mock SanicException" in response.text
    assert (
        "sanic.error",
        logging.ERROR,
        f"Exception occurred while handling uri: 'http://127.0.0.1:{port}/'",
    ) in caplog.record_tuples


def test_app_name_required():
    with pytest.raises(TypeError):
        Sanic()


def test_app_has_test_mode_sync():
    app = Sanic("test")

    @app.get("/")
    def handler(request):
        assert request.app.test_mode
        return text("test")

    _, response = app.test_client.get("/")
    assert response.status == 200


def test_app_registry():
    assert len(Sanic._app_registry) == 0
    instance = Sanic("test")
    assert len(Sanic._app_registry) == 1
    assert Sanic._app_registry["test"] is instance
    Sanic.unregister_app(instance)
    assert len(Sanic._app_registry) == 0


def test_app_registry_wrong_type():
    with pytest.raises(
        SanicException, match="Registered app must be an instance of Sanic"
    ):
        Sanic.register_app(1)


def test_app_registry_name_reuse():
    Sanic("test")
    Sanic.test_mode = False
    with pytest.raises(
        SanicException, match='Sanic app name "test" already in use.'
    ):
        Sanic("test")
    Sanic.test_mode = True
    Sanic("test")

def test_app_registry_retrieval():
    instance = Sanic("test")
    assert Sanic.get_app("test") is instance


def test_app_registry_retrieval_from_multiple():
    instance = Sanic("test")
    Sanic("something_else")
    assert Sanic.get_app("test") is instance

def test_initial_print_unregister_coverage():
    print("Before: \n")
    Sanic.print_unregister_coverage()
    print("\n")

def test_unregister_non_sanic_instance():
    # create non sanic object
    non_sanic = object()

    # try to unregister it, should raise SanicException
    with pytest.raises(SanicException) as exc_info:
        Sanic.unregister_app(non_sanic)

    assert str(exc_info.value) == "Registered app must be an instance of Sanic"

def test_successful_unregister_sanic_app():
    # create new sanic app
    app = Sanic("TestApp")

    # manually register it if necessary
    Sanic._app_registry[app.name] = app

    Sanic.unregister_app(app)

    # check if the name is not in the registry anymore
    assert app.name not in Sanic._app_registry

def test_unsuccessful_unregister_non_registered_sanic_app():
    app = Sanic("UnregisteredApp")

    # make sure it's not registered
    if app.name in Sanic._app_registry:
        del Sanic._app_registry[app.name] 

    Sanic.unregister_app(app)

    assert app.name not in Sanic._app_registry

def test_final_print_unregister_coverage():
    print("After: \n")
    Sanic.print_unregister_coverage()
    print("\n")

def test_get_app_does_not_exist():
    with pytest.raises(
        SanicException,
        match=(
            "Sanic app name 'does-not-exist' not found.\n"
            "App instantiation must occur outside "
            "if __name__ == '__main__' "
            "block or by using an AppLoader.\nSee "
            "https://sanic.dev/en/guide/deployment/app-loader.html"
            " for more details."
        ),
    ):
        Sanic.get_app("does-not-exist")


def test_get_app_does_not_exist_force_create():
    assert isinstance(
        Sanic.get_app("does-not-exist", force_create=True), Sanic
    )


def test_get_app_default():
    instance = Sanic("test")
    assert Sanic.get_app() is instance


def test_get_app_no_default():
    with pytest.raises(
        SanicException, match="No Sanic apps have been registered."
    ):
        Sanic.get_app()


def test_get_app_default_ambiguous():
    Sanic("test1")
    Sanic("test2")
    with pytest.raises(
        SanicException,
        match=re.escape(
            'Multiple Sanic apps found, use Sanic.get_app("app_name")'
        ),
    ):
        Sanic.get_app()


def test_app_set_attribute_warning(app: Sanic):
    message = (
        "Setting variables on Sanic instances is not allowed. You should "
        "change your Sanic instance to use instance.ctx.foo instead."
    )
    with pytest.raises(AttributeError, match=message):
        app.foo = 1


def test_app_set_context(app: Sanic):
    app.ctx.foo = 1

    retrieved = Sanic.get_app(app.name)
    assert retrieved.ctx.foo == 1


def test_subclass_initialisation():
    class CustomSanic(Sanic):
        pass

    CustomSanic("test_subclass_initialisation")


def test_bad_custom_config():
    with pytest.raises(
        SanicException,
        match=(
            "When instantiating Sanic with config, you cannot also pass "
            "env_prefix"
        ),
    ):
        Sanic("test", config=1, env_prefix=1)


def test_custom_config():
    class CustomConfig(Config): ...

    config = CustomConfig()
    app = Sanic("custom", config=config)

    assert app.config == config


def test_custom_context():
    class CustomContext: ...

    ctx = CustomContext()
    app = Sanic("custom", ctx=ctx)

    assert app.ctx == ctx


@pytest.mark.parametrize("use", (False, True))
def test_uvloop_config(app: Sanic, monkeypatch, use):
    @app.get("/test", name="test")
    def handler(request):
        return text("ok")

    try_use_uvloop = Mock()
    monkeypatch.setattr(sanic.mixins.startup, "try_use_uvloop", try_use_uvloop)

    # Default config
    app.test_client.get("/test")
    if OS_IS_WINDOWS:
        try_use_uvloop.assert_not_called()
    else:
        try_use_uvloop.assert_called_once()

    try_use_uvloop.reset_mock()
    app.config["USE_UVLOOP"] = use
    app.test_client.get("/test")

    if use:
        try_use_uvloop.assert_called_once()
    else:
        try_use_uvloop.assert_not_called()


@pytest.mark.asyncio
def test_uvloop_cannot_never_called_with_create_server(caplog, monkeypatch):
    apps = (Sanic("default-uvloop"), Sanic("no-uvloop"), Sanic("yes-uvloop"))

    apps[1].config.USE_UVLOOP = False
    apps[2].config.USE_UVLOOP = True

    try_use_uvloop = Mock()
    monkeypatch.setattr(sanic.mixins.startup, "try_use_uvloop", try_use_uvloop)

    loop = asyncio.get_event_loop()

    with caplog.at_level(logging.WARNING):
        for app in apps:
            srv_coro = app.create_server(
                return_asyncio_server=True,
                asyncio_server_kwargs=dict(start_serving=False),
                port=get_port(),
            )
            loop.run_until_complete(srv_coro)

    try_use_uvloop.assert_not_called()  # Check it didn't try to change policy

    message = (
        "You are trying to change the uvloop configuration, but "
        "this is only effective when using the run(...) method. "
        "When using the create_server(...) method Sanic will use "
        "the already existing loop."
    )

    counter = Counter([(r[1], r[2]) for r in caplog.record_tuples])
    modified = sum(
        1 for app in apps if not isinstance(app.config.USE_UVLOOP, Default)
    )

    assert counter[(logging.WARNING, message)] == modified


@pytest.mark.asyncio
def test_multiple_uvloop_configs_display_warning(caplog):
    Sanic._uvloop_setting = None  # Reset the setting (changed in prev tests)

    default_uvloop = Sanic("default-uvloop")
    no_uvloop = Sanic("no-uvloop")
    yes_uvloop = Sanic("yes-uvloop")

    no_uvloop.config.USE_UVLOOP = False
    yes_uvloop.config.USE_UVLOOP = True

    loop = asyncio.get_event_loop()

    with caplog.at_level(logging.WARNING):
        for app in (default_uvloop, no_uvloop, yes_uvloop):
            srv_coro = app.create_server(
                return_asyncio_server=True,
                asyncio_server_kwargs=dict(start_serving=False),
                port=get_port(),
            )
            srv = loop.run_until_complete(srv_coro)
            loop.run_until_complete(srv.startup())

    message = (
        "It looks like you're running several apps with different "
        "uvloop settings. This is not supported and may lead to "
        "unintended behaviour."
    )

    counter = Counter([(r[1], r[2]) for r in caplog.record_tuples])

    assert counter[(logging.WARNING, message)] == 3


def test_cannot_run_fast_and_workers(app: Sanic, port):
    message = "You cannot use both fast=True and workers=X"
    with pytest.raises(RuntimeError, match=message):
        app.run(fast=True, workers=4, port=port)


def test_no_workers(app: Sanic, port):
    with pytest.raises(RuntimeError, match="Cannot serve with no workers"):
        app.run(workers=0, port=port)


@pytest.mark.parametrize(
    "extra",
    (
        {"fast": True},
        {"workers": 2},
        {"auto_reload": True},
    ),
)
def test_cannot_run_single_process_and_workers_or_auto_reload(
    app: Sanic, extra, port
):
    message = (
        "Single process cannot be run with multiple workers or auto-reload"
    )
    with pytest.raises(RuntimeError, match=message):
        app.run(single_process=True, port=port, **extra)


def test_default_configure_logging():
    with patch("sanic.app.logging") as mock:
        Sanic("Test")

    mock.config.dictConfig.assert_called_with(LOGGING_CONFIG_DEFAULTS)


def test_custom_configure_logging():
    with patch("sanic.app.logging") as mock:
        Sanic("Test", log_config={"foo": "bar"})

    mock.config.dictConfig.assert_called_with({"foo": "bar"})


def test_disable_configure_logging():
    with patch("sanic.app.logging") as mock:
        Sanic("Test", configure_logging=False)

    mock.config.dictConfig.assert_not_called()


@pytest.mark.parametrize("inspector", (True, False))
def test_inspector(inspector):
    app = Sanic("Test", inspector=inspector)
    assert app.config.INSPECTOR is inspector


def test_build_endpoint_name():
    app = Sanic("Test")
    name = app._build_endpoint_name("foo", "bar")
    assert name == "Test.foo.bar"


def test_manager_in_main_process_only(app: Sanic):
    message = "Can only access the manager from the main process"

    with pytest.raises(SanicException, match=message):
        app.manager

    app._manager = 1
    environ["SANIC_WORKER_PROCESS"] = "ok"

    with pytest.raises(SanicException, match=message):
        app.manager

    del environ["SANIC_WORKER_PROCESS"]

    assert app.manager == 1


def test_inspector_in_main_process_only(app: Sanic):
    message = "Can only access the inspector from the main process"

    with pytest.raises(SanicException, match=message):
        app.inspector

    app._inspector = 1
    environ["SANIC_WORKER_PROCESS"] = "ok"

    with pytest.raises(SanicException, match=message):
        app.inspector

    del environ["SANIC_WORKER_PROCESS"]

    assert app.inspector == 1


def test_stop_trigger_terminate(app: Sanic):
    app.multiplexer = Mock()

    app.stop()

    app.multiplexer.terminate.assert_called_once()
    app.multiplexer.reset_mock()
    assert len(Sanic._app_registry) == 1
    Sanic._app_registry.clear()

    app.stop(terminate=True)

    app.multiplexer.terminate.assert_called_once()
    app.multiplexer.reset_mock()
    assert len(Sanic._app_registry) == 0
    Sanic._app_registry.clear()

    app.stop(unregister=False)
    app.multiplexer.terminate.assert_called_once()


def test_refresh_pass_passthru_data_to_new_instance(app: Sanic):
    # arrange
    passthru = {"_inspector": 2, "config": {"TOUCHUP": 23}}
    app = app.refresh(passthru)

    assert app.inspector == 2
    assert app.config.TOUCHUP == 23

<<<<<<< HEAD
def test_initial_refresh_print():
    print("\n Before:")
    Sanic.print_refresh_coverage()
    
=======
def test_myclass_ack_method(app: Sanic):
   
    print("\nBranch coverage before: ")
    Sanic.print_ack_coverage()
    print("\n")

    app.multiplexer = Mock()
    app.ack()
   
    app.multiplexer.ack.assert_called_once()
    app.multiplexer.reset_mock()

    del app.multiplexer 
    app.ack()

    print("\nBranch coverage after: ")
    Sanic.print_ack_coverage()
    print("\n")

    with pytest.raises(AttributeError):
        app.multiplexer.ack.assert_not_called()


>>>>>>> 5c4e27a8
def test_refresh_when_self_not_registered():
    # Register an instance with a different name
    registered_instance = Sanic("test_instance")
    Sanic._app_registry["test_instance"] = registered_instance

    new_instance = Sanic("another_instance")
    new_instance.config.DEBUG = True
    new_instance.name = "test_instance"

    refreshed_instance = new_instance.refresh()

    # Assertions
    assert refreshed_instance is registered_instance  # Ensure it's now the registered instance
    assert refreshed_instance.config.DEBUG is True  # Check the attribute was copied

def test_refresh_server_info_assignment():
    registered_instance = Sanic("test_instance")
    Sanic._app_registry["test_instance"] = registered_instance

    # Create a new instance with a different name
    new_instance = Sanic("another_instance")
    new_instance.state.server_info = {"info": "example"}

    new_instance.name = "test_instance"

    refreshed_instance = new_instance.refresh()

    # Assertions
    assert refreshed_instance is registered_instance
    assert refreshed_instance.state.server_info == {"info": "example"}

def test_refresh_with_multiplexer():
    # Create an instance with multiplexer attribute
    app = Sanic("test_app")
    app.multiplexer = Mock()

    refreshed_instance = app.refresh()

    # Assertions
    assert hasattr(refreshed_instance, "multiplexer")
    refreshed_instance.multiplexer.lock.assert_called_once()

<<<<<<< HEAD
def test_final_refresh_print():
    print("\n After:")
    Sanic.print_refresh_coverage()


def test_initial_purge_print():
    print("\n Before:")
    Sanic.print_purge_coverage()

=======
>>>>>>> 5c4e27a8
def app():
    return Sanic("test_app")


def test_purge_with_none_task(app):
    app._task_registry = {
        "task1": None
    }
    
    app.purge_tasks()  
    assert len(app._task_registry) == 0, "Task registry should be empty after purging a None task"


def test_purge_with_all_tasks_done_or_cancelled(app):
    task1 = asyncio.Future()
    task1.set_result(None)  
    task2 = asyncio.Future()
    task2.cancel()  

    app._task_registry = {
        "task1": task1,
        "task2": task2
    }
    
    app.purge_tasks() 
    assert len(app._task_registry) == 0, "Task registry should be empty after purging only done and cancelled tasks"


def test_purge_with_mixed_tasks(app):
    task1 = asyncio.Future()
    task1.set_result(None)  # Done
    task2 = asyncio.Future()
    task2.cancel()  # Cancelled
    task3 = asyncio.Future()  # Still pending

    app._task_registry = {
        "task1": task1,
        "task2": task2,
        "task3": task3
    }

    app.purge_tasks() 
    assert len(app._task_registry) == 1, "Task registry should have one task left"
<<<<<<< HEAD
    assert "task3" in app._task_registry, "Only the pending task should remain"\
    

def test_final_purge_print():
    print("\n After:")
    Sanic.print_purge_coverage()

=======
    assert "task3" in app._task_registry, "Only the pending task should remain"
>>>>>>> 5c4e27a8
<|MERGE_RESOLUTION|>--- conflicted
+++ resolved
@@ -712,13 +712,8 @@
 
     assert app.inspector == 2
     assert app.config.TOUCHUP == 23
-
-<<<<<<< HEAD
-def test_initial_refresh_print():
-    print("\n Before:")
-    Sanic.print_refresh_coverage()
     
-=======
+
 def test_myclass_ack_method(app: Sanic):
    
     print("\nBranch coverage before: ")
@@ -742,7 +737,10 @@
         app.multiplexer.ack.assert_not_called()
 
 
->>>>>>> 5c4e27a8
+def test_initial_refresh_print():
+    print("\n Before:")
+    Sanic.print_refresh_coverage()
+    
 def test_refresh_when_self_not_registered():
     # Register an instance with a different name
     registered_instance = Sanic("test_instance")
@@ -785,7 +783,6 @@
     assert hasattr(refreshed_instance, "multiplexer")
     refreshed_instance.multiplexer.lock.assert_called_once()
 
-<<<<<<< HEAD
 def test_final_refresh_print():
     print("\n After:")
     Sanic.print_refresh_coverage()
@@ -795,8 +792,6 @@
     print("\n Before:")
     Sanic.print_purge_coverage()
 
-=======
->>>>>>> 5c4e27a8
 def app():
     return Sanic("test_app")
 
@@ -840,14 +835,9 @@
 
     app.purge_tasks() 
     assert len(app._task_registry) == 1, "Task registry should have one task left"
-<<<<<<< HEAD
-    assert "task3" in app._task_registry, "Only the pending task should remain"\
+    assert "task3" in app._task_registry, "Only the pending task should remain"
     
 
 def test_final_purge_print():
     print("\n After:")
-    Sanic.print_purge_coverage()
-
-=======
-    assert "task3" in app._task_registry, "Only the pending task should remain"
->>>>>>> 5c4e27a8
+    Sanic.print_purge_coverage()