import asyncio
import logging
import re

from collections import Counter
from inspect import isawaitable
from os import environ
from unittest.mock import Mock, patch

import pytest

import sanic

from sanic import Sanic
from sanic.compat import OS_IS_WINDOWS
from sanic.config import Config
from sanic.exceptions import SanicException
from sanic.helpers import _default
from sanic.log import LOGGING_CONFIG_DEFAULTS
from sanic.response import text


@pytest.fixture(autouse=True)
def clear_app_registry():
    Sanic._app_registry = {}


def test_app_loop_running(app: Sanic):
    @app.get("/test")
    async def handler(request):
        assert isinstance(app.loop, asyncio.AbstractEventLoop)
        return text("pass")

    request, response = app.test_client.get("/test")
    assert response.text == "pass"


def test_create_asyncio_server(app: Sanic):
    loop = asyncio.get_event_loop()
    asyncio_srv_coro = app.create_server(return_asyncio_server=True)
    assert isawaitable(asyncio_srv_coro)
    srv = loop.run_until_complete(asyncio_srv_coro)
    assert srv.is_serving() is True


def test_asyncio_server_no_start_serving(app: Sanic):
    loop = asyncio.get_event_loop()
    asyncio_srv_coro = app.create_server(
        port=43123,
        return_asyncio_server=True,
        asyncio_server_kwargs=dict(start_serving=False),
    )
    srv = loop.run_until_complete(asyncio_srv_coro)
    assert srv.is_serving() is False


def test_asyncio_server_start_serving(app: Sanic):
    loop = asyncio.get_event_loop()
    asyncio_srv_coro = app.create_server(
        port=43124,
        return_asyncio_server=True,
        asyncio_server_kwargs=dict(start_serving=False),
    )
    srv = loop.run_until_complete(asyncio_srv_coro)
    assert srv.is_serving() is False
    loop.run_until_complete(srv.startup())
    loop.run_until_complete(srv.start_serving())
    assert srv.is_serving() is True
    wait_close = srv.close()
    loop.run_until_complete(wait_close)
    # Looks like we can't easily test `serve_forever()`


def test_create_server_main(app: Sanic, caplog):
    app.listener("main_process_start")(lambda *_: ...)
    loop = asyncio.get_event_loop()
    with caplog.at_level(logging.INFO):
        asyncio_srv_coro = app.create_server(return_asyncio_server=True)
        loop.run_until_complete(asyncio_srv_coro)
    assert (
        "sanic.root",
        30,
        "Listener events for the main process are not available with "
        "create_server()",
    ) in caplog.record_tuples


def test_create_server_no_startup(app: Sanic):
    loop = asyncio.get_event_loop()
    asyncio_srv_coro = app.create_server(
        port=43124,
        return_asyncio_server=True,
        asyncio_server_kwargs=dict(start_serving=False),
    )
    srv = loop.run_until_complete(asyncio_srv_coro)
    message = (
        "Cannot run Sanic server without first running await server.startup()"
    )
    with pytest.raises(SanicException, match=message):
        loop.run_until_complete(srv.start_serving())


def test_create_server_main_convenience(app: Sanic, caplog):
    app.main_process_start(lambda *_: ...)
    loop = asyncio.get_event_loop()
    with caplog.at_level(logging.INFO):
        asyncio_srv_coro = app.create_server(return_asyncio_server=True)
        loop.run_until_complete(asyncio_srv_coro)
    assert (
        "sanic.root",
        30,
        "Listener events for the main process are not available with "
        "create_server()",
    ) in caplog.record_tuples


def test_app_loop_not_running(app: Sanic):
    with pytest.raises(SanicException) as excinfo:
        app.loop

    assert str(excinfo.value) == (
        "Loop can only be retrieved after the app has started "
        "running. Not supported with `create_server` function"
    )


def test_app_run_raise_type_error(app: Sanic):

    with pytest.raises(TypeError) as excinfo:
        app.run(loop="loop")

    assert str(excinfo.value) == (
        "loop is not a valid argument. To use an existing loop, "
        "change to create_server().\nSee more: "
        "https://sanic.readthedocs.io/en/latest/sanic/deploying.html"
        "#asynchronous-support"
    )


def test_app_route_raise_value_error(app: Sanic):

    with pytest.raises(ValueError) as excinfo:

        @app.route("/test")
        async def handler():
            return text("test")

    assert (
        str(excinfo.value)
        == "Required parameter `request` missing in the handler() route?"
    )


<<<<<<< HEAD
def test_app_handle_request_handler_is_none(app, monkeypatch):
    mock = Mock()
    mock.handler = None

=======
def test_app_handle_request_handler_is_none(app: Sanic, monkeypatch):
>>>>>>> 7f894c45
    def mockreturn(*args, **kwargs):
        return mock, None, {}

    monkeypatch.setattr(app.router, "get", mockreturn)

    @app.get("/test")
    def handler(request):
        return text("test")

    _, response = app.test_client.get("/test")

    assert (
        "'None' was returned while requesting a handler from the router"
        in response.text
    )


@pytest.mark.parametrize("websocket_enabled", [True, False])
@pytest.mark.parametrize("enable", [True, False])
def test_app_enable_websocket(app: Sanic, websocket_enabled, enable):
    app.websocket_enabled = websocket_enabled
    app.enable_websocket(enable=enable)

    assert app.websocket_enabled == enable

    @app.websocket("/ws")
    async def handler(request, ws):
        await ws.send("test")

    assert app.websocket_enabled is True


@patch("sanic.mixins.startup.WebSocketProtocol")
def test_app_websocket_parameters(websocket_protocol_mock, app: Sanic):
    app.config.WEBSOCKET_MAX_SIZE = 44
    app.config.WEBSOCKET_PING_TIMEOUT = 48
    app.config.WEBSOCKET_PING_INTERVAL = 50

    @app.websocket("/ws")
    async def handler(request, ws):
        await ws.send("test")

    try:
        # This will fail because WebSocketProtocol is mocked and only the
        # call kwargs matter
        app.test_client.get("/ws")
    except Exception:
        pass

    websocket_protocol_call_args = websocket_protocol_mock.call_args
    ws_kwargs = websocket_protocol_call_args[1]
    assert ws_kwargs["websocket_max_size"] == app.config.WEBSOCKET_MAX_SIZE
    assert (
        ws_kwargs["websocket_ping_timeout"]
        == app.config.WEBSOCKET_PING_TIMEOUT
    )
    assert (
        ws_kwargs["websocket_ping_interval"]
        == app.config.WEBSOCKET_PING_INTERVAL
    )


def test_handle_request_with_nested_exception(app: Sanic, monkeypatch):

    err_msg = "Mock Exception"

    def mock_error_handler_response(*args, **kwargs):
        raise Exception(err_msg)

    monkeypatch.setattr(
        app.error_handler, "response", mock_error_handler_response
    )

    @app.get("/")
    def handler(request):
        raise Exception

    request, response = app.test_client.get("/")
    assert response.status == 500
    assert response.text == "An error occurred while handling an error"


def test_handle_request_with_nested_exception_debug(app: Sanic, monkeypatch):

    err_msg = "Mock Exception"

    def mock_error_handler_response(*args, **kwargs):
        raise Exception(err_msg)

    monkeypatch.setattr(
        app.error_handler, "response", mock_error_handler_response
    )

    @app.get("/")
    def handler(request):
        raise Exception

    request, response = app.test_client.get("/", debug=True)
    assert response.status == 500
    assert response.text.startswith(
        f"Error while handling error: {err_msg}\n"
        "Stack: Traceback (most recent call last):\n"
    )


def test_handle_request_with_nested_sanic_exception(
    app: Sanic, monkeypatch, caplog
):
    def mock_error_handler_response(*args, **kwargs):
        raise SanicException("Mock SanicException")

    monkeypatch.setattr(
        app.error_handler, "response", mock_error_handler_response
    )

    @app.get("/")
    def handler(request):
        raise Exception

    with caplog.at_level(logging.ERROR):
        request, response = app.test_client.get("/")
    port = request.server_port
    assert port > 0
    assert response.status == 500
    assert "Mock SanicException" in response.text
    assert (
        "sanic.error",
        logging.ERROR,
        f"Exception occurred while handling uri: 'http://127.0.0.1:{port}/'",
    ) in caplog.record_tuples


def test_app_name_required():
    with pytest.raises(SanicException):
        Sanic()


def test_app_has_test_mode_sync():
    app = Sanic("test")

    @app.get("/")
    def handler(request):
        assert request.app.test_mode
        return text("test")

    _, response = app.test_client.get("/")
    assert response.status == 200


def test_app_registry():
    assert len(Sanic._app_registry) == 0
    instance = Sanic("test")
    assert len(Sanic._app_registry) == 1
    assert Sanic._app_registry["test"] is instance
    Sanic.unregister_app(instance)
    assert len(Sanic._app_registry) == 0


def test_app_registry_wrong_type():
    with pytest.raises(
        SanicException, match="Registered app must be an instance of Sanic"
    ):
        Sanic.register_app(1)


def test_app_registry_name_reuse():
    Sanic("test")
    Sanic.test_mode = False
    with pytest.raises(
        SanicException, match='Sanic app name "test" already in use.'
    ):
        Sanic("test")
    Sanic.test_mode = True
    Sanic("test")


def test_app_registry_retrieval():
    instance = Sanic("test")
    assert Sanic.get_app("test") is instance


def test_app_registry_retrieval_from_multiple():
    instance = Sanic("test")
    Sanic("something_else")
    assert Sanic.get_app("test") is instance


def test_get_app_does_not_exist():
    with pytest.raises(
        SanicException, match='Sanic app name "does-not-exist" not found.'
    ):
        Sanic.get_app("does-not-exist")


def test_get_app_does_not_exist_force_create():
    assert isinstance(
        Sanic.get_app("does-not-exist", force_create=True), Sanic
    )


def test_get_app_default():
    instance = Sanic("test")
    assert Sanic.get_app() is instance


def test_get_app_no_default():
    with pytest.raises(
        SanicException, match="No Sanic apps have been registered."
    ):
        Sanic.get_app()


def test_get_app_default_ambiguous():
    Sanic("test1")
    Sanic("test2")
    with pytest.raises(
        SanicException,
        match=re.escape(
            'Multiple Sanic apps found, use Sanic.get_app("app_name")'
        ),
    ):
        Sanic.get_app()


def test_app_set_attribute_warning(app: Sanic):
    message = (
        "Setting variables on Sanic instances is not allowed. You should "
        "change your Sanic instance to use instance.ctx.foo instead."
    )
    with pytest.raises(AttributeError, match=message):
        app.foo = 1


def test_app_set_context(app: Sanic):
    app.ctx.foo = 1

    retrieved = Sanic.get_app(app.name)
    assert retrieved.ctx.foo == 1


def test_subclass_initialisation():
    class CustomSanic(Sanic):
        pass

    CustomSanic("test_subclass_initialisation")


def test_bad_custom_config():
    with pytest.raises(
        SanicException,
        match=(
            "When instantiating Sanic with config, you cannot also pass "
            "env_prefix"
        ),
    ):
        Sanic("test", config=1, env_prefix=1)


def test_custom_config():
    class CustomConfig(Config):
        ...

    config = CustomConfig()
    app = Sanic("custom", config=config)

    assert app.config == config


def test_custom_context():
    class CustomContext:
        ...

    ctx = CustomContext()
    app = Sanic("custom", ctx=ctx)

    assert app.ctx == ctx


@pytest.mark.parametrize("use", (False, True))
def test_uvloop_config(app: Sanic, monkeypatch, use):
    @app.get("/test")
    def handler(request):
        return text("ok")

    try_use_uvloop = Mock()
    monkeypatch.setattr(sanic.mixins.startup, "try_use_uvloop", try_use_uvloop)

    # Default config
    app.test_client.get("/test")
    if OS_IS_WINDOWS:
        try_use_uvloop.assert_not_called()
    else:
        try_use_uvloop.assert_called_once()

    try_use_uvloop.reset_mock()
    app.config["USE_UVLOOP"] = use
    app.test_client.get("/test")

    if use:
        try_use_uvloop.assert_called_once()
    else:
        try_use_uvloop.assert_not_called()


def test_uvloop_cannot_never_called_with_create_server(caplog, monkeypatch):
    apps = (Sanic("default-uvloop"), Sanic("no-uvloop"), Sanic("yes-uvloop"))

    apps[1].config.USE_UVLOOP = False
    apps[2].config.USE_UVLOOP = True

    try_use_uvloop = Mock()
    monkeypatch.setattr(sanic.mixins.startup, "try_use_uvloop", try_use_uvloop)

    loop = asyncio.get_event_loop()

    with caplog.at_level(logging.WARNING):
        for app in apps:
            srv_coro = app.create_server(
                return_asyncio_server=True,
                asyncio_server_kwargs=dict(start_serving=False),
            )
            loop.run_until_complete(srv_coro)

    try_use_uvloop.assert_not_called()  # Check it didn't try to change policy

    message = (
        "You are trying to change the uvloop configuration, but "
        "this is only effective when using the run(...) method. "
        "When using the create_server(...) method Sanic will use "
        "the already existing loop."
    )

    counter = Counter([(r[1], r[2]) for r in caplog.record_tuples])
    modified = sum(1 for app in apps if app.config.USE_UVLOOP is not _default)

    assert counter[(logging.WARNING, message)] == modified


def test_multiple_uvloop_configs_display_warning(caplog):
    Sanic._uvloop_setting = None  # Reset the setting (changed in prev tests)

    default_uvloop = Sanic("default-uvloop")
    no_uvloop = Sanic("no-uvloop")
    yes_uvloop = Sanic("yes-uvloop")

    no_uvloop.config.USE_UVLOOP = False
    yes_uvloop.config.USE_UVLOOP = True

    loop = asyncio.get_event_loop()

    with caplog.at_level(logging.WARNING):
        for app in (default_uvloop, no_uvloop, yes_uvloop):
            srv_coro = app.create_server(
                return_asyncio_server=True,
                asyncio_server_kwargs=dict(start_serving=False),
            )
            srv = loop.run_until_complete(srv_coro)
            loop.run_until_complete(srv.startup())

    message = (
        "It looks like you're running several apps with different "
        "uvloop settings. This is not supported and may lead to "
        "unintended behaviour."
    )

    counter = Counter([(r[1], r[2]) for r in caplog.record_tuples])

    assert counter[(logging.WARNING, message)] == 2


def test_cannot_run_fast_and_workers(app: Sanic):
    message = "You cannot use both fast=True and workers=X"
    with pytest.raises(RuntimeError, match=message):
        app.run(fast=True, workers=4)


def test_no_workers(app: Sanic):
    with pytest.raises(RuntimeError, match="Cannot serve with no workers"):
        app.run(workers=0)


@pytest.mark.parametrize(
    "extra",
    (
        {"fast": True},
        {"workers": 2},
        {"auto_reload": True},
    ),
)
def test_cannot_run_single_process_and_workers_or_auto_reload(
    app: Sanic, extra
):
    message = (
        "Single process cannot be run with multiple workers or auto-reload"
    )
    with pytest.raises(RuntimeError, match=message):
        app.run(single_process=True, **extra)


def test_cannot_run_single_process_and_legacy(app: Sanic):
    message = "Cannot run single process and legacy mode"
    with pytest.raises(RuntimeError, match=message):
        app.run(single_process=True, legacy=True)


def test_cannot_run_without_sys_signals_with_workers(app: Sanic):
    message = (
        "Cannot run Sanic.serve with register_sys_signals=False. "
        "Use either Sanic.serve_single or Sanic.serve_legacy."
    )
    with pytest.raises(RuntimeError, match=message):
        app.run(register_sys_signals=False, single_process=False, legacy=False)


def test_default_configure_logging():
    with patch("sanic.app.logging") as mock:
        Sanic("Test")

    mock.config.dictConfig.assert_called_with(LOGGING_CONFIG_DEFAULTS)


def test_custom_configure_logging():
    with patch("sanic.app.logging") as mock:
        Sanic("Test", log_config={"foo": "bar"})

    mock.config.dictConfig.assert_called_with({"foo": "bar"})


def test_disable_configure_logging():
    with patch("sanic.app.logging") as mock:
        Sanic("Test", configure_logging=False)

    mock.config.dictConfig.assert_not_called()


@pytest.mark.parametrize("inspector", (True, False))
def test_inspector(inspector):
    app = Sanic("Test", inspector=inspector)
    assert app.config.INSPECTOR is inspector


def test_build_endpoint_name():
    app = Sanic("Test")
    name = app._build_endpoint_name("foo", "bar")
    assert name == "Test.foo.bar"


def test_manager_in_main_process_only(app: Sanic):
    message = "Can only access the manager from the main process"

    with pytest.raises(SanicException, match=message):
        app.manager

    app._manager = 1
    environ["SANIC_WORKER_PROCESS"] = "ok"

    with pytest.raises(SanicException, match=message):
        app.manager

    del environ["SANIC_WORKER_PROCESS"]

    assert app.manager == 1


def test_inspector_in_main_process_only(app: Sanic):
    message = "Can only access the inspector from the main process"

    with pytest.raises(SanicException, match=message):
        app.inspector

    app._inspector = 1
    environ["SANIC_WORKER_PROCESS"] = "ok"

    with pytest.raises(SanicException, match=message):
        app.inspector

    del environ["SANIC_WORKER_PROCESS"]

    assert app.inspector == 1


def test_stop_trigger_terminate(app: Sanic):
    app.multiplexer = Mock()

    app.stop()

    app.multiplexer.terminate.assert_called_once()
    app.multiplexer.reset_mock()
    assert len(Sanic._app_registry) == 1
    Sanic._app_registry.clear()

    app.stop(terminate=True)

    app.multiplexer.terminate.assert_called_once()
    app.multiplexer.reset_mock()
    assert len(Sanic._app_registry) == 0
    Sanic._app_registry.clear()

    app.stop(unregister=False)
    app.multiplexer.terminate.assert_called_once()<|MERGE_RESOLUTION|>--- conflicted
+++ resolved
@@ -151,14 +151,10 @@
     )
 
 
-<<<<<<< HEAD
-def test_app_handle_request_handler_is_none(app, monkeypatch):
+def test_app_handle_request_handler_is_none(app: Sanic, monkeypatch):
     mock = Mock()
     mock.handler = None
 
-=======
-def test_app_handle_request_handler_is_none(app: Sanic, monkeypatch):
->>>>>>> 7f894c45
     def mockreturn(*args, **kwargs):
         return mock, None, {}
 
