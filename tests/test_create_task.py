--- conflicted
+++ resolved
@@ -55,14 +55,9 @@
 
 
 @pytest.mark.skipif(sys.version_info < (3, 8), reason="Not supported in 3.7")
-<<<<<<< HEAD
-def test_create_named_task(app):
-    async def dummy(): ...
-=======
 def test_create_named_task(app, port):
     async def dummy():
         ...
->>>>>>> 1a70930a
 
     @app.before_server_start
     async def setup(app, _):
