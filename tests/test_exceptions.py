--- conflicted
+++ resolved
@@ -270,18 +270,10 @@
 
     with caplog.at_level(logging.INFO):
         app.test_client.websocket("/feed")
-<<<<<<< HEAD
-    # Websockets v10.0 and above output an additional
-    # INFO message when a ws connection is accepted
-    ws_version_parts = websockets_version.split(".")
-    ws_major = int(ws_version_parts[0])
-    record_index = 2 if ws_major >= 10 else 1
-    assert caplog.record_tuples[record_index][0] == "sanic.error"
-    assert caplog.record_tuples[record_index][1] == logging.ERROR
-    assert (
-        "Exception occurred while handling uri:"
-        in caplog.record_tuples[record_index][2]
-    )
+
+    error_logs = [r for r in caplog.record_tuples if r[0] == "sanic.error"]
+    assert error_logs[1][1] == logging.ERROR
+    assert "Exception occurred while handling uri:" in error_logs[1][2]
 
 
 @pytest.mark.parametrize("debug", (True, False))
@@ -388,10 +380,4 @@
     error_message = "override" if override else "Received foo=bar"
     assert response.status == 418
     assert response.json["message"] == error_message
-    assert response.json["context"] == {"foo": "bar"}
-=======
-
-    error_logs = [r for r in caplog.record_tuples if r[0] == "sanic.error"]
-    assert error_logs[1][1] == logging.ERROR
-    assert "Exception occurred while handling uri:" in error_logs[1][2]
->>>>>>> 0860bfe1
+    assert response.json["context"] == {"foo": "bar"}