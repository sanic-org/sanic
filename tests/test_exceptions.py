--- conflicted
+++ resolved
@@ -236,7 +236,6 @@
     assert len(w) == 1 and "deprecated" in w[0].message.args[0]
 
 
-<<<<<<< HEAD
 def test_custom_exception_default_message(exception_app):
     class FooError(SanicException):
         message = "Tempest in a teapot"
@@ -251,7 +250,8 @@
     _, response = exception_app.test_client.get("/tempest", debug=True)
     assert response.status == 418
     assert b"Tempest in a teapot" in response.body
-=======
+
+    
 def test_exception_in_ws_logged(caplog):
     app = Sanic(__file__)
 
@@ -266,5 +266,4 @@
     assert caplog.record_tuples[1][1] == logging.ERROR
     assert (
         "Exception occurred while handling uri:" in caplog.record_tuples[1][2]
-    )
->>>>>>> 8dbda247
+    )