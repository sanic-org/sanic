import logging
import warnings

import pytest

from bs4 import BeautifulSoup

from sanic import Sanic
from sanic.exceptions import (
    Forbidden,
    InvalidUsage,
    NotFound,
    SanicException,
    ServerError,
    Unauthorized,
    abort,
)
from sanic.response import text


class SanicExceptionTestException(Exception):
    pass


@pytest.fixture(scope="module")
def exception_app():
    app = Sanic("test_exceptions")

    @app.route("/")
    def handler(request):
        return text("OK")

    @app.route("/error")
    def handler_error(request):
        raise ServerError("OK")

    @app.route("/404")
    def handler_404(request):
        raise NotFound("OK")

    @app.route("/403")
    def handler_403(request):
        raise Forbidden("Forbidden")

    @app.route("/401")
    def handler_401(request):
        raise Unauthorized("Unauthorized")

    @app.route("/401/basic")
    def handler_401_basic(request):
        raise Unauthorized("Unauthorized", scheme="Basic", realm="Sanic")

    @app.route("/401/digest")
    def handler_401_digest(request):
        raise Unauthorized(
            "Unauthorized",
            scheme="Digest",
            realm="Sanic",
            qop="auth, auth-int",
            algorithm="MD5",
            nonce="abcdef",
            opaque="zyxwvu",
        )

    @app.route("/401/bearer")
    def handler_401_bearer(request):
        raise Unauthorized("Unauthorized", scheme="Bearer")

    @app.route("/invalid")
    def handler_invalid(request):
        raise InvalidUsage("OK")

    @app.route("/abort/401")
    def handler_401_error(request):
        raise SanicException(status_code=401)

    @app.route("/abort")
    def handler_500_error(request):
        raise SanicException(status_code=500)

    @app.route("/old_abort")
    def handler_old_abort_error(request):
        abort(500)

    @app.route("/abort/message")
    def handler_abort_message(request):
        raise SanicException(message="Custom Message", status_code=500)

    @app.route("/divide_by_zero")
    def handle_unhandled_exception(request):
        _ = 1 / 0

    @app.route("/error_in_error_handler_handler")
    def custom_error_handler(request):
        raise SanicExceptionTestException("Dummy message!")

    @app.exception(SanicExceptionTestException)
    def error_in_error_handler_handler(request, exception):
        _ = 1 / 0

    return app


def test_catch_exception_list(app):
    @app.exception([SanicExceptionTestException, NotFound])
    def exception_list(request, exception):
        return text("ok")

    @app.route("/")
    def exception(request):
        raise SanicExceptionTestException("You won't see me")

    request, response = app.test_client.get("/random")
    assert response.text == "ok"

    request, response = app.test_client.get("/")
    assert response.text == "ok"


def test_no_exception(exception_app):
    """Test that a route works without an exception"""
    request, response = exception_app.test_client.get("/")
    assert response.status == 200
    assert response.text == "OK"


def test_server_error_exception(exception_app):
    """Test the built-in ServerError exception works"""
    request, response = exception_app.test_client.get("/error")
    assert response.status == 500


def test_invalid_usage_exception(exception_app):
    """Test the built-in InvalidUsage exception works"""
    request, response = exception_app.test_client.get("/invalid")
    assert response.status == 400


def test_not_found_exception(exception_app):
    """Test the built-in NotFound exception works"""
    request, response = exception_app.test_client.get("/404")
    assert response.status == 404


def test_forbidden_exception(exception_app):
    """Test the built-in Forbidden exception"""
    request, response = exception_app.test_client.get("/403")
    assert response.status == 403


def test_unauthorized_exception(exception_app):
    """Test the built-in Unauthorized exception"""
    request, response = exception_app.test_client.get("/401")
    assert response.status == 401

    request, response = exception_app.test_client.get("/401/basic")
    assert response.status == 401
    assert response.headers.get("WWW-Authenticate") is not None
    assert response.headers.get("WWW-Authenticate") == 'Basic realm="Sanic"'

    request, response = exception_app.test_client.get("/401/digest")
    assert response.status == 401

    auth_header = response.headers.get("WWW-Authenticate")
    assert auth_header is not None
    assert auth_header.startswith("Digest")
    assert 'qop="auth, auth-int"' in auth_header
    assert 'algorithm="MD5"' in auth_header
    assert 'nonce="abcdef"' in auth_header
    assert 'opaque="zyxwvu"' in auth_header

    request, response = exception_app.test_client.get("/401/bearer")
    assert response.status == 401
    assert response.headers.get("WWW-Authenticate") == "Bearer"


def test_handled_unhandled_exception(exception_app):
    """Test that an exception not built into sanic is handled"""
    request, response = exception_app.test_client.get("/divide_by_zero")
    assert response.status == 500
    soup = BeautifulSoup(response.body, "html.parser")
    assert "Internal Server Error" in soup.h1.text

    message = " ".join(soup.p.text.split())
    assert message == (
        "The server encountered an internal error and "
        "cannot complete your request."
    )


def test_exception_in_exception_handler(exception_app):
    """Test that an exception thrown in an error handler is handled"""
    request, response = exception_app.test_client.get(
        "/error_in_error_handler_handler"
    )
    assert response.status == 500
    assert response.body == b"An error occurred while handling an error"


def test_exception_in_exception_handler_debug_off(exception_app):
    """Test that an exception thrown in an error handler is handled"""
    request, response = exception_app.test_client.get(
        "/error_in_error_handler_handler", debug=False
    )
    assert response.status == 500
    assert response.body == b"An error occurred while handling an error"


def test_exception_in_exception_handler_debug_on(exception_app):
    """Test that an exception thrown in an error handler is handled"""
    request, response = exception_app.test_client.get(
        "/error_in_error_handler_handler", debug=True
    )
    assert response.status == 500
    assert response.body.startswith(b"Exception raised in exception ")


def test_sanic_exception(exception_app):
    """Test sanic exceptions are handled"""
    request, response = exception_app.test_client.get("/abort/401")
    assert response.status == 401

    request, response = exception_app.test_client.get("/abort")
    assert response.status == 500
    # check fallback message
    assert "Internal Server Error" in response.text

    request, response = exception_app.test_client.get("/abort/message")
    assert response.status == 500
    assert "Custom Message" in response.text

    with warnings.catch_warnings(record=True) as w:
        request, response = exception_app.test_client.get("/old_abort")
    assert response.status == 500
    assert len(w) == 1 and "deprecated" in w[0].message.args[0]


def test_custom_exception_default_message(exception_app):
    class TeaError(SanicException):
        message = "Tempest in a teapot"
        status_code = 418

    exception_app.router.reset()

    @exception_app.get("/tempest")
    def tempest(_):
        raise TeaError

    _, response = exception_app.test_client.get("/tempest", debug=True)
    assert response.status == 418
    assert b"Tempest in a teapot" in response.body


def test_exception_in_ws_logged(caplog):
    app = Sanic(__file__)

    @app.websocket("/feed")
    async def feed(request, ws):
        raise Exception("...")

    with caplog.at_level(logging.INFO):
<<<<<<< HEAD
        req, _ = app.test_client.websocket("/feed")

    assert (
        "sanic.error",
        logging.ERROR,
        "Exception occurred while handling uri: %s" % repr(req.url),
    ) in caplog.record_tuples
=======
        app.test_client.websocket("/feed")

    error_logs = [r for r in caplog.record_tuples if r[0] == "sanic.error"]
    assert error_logs[1][1] == logging.ERROR
    assert "Exception occurred while handling uri:" in error_logs[1][2]
>>>>>>> 392a4973
<|MERGE_RESOLUTION|>--- conflicted
+++ resolved
@@ -259,18 +259,8 @@
         raise Exception("...")
 
     with caplog.at_level(logging.INFO):
-<<<<<<< HEAD
-        req, _ = app.test_client.websocket("/feed")
-
-    assert (
-        "sanic.error",
-        logging.ERROR,
-        "Exception occurred while handling uri: %s" % repr(req.url),
-    ) in caplog.record_tuples
-=======
         app.test_client.websocket("/feed")
 
     error_logs = [r for r in caplog.record_tuples if r[0] == "sanic.error"]
     assert error_logs[1][1] == logging.ERROR
-    assert "Exception occurred while handling uri:" in error_logs[1][2]
->>>>>>> 392a4973
+    assert "Exception occurred while handling uri:" in error_logs[1][2]