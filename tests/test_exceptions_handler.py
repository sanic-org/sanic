--- conflicted
+++ resolved
@@ -221,17 +221,11 @@
     with caplog.at_level(logging.WARNING):
         _, response = exception_handler_app.test_client.get("/1")
 
-<<<<<<< HEAD
-    assert (
-        "sanic.error",
-        logging.WARNING,
-=======
     for record in caplog.records:
         if record.message.startswith("You are"):
             break
 
     assert record.message == (
->>>>>>> 392a4973
         "You are using a deprecated error handler. The lookup method should "
         "accept two positional parameters: (exception, route_name: "
         "Optional[str]). Until you upgrade your ErrorHandler.lookup, "
