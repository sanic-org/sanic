--- conflicted
+++ resolved
@@ -1745,7 +1745,6 @@
     assert request.form == {}
 
 
-<<<<<<< HEAD
 def test_url_for_with_forwarded_request(app):
     @app.get("/")
     def handler(request):
@@ -1776,7 +1775,8 @@
         'X-Forwarded-Port': '443',
     })
     assert request.url_for('view_name') == 'https://my_server/another_view'
-=======
+
+    
 @pytest.mark.asyncio
 async def test_request_form_invalid_content_type_asgi(app):
     @app.route("/", methods=["POST"])
@@ -1787,8 +1787,7 @@
 
     assert request.form == {}
 
-
->>>>>>> 966b05b4
+    
 def test_endpoint_basic():
     app = Sanic()
 
