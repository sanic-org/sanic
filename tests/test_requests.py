--- conflicted
+++ resolved
@@ -1918,14 +1918,9 @@
     def handler(request):
         return text("OK")
 
-<<<<<<< HEAD
-    request, response = app.test_client.get("/", headers={"Host": "my-server"})
-    assert request.server_port == 80  # Host with no port means default port
-=======
     test_client = SanicTestClient(app)
     request, response = test_client.get("/", headers={"Host": "my-server"})
-    assert request.server_port == test_client.port
->>>>>>> bafa6589
+    assert request.server_port == 80
 
 
 def test_request_server_port_in_host_header(app):
@@ -1943,8 +1938,6 @@
     )
     assert request.server_port == 5555
 
-<<<<<<< HEAD
-=======
     request, response = app.test_client.get(
         "/", headers={"Host": "mal_formed:5555"}
     )
@@ -1953,7 +1946,6 @@
     else:
         assert request.server_port == app.test_client.port
 
->>>>>>> bafa6589
 
 def test_request_server_port_forwarded(app):
     @app.get("/")
@@ -1992,11 +1984,7 @@
     request, response = app.test_client.get("/foo")
     assert (
         request.url_for("handler")
-<<<<<<< HEAD
         == f"http://my-server/foo"
-=======
-        == f"http://my-server:{request.server_port}/foo"
->>>>>>> bafa6589
     )
 
     app.config.SERVER_NAME = "https://my-server/path"
