import logging
import os
import ssl

from json import dumps as json_dumps
from json import loads as json_loads
from urllib.parse import urlparse

import pytest

from sanic import Blueprint, Sanic
from sanic.exceptions import ServerError
from sanic.request import DEFAULT_HTTP_CONTENT_TYPE, Request, RequestParameters
from sanic.response import json, text
from sanic.testing import ASGI_HOST, HOST, PORT


# ------------------------------------------------------------ #
#  GET
# ------------------------------------------------------------ #


def test_sync(app):
    @app.route("/")
    def handler(request):
        return text("Hello")

    request, response = app.test_client.get("/")

    assert response.text == "Hello"


@pytest.mark.asyncio
async def test_sync_asgi(app):
    @app.route("/")
    def handler(request):
        return text("Hello")

    request, response = await app.asgi_client.get("/")

    assert response.text == "Hello"


def test_ip(app):
    @app.route("/")
    def handler(request):
        return text("{}".format(request.ip))

    request, response = app.test_client.get("/")

    assert response.text == "127.0.0.1"


@pytest.mark.asyncio
async def test_ip_asgi(app):
    @app.route("/")
    def handler(request):
        return text("{}".format(request.url))

    request, response = await app.asgi_client.get("/")

    assert response.text == "http://mockserver/"


def test_text(app):
    @app.route("/")
    async def handler(request):
        return text("Hello")

    request, response = app.test_client.get("/")

    assert response.text == "Hello"


@pytest.mark.asyncio
async def test_text_asgi(app):
    @app.route("/")
    async def handler(request):
        return text("Hello")

    request, response = await app.asgi_client.get("/")

    assert response.text == "Hello"


def test_headers(app):
    @app.route("/")
    async def handler(request):
        headers = {"spam": "great"}
        return text("Hello", headers=headers)

    request, response = app.test_client.get("/")

    assert response.headers.get("spam") == "great"


@pytest.mark.asyncio
async def test_headers_asgi(app):
    @app.route("/")
    async def handler(request):
        headers = {"spam": "great"}
        return text("Hello", headers=headers)

    request, response = await app.asgi_client.get("/")

    assert response.headers.get("spam") == "great"


def test_non_str_headers(app):
    @app.route("/")
    async def handler(request):
        headers = {"answer": 42}
        return text("Hello", headers=headers)

    request, response = app.test_client.get("/")

    assert response.headers.get("answer") == "42"


@pytest.mark.asyncio
async def test_non_str_headers_asgi(app):
    @app.route("/")
    async def handler(request):
        headers = {"answer": 42}
        return text("Hello", headers=headers)

    request, response = await app.asgi_client.get("/")

    assert response.headers.get("answer") == "42"


def test_invalid_response(app):
    @app.exception(ServerError)
    def handler_exception(request, exception):
        return text("Internal Server Error.", 500)

    @app.route("/")
    async def handler(request):
        return "This should fail"

    request, response = app.test_client.get("/")
    assert response.status == 500
    assert response.text == "Internal Server Error."


@pytest.mark.asyncio
async def test_invalid_response_asgi(app):
    @app.exception(ServerError)
    def handler_exception(request, exception):
        return text("Internal Server Error.", 500)

    @app.route("/")
    async def handler(request):
        return "This should fail"

    request, response = await app.asgi_client.get("/")
    assert response.status == 500
    assert response.text == "Internal Server Error."


def test_json(app):
    @app.route("/")
    async def handler(request):
        return json({"test": True})

    request, response = app.test_client.get("/")

    results = json_loads(response.text)

    assert results.get("test") is True


@pytest.mark.asyncio
async def test_json_asgi(app):
    @app.route("/")
    async def handler(request):
        return json({"test": True})

    request, response = await app.asgi_client.get("/")

    results = json_loads(response.text)

    assert results.get("test") is True


def test_empty_json(app):
    @app.route("/")
    async def handler(request):
        assert request.json is None
        return json(request.json)

    request, response = app.test_client.get("/")
    assert response.status == 200
    assert response.text == "null"


@pytest.mark.asyncio
async def test_empty_json_asgi(app):
    @app.route("/")
    async def handler(request):
        assert request.json is None
        return json(request.json)

    request, response = await app.asgi_client.get("/")
    assert response.status == 200
    assert response.text == "null"


def test_invalid_json(app):
    @app.post("/")
    async def handler(request):
        return json(request.json)

    data = "I am not json"
    request, response = app.test_client.post("/", data=data)

    assert response.status == 400


@pytest.mark.asyncio
async def test_invalid_json_asgi(app):
    @app.post("/")
    async def handler(request):
        return json(request.json)

    data = "I am not json"
    request, response = await app.asgi_client.post("/", data=data)

    assert response.status == 400


def test_query_string(app):
    @app.route("/")
    async def handler(request):
        return text("OK")

    request, response = app.test_client.get(
        "/", params=[("test1", "1"), ("test2", "false"), ("test2", "true")]
    )

    assert request.args.get("test1") == "1"
    assert request.args.get("test2") == "false"
    assert request.args.getlist("test2") == ["false", "true"]
    assert request.args.getlist("test1") == ["1"]
    assert request.args.get("test3", default="My value") == "My value"


@pytest.mark.asyncio
async def test_query_string_asgi(app):
    @app.route("/")
    async def handler(request):
        return text("OK")

    request, response = await app.asgi_client.get(
        "/", params=[("test1", "1"), ("test2", "false"), ("test2", "true")]
    )

    assert request.args.get("test1") == "1"
    assert request.args.get("test2") == "false"
    assert request.args.getlist("test2") == ["false", "true"]
    assert request.args.getlist("test1") == ["1"]
    assert request.args.get("test3", default="My value") == "My value"


def test_uri_template(app):
    @app.route("/foo/<id:int>/bar/<name:[A-z]+>")
    async def handler(request, id, name):
        return text("OK")

    request, response = app.test_client.get("/foo/123/bar/baz")
    assert request.uri_template == "/foo/<id:int>/bar/<name:[A-z]+>"


@pytest.mark.asyncio
async def test_uri_template_asgi(app):
    @app.route("/foo/<id:int>/bar/<name:[A-z]+>")
    async def handler(request, id, name):
        return text("OK")

    request, response = await app.asgi_client.get("/foo/123/bar/baz")
    assert request.uri_template == "/foo/<id:int>/bar/<name:[A-z]+>"


def test_token(app):
    @app.route("/")
    async def handler(request):
        return text("OK")

    # uuid4 generated token.
    token = "a1d895e0-553a-421a-8e22-5ff8ecb48cbf"
    headers = {
        "content-type": "application/json",
        "Authorization": "{}".format(token),
    }

    request, response = app.test_client.get("/", headers=headers)

    assert request.token == token

    token = "a1d895e0-553a-421a-8e22-5ff8ecb48cbf"
    headers = {
        "content-type": "application/json",
        "Authorization": "Token {}".format(token),
    }

    request, response = app.test_client.get("/", headers=headers)

    assert request.token == token

    token = "a1d895e0-553a-421a-8e22-5ff8ecb48cbf"
    headers = {
        "content-type": "application/json",
        "Authorization": "Bearer {}".format(token),
    }

    request, response = app.test_client.get("/", headers=headers)

    assert request.token == token

    # no Authorization headers
    headers = {"content-type": "application/json"}

    request, response = app.test_client.get("/", headers=headers)

    assert request.token is None


@pytest.mark.asyncio
async def test_token_asgi(app):
    @app.route("/")
    async def handler(request):
        return text("OK")

    # uuid4 generated token.
    token = "a1d895e0-553a-421a-8e22-5ff8ecb48cbf"
    headers = {
        "content-type": "application/json",
        "Authorization": "{}".format(token),
    }

    request, response = await app.asgi_client.get("/", headers=headers)

    assert request.token == token

    token = "a1d895e0-553a-421a-8e22-5ff8ecb48cbf"
    headers = {
        "content-type": "application/json",
        "Authorization": "Token {}".format(token),
    }

    request, response = await app.asgi_client.get("/", headers=headers)

    assert request.token == token

    token = "a1d895e0-553a-421a-8e22-5ff8ecb48cbf"
    headers = {
        "content-type": "application/json",
        "Authorization": "Bearer {}".format(token),
    }

    request, response = await app.asgi_client.get("/", headers=headers)

    assert request.token == token

    # no Authorization headers
    headers = {"content-type": "application/json"}

    request, response = await app.asgi_client.get("/", headers=headers)

    assert request.token is None


def test_content_type(app):
    @app.route("/")
    async def handler(request):
        return text(request.content_type)

    request, response = app.test_client.get("/")
    assert request.content_type == DEFAULT_HTTP_CONTENT_TYPE
    assert response.text == DEFAULT_HTTP_CONTENT_TYPE

    headers = {"content-type": "application/json"}
    request, response = app.test_client.get("/", headers=headers)
    assert request.content_type == "application/json"
    assert response.text == "application/json"


@pytest.mark.asyncio
async def test_content_type_asgi(app):
    @app.route("/")
    async def handler(request):
        return text(request.content_type)

    request, response = await app.asgi_client.get("/")
    assert request.content_type == DEFAULT_HTTP_CONTENT_TYPE
    assert response.text == DEFAULT_HTTP_CONTENT_TYPE

    headers = {"content-type": "application/json"}
    request, response = await app.asgi_client.get("/", headers=headers)
    assert request.content_type == "application/json"
    assert response.text == "application/json"


def test_standard_forwarded(app):
    @app.route("/")
    async def handler(request):
        return json(request.forwarded)

    # Without configured FORWARDED_SECRET, x-headers should be respected
    app.config.PROXIES_COUNT = 1
    app.config.REAL_IP_HEADER = "x-real-ip"
    headers = {
        "Forwarded": (
            'for=1.1.1.1, for=injected;host="'
            ', for="[::2]";proto=https;host=me.tld;path="/app/";secret=mySecret'
            ",for=broken;;secret=b0rked"
            ", for=127.0.0.3;scheme=http;port=1234"
        ),
        "X-Real-IP": "127.0.0.2",
        "X-Forwarded-For": "127.0.1.1",
        "X-Scheme": "ws",
        "Host": "local.site",
    }
    request, response = app.test_client.get("/", headers=headers)
    assert response.json == {"for": "127.0.0.2", "proto": "ws"}
    assert request.remote_addr == "127.0.0.2"
    assert request.scheme == "ws"
    assert request.server_name == "local.site"
    assert request.server_port == 80

    app.config.FORWARDED_SECRET = "mySecret"
    request, response = app.test_client.get("/", headers=headers)
    assert response.json == {
        "for": "[::2]",
        "proto": "https",
        "host": "me.tld",
        "path": "/app/",
        "secret": "mySecret",
    }
    assert request.remote_addr == "[::2]"
    assert request.server_name == "me.tld"
    assert request.scheme == "https"
    assert request.server_port == 443

    # Empty Forwarded header -> use X-headers
    headers["Forwarded"] = ""
    request, response = app.test_client.get("/", headers=headers)
    assert response.json == {"for": "127.0.0.2", "proto": "ws"}

    # Header present but not matching anything
    request, response = app.test_client.get("/", headers={"Forwarded": "."})
    assert response.json == {}

    # Forwarded header present but no matching secret -> use X-headers
    headers = {
        "Forwarded": "for=1.1.1.1;secret=x, for=127.0.0.1",
        "X-Real-IP": "127.0.0.2",
    }
    request, response = app.test_client.get("/", headers=headers)
    assert response.json == {"for": "127.0.0.2"}
    assert request.remote_addr == "127.0.0.2"

    # Different formatting and hitting both ends of the header
    headers = {"Forwarded": 'Secret="mySecret";For=127.0.0.4;Port=1234'}
    request, response = app.test_client.get("/", headers=headers)
    assert response.json == {
        "for": "127.0.0.4",
        "port": 1234,
        "secret": "mySecret",
    }

    # Test escapes (modify this if you see anyone implementing quoted-pairs)
    headers = {"Forwarded": 'for=test;quoted="\\,x=x;y=\\";secret=mySecret'}
    request, response = app.test_client.get("/", headers=headers)
    assert response.json == {
        "for": "test",
        "quoted": "\\,x=x;y=\\",
        "secret": "mySecret",
    }

    # Secret insulated by malformed field #1
    headers = {"Forwarded": "for=test;secret=mySecret;b0rked;proto=wss;"}
    request, response = app.test_client.get("/", headers=headers)
    assert response.json == {"for": "test", "secret": "mySecret"}

    # Secret insulated by malformed field #2
    headers = {"Forwarded": "for=test;b0rked;secret=mySecret;proto=wss"}
    request, response = app.test_client.get("/", headers=headers)
    assert response.json == {"proto": "wss", "secret": "mySecret"}

    # Unexpected termination should not lose existing acceptable values
    headers = {"Forwarded": "b0rked;secret=mySecret;proto=wss"}
    request, response = app.test_client.get("/", headers=headers)
    assert response.json == {"proto": "wss", "secret": "mySecret"}

    # Field normalization
    headers = {
        "Forwarded": 'PROTO=WSS;BY="CAFE::8000";FOR=unknown;PORT=X;HOST="A:2";'
        'PATH="/With%20Spaces%22Quoted%22/sanicApp?key=val";SECRET=mySecret'
    }
    request, response = app.test_client.get("/", headers=headers)
    assert response.json == {
        "proto": "wss",
        "by": "[cafe::8000]",
        "host": "a:2",
        "path": '/With Spaces"Quoted"/sanicApp?key=val',
        "secret": "mySecret",
    }

    # Using "by" field as secret
    app.config.FORWARDED_SECRET = "_proxySecret"
    headers = {"Forwarded": "for=1.2.3.4; by=_proxySecret"}
    request, response = app.test_client.get("/", headers=headers)
    assert response.json == {"for": "1.2.3.4", "by": "_proxySecret"}


@pytest.mark.asyncio
async def test_standard_forwarded_asgi(app):
    @app.route("/")
    async def handler(request):
        return json(request.forwarded)

    # Without configured FORWARDED_SECRET, x-headers should be respected
    app.config.PROXIES_COUNT = 1
    app.config.REAL_IP_HEADER = "x-real-ip"
    headers = {
        "Forwarded": (
            'for=1.1.1.1, for=injected;host="'
            ', for="[::2]";proto=https;host=me.tld;path="/app/";secret=mySecret'
            ",for=broken;;secret=b0rked"
            ", for=127.0.0.3;scheme=http;port=1234"
        ),
        "X-Real-IP": "127.0.0.2",
        "X-Forwarded-For": "127.0.1.1",
        "X-Scheme": "ws",
    }
    request, response = await app.asgi_client.get("/", headers=headers)
    assert response.json() == {"for": "127.0.0.2", "proto": "ws"}
    assert request.remote_addr == "127.0.0.2"
    assert request.scheme == "ws"
    assert request.server_port == 80

    app.config.FORWARDED_SECRET = "mySecret"
    request, response = await app.asgi_client.get("/", headers=headers)
    assert response.json() == {
        "for": "[::2]",
        "proto": "https",
        "host": "me.tld",
        "path": "/app/",
        "secret": "mySecret",
    }
    assert request.remote_addr == "[::2]"
    assert request.server_name == "me.tld"
    assert request.scheme == "https"
    assert request.server_port == 443

    # Empty Forwarded header -> use X-headers
    headers["Forwarded"] = ""
    request, response = await app.asgi_client.get("/", headers=headers)
    assert response.json() == {"for": "127.0.0.2", "proto": "ws"}

    # Header present but not matching anything
    request, response = await app.asgi_client.get(
        "/", headers={"Forwarded": "."}
    )
    assert response.json() == {}

    # Forwarded header present but no matching secret -> use X-headers
    headers = {
        "Forwarded": "for=1.1.1.1;secret=x, for=127.0.0.1",
        "X-Real-IP": "127.0.0.2",
    }
    request, response = await app.asgi_client.get("/", headers=headers)
    assert response.json() == {"for": "127.0.0.2"}
    assert request.remote_addr == "127.0.0.2"

    # Different formatting and hitting both ends of the header
    headers = {"Forwarded": 'Secret="mySecret";For=127.0.0.4;Port=1234'}
    request, response = await app.asgi_client.get("/", headers=headers)
    assert response.json() == {
        "for": "127.0.0.4",
        "port": 1234,
        "secret": "mySecret",
    }

    # Test escapes (modify this if you see anyone implementing quoted-pairs)
    headers = {"Forwarded": 'for=test;quoted="\\,x=x;y=\\";secret=mySecret'}
    request, response = await app.asgi_client.get("/", headers=headers)
    assert response.json() == {
        "for": "test",
        "quoted": "\\,x=x;y=\\",
        "secret": "mySecret",
    }

    # Secret insulated by malformed field #1
    headers = {"Forwarded": "for=test;secret=mySecret;b0rked;proto=wss;"}
    request, response = await app.asgi_client.get("/", headers=headers)
    assert response.json() == {"for": "test", "secret": "mySecret"}

    # Secret insulated by malformed field #2
    headers = {"Forwarded": "for=test;b0rked;secret=mySecret;proto=wss"}
    request, response = await app.asgi_client.get("/", headers=headers)
    assert response.json() == {"proto": "wss", "secret": "mySecret"}

    # Unexpected termination should not lose existing acceptable values
    headers = {"Forwarded": "b0rked;secret=mySecret;proto=wss"}
    request, response = await app.asgi_client.get("/", headers=headers)
    assert response.json() == {"proto": "wss", "secret": "mySecret"}

    # Field normalization
    headers = {
        "Forwarded": 'PROTO=WSS;BY="CAFE::8000";FOR=unknown;PORT=X;HOST="A:2";'
        'PATH="/With%20Spaces%22Quoted%22/sanicApp?key=val";SECRET=mySecret'
    }
    request, response = await app.asgi_client.get("/", headers=headers)
    assert response.json() == {
        "proto": "wss",
        "by": "[cafe::8000]",
        "host": "a:2",
        "path": '/With Spaces"Quoted"/sanicApp?key=val',
        "secret": "mySecret",
    }

    # Using "by" field as secret
    app.config.FORWARDED_SECRET = "_proxySecret"
    headers = {"Forwarded": "for=1.2.3.4; by=_proxySecret"}
    request, response = await app.asgi_client.get("/", headers=headers)
    assert response.json() == {"for": "1.2.3.4", "by": "_proxySecret"}


def test_remote_addr_with_two_proxies(app):
    app.config.PROXIES_COUNT = 2
    app.config.REAL_IP_HEADER = "x-real-ip"

    @app.route("/")
    async def handler(request):
        return text(request.remote_addr)

    headers = {"X-Real-IP": "127.0.0.2", "X-Forwarded-For": "127.0.1.1"}
    request, response = app.test_client.get("/", headers=headers)
    assert request.remote_addr == "127.0.0.2"
    assert response.text == "127.0.0.2"

    headers = {"X-Forwarded-For": "127.0.1.1"}
    request, response = app.test_client.get("/", headers=headers)
    assert request.remote_addr == ""
    assert response.text == ""

    headers = {"X-Forwarded-For": "127.0.0.1, 127.0.1.2"}
    request, response = app.test_client.get("/", headers=headers)
    assert request.remote_addr == "127.0.0.1"
    assert response.text == "127.0.0.1"

    request, response = app.test_client.get("/")
    assert request.remote_addr == ""
    assert response.text == ""

    headers = {"X-Forwarded-For": "127.0.0.1, ,   ,,127.0.1.2"}
    request, response = app.test_client.get("/", headers=headers)
    assert request.remote_addr == "127.0.0.1"
    assert response.text == "127.0.0.1"

    headers = {
        "X-Forwarded-For": ", 127.0.2.2, ,  ,127.0.0.1, ,   ,,127.0.1.2"
    }
    request, response = app.test_client.get("/", headers=headers)
    assert request.remote_addr == "127.0.0.1"
    assert response.text == "127.0.0.1"


@pytest.mark.asyncio
async def test_remote_addr_with_two_proxies_asgi(app):
    app.config.PROXIES_COUNT = 2
    app.config.REAL_IP_HEADER = "x-real-ip"

    @app.route("/")
    async def handler(request):
        return text(request.remote_addr)

    headers = {"X-Real-IP": "127.0.0.2", "X-Forwarded-For": "127.0.1.1"}
    request, response = await app.asgi_client.get("/", headers=headers)
    assert request.remote_addr == "127.0.0.2"
    assert response.text == "127.0.0.2"

    headers = {"X-Forwarded-For": "127.0.1.1"}
    request, response = await app.asgi_client.get("/", headers=headers)
    assert request.remote_addr == ""
    assert response.text == ""

    headers = {"X-Forwarded-For": "127.0.0.1, 127.0.1.2"}
    request, response = await app.asgi_client.get("/", headers=headers)
    assert request.remote_addr == "127.0.0.1"
    assert response.text == "127.0.0.1"

    request, response = await app.asgi_client.get("/")
    assert request.remote_addr == ""
    assert response.text == ""

    headers = {"X-Forwarded-For": "127.0.0.1, ,   ,,127.0.1.2"}
    request, response = await app.asgi_client.get("/", headers=headers)
    assert request.remote_addr == "127.0.0.1"
    assert response.text == "127.0.0.1"

    headers = {
        "X-Forwarded-For": ", 127.0.2.2, ,  ,127.0.0.1, ,   ,,127.0.1.2"
    }
    request, response = await app.asgi_client.get("/", headers=headers)
    assert request.remote_addr == "127.0.0.1"
    assert response.text == "127.0.0.1"


def test_remote_addr_without_proxy(app):
    app.config.PROXIES_COUNT = 0

    @app.route("/")
    async def handler(request):
        return text(request.remote_addr)

    headers = {"X-Real-IP": "127.0.0.2", "X-Forwarded-For": "127.0.1.1"}
    request, response = app.test_client.get("/", headers=headers)
    assert request.remote_addr == ""
    assert response.text == ""

    headers = {"X-Forwarded-For": "127.0.1.1"}
    request, response = app.test_client.get("/", headers=headers)
    assert request.remote_addr == ""
    assert response.text == ""

    headers = {"X-Forwarded-For": "127.0.0.1, 127.0.1.2"}
    request, response = app.test_client.get("/", headers=headers)
    assert request.remote_addr == ""
    assert response.text == ""


@pytest.mark.asyncio
async def test_remote_addr_without_proxy_asgi(app):
    app.config.PROXIES_COUNT = 0

    @app.route("/")
    async def handler(request):
        return text(request.remote_addr)

    headers = {"X-Real-IP": "127.0.0.2", "X-Forwarded-For": "127.0.1.1"}
    request, response = await app.asgi_client.get("/", headers=headers)
    assert request.remote_addr == ""
    assert response.text == ""

    headers = {"X-Forwarded-For": "127.0.1.1"}
    request, response = await app.asgi_client.get("/", headers=headers)
    assert request.remote_addr == ""
    assert response.text == ""

    headers = {"X-Forwarded-For": "127.0.0.1, 127.0.1.2"}
    request, response = await app.asgi_client.get("/", headers=headers)
    assert request.remote_addr == ""
    assert response.text == ""


def test_remote_addr_custom_headers(app):
    app.config.PROXIES_COUNT = 1
    app.config.REAL_IP_HEADER = "Client-IP"
    app.config.FORWARDED_FOR_HEADER = "Forwarded"

    @app.route("/")
    async def handler(request):
        return text(request.remote_addr)

    headers = {"X-Real-IP": "127.0.0.2", "Forwarded": "127.0.1.1"}
    request, response = app.test_client.get("/", headers=headers)
    assert request.remote_addr == "127.0.1.1"
    assert response.text == "127.0.1.1"

    headers = {"X-Forwarded-For": "127.0.1.1"}
    request, response = app.test_client.get("/", headers=headers)
    assert request.remote_addr == ""
    assert response.text == ""

    headers = {"Client-IP": "127.0.0.2", "Forwarded": "127.0.1.1"}
    request, response = app.test_client.get("/", headers=headers)
    assert request.remote_addr == "127.0.0.2"
    assert response.text == "127.0.0.2"


@pytest.mark.asyncio
async def test_remote_addr_custom_headers_asgi(app):
    app.config.PROXIES_COUNT = 1
    app.config.REAL_IP_HEADER = "Client-IP"
    app.config.FORWARDED_FOR_HEADER = "Forwarded"

    @app.route("/")
    async def handler(request):
        return text(request.remote_addr)

    headers = {"X-Real-IP": "127.0.0.2", "Forwarded": "127.0.1.1"}
    request, response = await app.asgi_client.get("/", headers=headers)
    assert request.remote_addr == "127.0.1.1"
    assert response.text == "127.0.1.1"

    headers = {"X-Forwarded-For": "127.0.1.1"}
    request, response = await app.asgi_client.get("/", headers=headers)
    assert request.remote_addr == ""
    assert response.text == ""

    headers = {"Client-IP": "127.0.0.2", "Forwarded": "127.0.1.1"}
    request, response = await app.asgi_client.get("/", headers=headers)
    assert request.remote_addr == "127.0.0.2"
    assert response.text == "127.0.0.2"


def test_forwarded_scheme(app):
    @app.route("/")
    async def handler(request):
        return text(request.remote_addr)

    app.config.PROXIES_COUNT = 1
    request, response = app.test_client.get("/")
    assert request.scheme == "http"

    request, response = app.test_client.get(
        "/",
        headers={"X-Forwarded-For": "127.1.2.3", "X-Forwarded-Proto": "https"},
    )
    assert request.scheme == "https"

    request, response = app.test_client.get(
        "/", headers={"X-Forwarded-For": "127.1.2.3", "X-Scheme": "https"}
    )
    assert request.scheme == "https"


def test_match_info(app):
    @app.route("/api/v1/user/<user_id>/")
    async def handler(request, user_id):
        return json(request.match_info)

    request, response = app.test_client.get("/api/v1/user/sanic_user/")

    assert request.match_info == {"user_id": "sanic_user"}
    assert json_loads(response.text) == {"user_id": "sanic_user"}


@pytest.mark.asyncio
async def test_match_info_asgi(app):
    @app.route("/api/v1/user/<user_id>/")
    async def handler(request, user_id):
        return json(request.match_info)

    request, response = await app.asgi_client.get("/api/v1/user/sanic_user/")

    assert request.match_info == {"user_id": "sanic_user"}
    assert json_loads(response.text) == {"user_id": "sanic_user"}


# ------------------------------------------------------------ #
#  POST
# ------------------------------------------------------------ #


def test_post_json(app):
    @app.route("/", methods=["POST"])
    async def handler(request):
        return text("OK")

    payload = {"test": "OK"}
    headers = {"content-type": "application/json"}

    request, response = app.test_client.post(
        "/", data=json_dumps(payload), headers=headers
    )

    assert request.json.get("test") == "OK"
    assert request.json.get("test") == "OK"  # for request.parsed_json
    assert response.text == "OK"


@pytest.mark.asyncio
async def test_post_json_asgi(app):
    @app.route("/", methods=["POST"])
    async def handler(request):
        return text("OK")

    payload = {"test": "OK"}
    headers = {"content-type": "application/json"}

    request, response = await app.asgi_client.post(
        "/", data=json_dumps(payload), headers=headers
    )

    assert request.json.get("test") == "OK"
    assert request.json.get("test") == "OK"  # for request.parsed_json
    assert response.text == "OK"


def test_post_form_urlencoded(app):
    @app.route("/", methods=["POST"])
    async def handler(request):
        return text("OK")

    payload = "test=OK"
    headers = {"content-type": "application/x-www-form-urlencoded"}

    request, response = app.test_client.post(
        "/", data=payload, headers=headers
    )

    assert request.form.get("test") == "OK"
    assert request.form.get("test") == "OK"  # For request.parsed_form


@pytest.mark.asyncio
async def test_post_form_urlencoded_asgi(app):
    @app.route("/", methods=["POST"])
    async def handler(request):
        return text("OK")

    payload = "test=OK"
    headers = {"content-type": "application/x-www-form-urlencoded"}

    request, response = await app.asgi_client.post(
        "/", data=payload, headers=headers
    )

    assert request.form.get("test") == "OK"
    assert request.form.get("test") == "OK"  # For request.parsed_form


@pytest.mark.parametrize(
    "payload",
    [
        "------sanic\r\n"
        'Content-Disposition: form-data; name="test"\r\n'
        "\r\n"
        "OK\r\n"
        "------sanic--\r\n",
        "------sanic\r\n"
        'content-disposition: form-data; name="test"\r\n'
        "\r\n"
        "OK\r\n"
        "------sanic--\r\n",
    ],
)
def test_post_form_multipart_form_data(app, payload):
    @app.route("/", methods=["POST"])
    async def handler(request):
        return text("OK")

    headers = {"content-type": "multipart/form-data; boundary=----sanic"}

    request, response = app.test_client.post(data=payload, headers=headers)

    assert request.form.get("test") == "OK"


@pytest.mark.parametrize(
    "payload",
    [
        "------sanic\r\n"
        'Content-Disposition: form-data; name="test"\r\n'
        "\r\n"
        "OK\r\n"
        "------sanic--\r\n",
        "------sanic\r\n"
        'content-disposition: form-data; name="test"\r\n'
        "\r\n"
        "OK\r\n"
        "------sanic--\r\n",
    ],
)
@pytest.mark.asyncio
async def test_post_form_multipart_form_data_asgi(app, payload):
    @app.route("/", methods=["POST"])
    async def handler(request):
        return text("OK")

    headers = {"content-type": "multipart/form-data; boundary=----sanic"}

    request, response = await app.asgi_client.post(
        "/", data=payload, headers=headers
    )

    assert request.form.get("test") == "OK"


@pytest.mark.parametrize(
    "path,query,expected_url",
    [
        ("/foo", "", "http://{}:{}/foo"),
        ("/bar/baz", "", "http://{}:{}/bar/baz"),
        ("/moo/boo", "arg1=val1", "http://{}:{}/moo/boo?arg1=val1"),
    ],
)
def test_url_attributes_no_ssl(app, path, query, expected_url):
    async def handler(request):
        return text("OK")

    app.add_route(handler, path)

    request, response = app.test_client.get(path + "?{}".format(query))
    assert request.url == expected_url.format(HOST, PORT)

    parsed = urlparse(request.url)

    assert parsed.scheme == request.scheme
    assert parsed.path == request.path
    assert parsed.query == request.query_string
    assert parsed.netloc == request.host


@pytest.mark.parametrize(
    "path,query,expected_url",
    [
        ("/foo", "", "http://{}/foo"),
        ("/bar/baz", "", "http://{}/bar/baz"),
        ("/moo/boo", "arg1=val1", "http://{}/moo/boo?arg1=val1"),
    ],
)
@pytest.mark.asyncio
async def test_url_attributes_no_ssl_asgi(app, path, query, expected_url):
    async def handler(request):
        return text("OK")

    app.add_route(handler, path)

    request, response = await app.asgi_client.get(path + "?{}".format(query))
    assert request.url == expected_url.format(ASGI_HOST)

    parsed = urlparse(request.url)

    assert parsed.scheme == request.scheme
    assert parsed.path == request.path
    assert parsed.query == request.query_string
    assert parsed.netloc == request.host


@pytest.mark.parametrize(
    "path,query,expected_url",
    [
        ("/foo", "", "https://{}:{}/foo"),
        ("/bar/baz", "", "https://{}:{}/bar/baz"),
        ("/moo/boo", "arg1=val1", "https://{}:{}/moo/boo?arg1=val1"),
    ],
)
def test_url_attributes_with_ssl_context(app, path, query, expected_url):
    current_dir = os.path.dirname(os.path.realpath(__file__))
    context = ssl.create_default_context(purpose=ssl.Purpose.CLIENT_AUTH)
    context.load_cert_chain(
        os.path.join(current_dir, "certs/selfsigned.cert"),
        keyfile=os.path.join(current_dir, "certs/selfsigned.key"),
    )

    async def handler(request):
        return text("OK")

    app.add_route(handler, path)

    request, response = app.test_client.get(
        "https://{}:{}".format(HOST, PORT) + path + "?{}".format(query),
        server_kwargs={"ssl": context},
    )
    assert request.url == expected_url.format(HOST, PORT)

    parsed = urlparse(request.url)

    assert parsed.scheme == request.scheme
    assert parsed.path == request.path
    assert parsed.query == request.query_string
    assert parsed.netloc == request.host


@pytest.mark.parametrize(
    "path,query,expected_url",
    [
        ("/foo", "", "https://{}:{}/foo"),
        ("/bar/baz", "", "https://{}:{}/bar/baz"),
        ("/moo/boo", "arg1=val1", "https://{}:{}/moo/boo?arg1=val1"),
    ],
)
def test_url_attributes_with_ssl_dict(app, path, query, expected_url):

    current_dir = os.path.dirname(os.path.realpath(__file__))
    ssl_cert = os.path.join(current_dir, "certs/selfsigned.cert")
    ssl_key = os.path.join(current_dir, "certs/selfsigned.key")

    ssl_dict = {"cert": ssl_cert, "key": ssl_key}

    async def handler(request):
        return text("OK")

    app.add_route(handler, path)

    request, response = app.test_client.get(
        "https://{}:{}".format(HOST, PORT) + path + "?{}".format(query),
        server_kwargs={"ssl": ssl_dict},
    )
    assert request.url == expected_url.format(HOST, PORT)

    parsed = urlparse(request.url)

    assert parsed.scheme == request.scheme
    assert parsed.path == request.path
    assert parsed.query == request.query_string
    assert parsed.netloc == request.host


def test_invalid_ssl_dict(app):
    @app.get("/test")
    async def handler(request):
        return text("ssl test")

    ssl_dict = {"cert": None, "key": None}

    with pytest.raises(ValueError) as excinfo:
        request, response = app.test_client.get(
            "/test", server_kwargs={"ssl": ssl_dict}
        )

    assert str(excinfo.value) == "SSLContext or certificate and key required."


def test_form_with_multiple_values(app):
    @app.route("/", methods=["POST"])
    async def handler(request):
        return text("OK")

    payload = "selectedItems=v1&selectedItems=v2&selectedItems=v3"

    headers = {"content-type": "application/x-www-form-urlencoded"}

    request, response = app.test_client.post(
        "/", data=payload, headers=headers
    )

    assert request.form.getlist("selectedItems") == ["v1", "v2", "v3"]


@pytest.mark.asyncio
async def test_form_with_multiple_values_asgi(app):
    @app.route("/", methods=["POST"])
    async def handler(request):
        return text("OK")

    payload = "selectedItems=v1&selectedItems=v2&selectedItems=v3"

    headers = {"content-type": "application/x-www-form-urlencoded"}

    request, response = await app.asgi_client.post(
        "/", data=payload, headers=headers
    )

    assert request.form.getlist("selectedItems") == ["v1", "v2", "v3"]


def test_request_string_representation(app):
    @app.route("/", methods=["GET"])
    async def get(request):
        return text("OK")

    request, _ = app.test_client.get("/")
    assert repr(request) == "<Request: GET />"


@pytest.mark.asyncio
async def test_request_string_representation_asgi(app):
    @app.route("/", methods=["GET"])
    async def get(request):
        return text("OK")

    request, _ = await app.asgi_client.get("/")
    assert repr(request) == "<Request: GET />"


@pytest.mark.parametrize(
    "payload,filename",
    [
        (
            "------sanic\r\n"
            'Content-Disposition: form-data; filename="filename"; name="test"\r\n'
            "\r\n"
            "OK\r\n"
            "------sanic--\r\n",
            "filename",
        ),
        (
            "------sanic\r\n"
            'content-disposition: form-data; filename="filename"; name="test"\r\n'
            "\r\n"
            'content-type: application/json; {"field": "value"}\r\n'
            "------sanic--\r\n",
            "filename",
        ),
        (
            "------sanic\r\n"
            'Content-Disposition: form-data; filename=""; name="test"\r\n'
            "\r\n"
            "OK\r\n"
            "------sanic--\r\n",
            "",
        ),
        (
            "------sanic\r\n"
            'content-disposition: form-data; filename=""; name="test"\r\n'
            "\r\n"
            'content-type: application/json; {"field": "value"}\r\n'
            "------sanic--\r\n",
            "",
        ),
        (
            "------sanic\r\n"
            'Content-Disposition: form-data; filename*="utf-8\'\'filename_%C2%A0_test"; name="test"\r\n'
            "\r\n"
            "OK\r\n"
            "------sanic--\r\n",
            "filename_\u00A0_test",
        ),
        (
            "------sanic\r\n"
            'content-disposition: form-data; filename*="utf-8\'\'filename_%C2%A0_test"; name="test"\r\n'
            "\r\n"
            'content-type: application/json; {"field": "value"}\r\n'
            "------sanic--\r\n",
            "filename_\u00A0_test",
        ),
    ],
)
def test_request_multipart_files(app, payload, filename):
    @app.route("/", methods=["POST"])
    async def post(request):
        return text("OK")

    headers = {"content-type": "multipart/form-data; boundary=----sanic"}

    request, _ = app.test_client.post(data=payload, headers=headers)
    assert request.files.get("test").name == filename


@pytest.mark.parametrize(
    "payload,filename",
    [
        (
            "------sanic\r\n"
            'Content-Disposition: form-data; filename="filename"; name="test"\r\n'
            "\r\n"
            "OK\r\n"
            "------sanic--\r\n",
            "filename",
        ),
        (
            "------sanic\r\n"
            'content-disposition: form-data; filename="filename"; name="test"\r\n'
            "\r\n"
            'content-type: application/json; {"field": "value"}\r\n'
            "------sanic--\r\n",
            "filename",
        ),
        (
            "------sanic\r\n"
            'Content-Disposition: form-data; filename=""; name="test"\r\n'
            "\r\n"
            "OK\r\n"
            "------sanic--\r\n",
            "",
        ),
        (
            "------sanic\r\n"
            'content-disposition: form-data; filename=""; name="test"\r\n'
            "\r\n"
            'content-type: application/json; {"field": "value"}\r\n'
            "------sanic--\r\n",
            "",
        ),
        (
            "------sanic\r\n"
            'Content-Disposition: form-data; filename*="utf-8\'\'filename_%C2%A0_test"; name="test"\r\n'
            "\r\n"
            "OK\r\n"
            "------sanic--\r\n",
            "filename_\u00A0_test",
        ),
        (
            "------sanic\r\n"
            'content-disposition: form-data; filename*="utf-8\'\'filename_%C2%A0_test"; name="test"\r\n'
            "\r\n"
            'content-type: application/json; {"field": "value"}\r\n'
            "------sanic--\r\n",
            "filename_\u00A0_test",
        ),
    ],
)
@pytest.mark.asyncio
async def test_request_multipart_files_asgi(app, payload, filename):
    @app.route("/", methods=["POST"])
    async def post(request):
        return text("OK")

    headers = {"content-type": "multipart/form-data; boundary=----sanic"}

    request, _ = await app.asgi_client.post("/", data=payload, headers=headers)
    assert request.files.get("test").name == filename


def test_request_multipart_file_with_json_content_type(app):
    @app.route("/", methods=["POST"])
    async def post(request):
        return text("OK")

    payload = (
        "------sanic\r\n"
        'Content-Disposition: form-data; name="file"; filename="test.json"\r\n'
        "Content-Type: application/json\r\n"
        "Content-Length: 0"
        "\r\n"
        "\r\n"
        "------sanic--"
    )

    headers = {"content-type": "multipart/form-data; boundary=------sanic"}

    request, _ = app.test_client.post(data=payload, headers=headers)
    assert request.files.get("file").type == "application/json"


@pytest.mark.asyncio
async def test_request_multipart_file_with_json_content_type_asgi(app):
    @app.route("/", methods=["POST"])
    async def post(request):
        return text("OK")

    payload = (
        "------sanic\r\n"
        'Content-Disposition: form-data; name="file"; filename="test.json"\r\n'
        "Content-Type: application/json\r\n"
        "Content-Length: 0"
        "\r\n"
        "\r\n"
        "------sanic--"
    )

    headers = {"content-type": "multipart/form-data; boundary=------sanic"}

    request, _ = await app.asgi_client.post("/", data=payload, headers=headers)
    assert request.files.get("file").type == "application/json"


def test_request_multipart_file_without_field_name(app, caplog):
    @app.route("/", methods=["POST"])
    async def post(request):
        return text("OK")

    payload = (
        '------sanic\r\nContent-Disposition: form-data; filename="test.json"'
        "\r\nContent-Type: application/json\r\n\r\n\r\n------sanic--"
    )

    headers = {"content-type": "multipart/form-data; boundary=------sanic"}

    request, _ = app.test_client.post(
        data=payload, headers=headers, debug=True
    )
    with caplog.at_level(logging.DEBUG):
        request.form

    assert caplog.record_tuples[-1] == (
        "sanic.root",
        logging.DEBUG,
        "Form-data field does not have a 'name' parameter "
        "in the Content-Disposition header",
    )


def test_request_multipart_file_duplicate_filed_name(app):
    @app.route("/", methods=["POST"])
    async def post(request):
        return text("OK")

    payload = (
        "--e73ffaa8b1b2472b8ec848de833cb05b\r\n"
        'Content-Disposition: form-data; name="file"\r\n'
        "Content-Type: application/octet-stream\r\n"
        "Content-Length: 15\r\n"
        "\r\n"
        '{"test":"json"}\r\n'
        "--e73ffaa8b1b2472b8ec848de833cb05b\r\n"
        'Content-Disposition: form-data; name="file"\r\n'
        "Content-Type: application/octet-stream\r\n"
        "Content-Length: 15\r\n"
        "\r\n"
        '{"test":"json2"}\r\n'
        "--e73ffaa8b1b2472b8ec848de833cb05b--\r\n"
    )

    headers = {
        "Content-Type": "multipart/form-data; boundary=e73ffaa8b1b2472b8ec848de833cb05b"
    }

    request, _ = app.test_client.post(
        data=payload, headers=headers, debug=True
    )
    assert request.form.getlist("file") == [
        '{"test":"json"}',
        '{"test":"json2"}',
    ]


@pytest.mark.asyncio
async def test_request_multipart_file_duplicate_filed_name_asgi(app):
    @app.route("/", methods=["POST"])
    async def post(request):
        return text("OK")

    payload = (
        "--e73ffaa8b1b2472b8ec848de833cb05b\r\n"
        'Content-Disposition: form-data; name="file"\r\n'
        "Content-Type: application/octet-stream\r\n"
        "Content-Length: 15\r\n"
        "\r\n"
        '{"test":"json"}\r\n'
        "--e73ffaa8b1b2472b8ec848de833cb05b\r\n"
        'Content-Disposition: form-data; name="file"\r\n'
        "Content-Type: application/octet-stream\r\n"
        "Content-Length: 15\r\n"
        "\r\n"
        '{"test":"json2"}\r\n'
        "--e73ffaa8b1b2472b8ec848de833cb05b--\r\n"
    )

    headers = {
        "Content-Type": "multipart/form-data; boundary=e73ffaa8b1b2472b8ec848de833cb05b"
    }

    request, _ = await app.asgi_client.post("/", data=payload, headers=headers)
    assert request.form.getlist("file") == [
        '{"test":"json"}',
        '{"test":"json2"}',
    ]


def test_request_multipart_with_multiple_files_and_type(app):
    @app.route("/", methods=["POST"])
    async def post(request):
        return text("OK")

    payload = (
        '------sanic\r\nContent-Disposition: form-data; name="file"; filename="test.json"'
        "\r\nContent-Type: application/json\r\n\r\n\r\n"
        '------sanic\r\nContent-Disposition: form-data; name="file"; filename="some_file.pdf"\r\n'
        "Content-Type: application/pdf\r\n\r\n\r\n------sanic--"
    )
    headers = {"content-type": "multipart/form-data; boundary=------sanic"}

    request, _ = app.test_client.post(data=payload, headers=headers)
    assert len(request.files.getlist("file")) == 2
    assert request.files.getlist("file")[0].type == "application/json"
    assert request.files.getlist("file")[1].type == "application/pdf"


@pytest.mark.asyncio
async def test_request_multipart_with_multiple_files_and_type_asgi(app):
    @app.route("/", methods=["POST"])
    async def post(request):
        return text("OK")

    payload = (
        '------sanic\r\nContent-Disposition: form-data; name="file"; filename="test.json"'
        "\r\nContent-Type: application/json\r\n\r\n\r\n"
        '------sanic\r\nContent-Disposition: form-data; name="file"; filename="some_file.pdf"\r\n'
        "Content-Type: application/pdf\r\n\r\n\r\n------sanic--"
    )
    headers = {"content-type": "multipart/form-data; boundary=------sanic"}

    request, _ = await app.asgi_client.post("/", data=payload, headers=headers)
    assert len(request.files.getlist("file")) == 2
    assert request.files.getlist("file")[0].type == "application/json"
    assert request.files.getlist("file")[1].type == "application/pdf"


def test_request_repr(app):
    @app.get("/")
    def handler(request):
        return text("pass")

    request, response = app.test_client.get("/")
    assert repr(request) == "<Request: GET />"

    request.method = None
    assert repr(request) == "<Request: None />"


@pytest.mark.asyncio
async def test_request_repr_asgi(app):
    @app.get("/")
    def handler(request):
        return text("pass")

    request, response = await app.asgi_client.get("/")
    assert repr(request) == "<Request: GET />"

    request.method = None
    assert repr(request) == "<Request: None />"


def test_request_bool(app):
    @app.get("/")
    def handler(request):
        return text("pass")

    request, response = app.test_client.get("/")
    assert bool(request)


def test_request_parsing_form_failed(app, caplog):
    @app.route("/", methods=["POST"])
    async def handler(request):
        return text("OK")

    payload = "test=OK"
    headers = {"content-type": "multipart/form-data"}

    request, response = app.test_client.post(
        "/", data=payload, headers=headers
    )

    with caplog.at_level(logging.ERROR):
        request.form

    assert caplog.record_tuples[-1] == (
        "sanic.error",
        logging.ERROR,
        "Failed when parsing form",
    )


@pytest.mark.asyncio
async def test_request_parsing_form_failed_asgi(app, caplog):
    @app.route("/", methods=["POST"])
    async def handler(request):
        return text("OK")

    payload = "test=OK"
    headers = {"content-type": "multipart/form-data"}

    request, response = await app.asgi_client.post(
        "/", data=payload, headers=headers
    )

    with caplog.at_level(logging.ERROR):
        request.form

    assert caplog.record_tuples[-1] == (
        "sanic.error",
        logging.ERROR,
        "Failed when parsing form",
    )


def test_request_args_no_query_string(app):
    @app.get("/")
    def handler(request):
        return text("pass")

    request, response = app.test_client.get("/")

    assert request.args == {}


@pytest.mark.asyncio
async def test_request_args_no_query_string_await(app):
    @app.get("/")
    def handler(request):
        return text("pass")

    request, response = await app.asgi_client.get("/")

    assert request.args == {}


def test_request_raw_args(app):

    params = {"test": "OK"}

    @app.get("/")
    def handler(request):
        return text("pass")

    request, response = app.test_client.get("/", params=params)

    assert request.raw_args == params


@pytest.mark.asyncio
async def test_request_raw_args_asgi(app):

    params = {"test": "OK"}

    @app.get("/")
    def handler(request):
        return text("pass")

    request, response = await app.asgi_client.get("/", params=params)

    assert request.raw_args == params


def test_request_query_args(app):
    # test multiple params with the same key
    params = [("test", "value1"), ("test", "value2")]

    @app.get("/")
    def handler(request):
        return text("pass")

    request, response = app.test_client.get("/", params=params)

    assert request.query_args == params

    # test cached value
    assert (
        request.parsed_not_grouped_args[(False, False, "utf-8", "replace")]
        == request.query_args
    )

    # test params directly in the url
    request, response = app.test_client.get("/?test=value1&test=value2")

    assert request.query_args == params

    # test unique params
    params = [("test1", "value1"), ("test2", "value2")]

    request, response = app.test_client.get("/", params=params)

    assert request.query_args == params

    # test no params
    request, response = app.test_client.get("/")

    assert not request.query_args


@pytest.mark.asyncio
async def test_request_query_args_asgi(app):
    # test multiple params with the same key
    params = [("test", "value1"), ("test", "value2")]

    @app.get("/")
    def handler(request):
        return text("pass")

    request, response = await app.asgi_client.get("/", params=params)

    assert request.query_args == params

    # test cached value
    assert (
        request.parsed_not_grouped_args[(False, False, "utf-8", "replace")]
        == request.query_args
    )

    # test params directly in the url
    request, response = await app.asgi_client.get("/?test=value1&test=value2")

    assert request.query_args == params

    # test unique params
    params = [("test1", "value1"), ("test2", "value2")]

    request, response = await app.asgi_client.get("/", params=params)

    assert request.query_args == params

    # test no params
    request, response = await app.asgi_client.get("/")

    assert not request.query_args


def test_request_query_args_custom_parsing(app):
    @app.get("/")
    def handler(request):
        return text("pass")

    request, response = app.test_client.get(
        "/?test1=value1&test2=&test3=value3"
    )

    assert request.get_query_args(keep_blank_values=True) == [
        ("test1", "value1"),
        ("test2", ""),
        ("test3", "value3"),
    ]
    assert request.query_args == [("test1", "value1"), ("test3", "value3")]
    assert request.get_query_args(keep_blank_values=False) == [
        ("test1", "value1"),
        ("test3", "value3"),
    ]

    assert request.get_args(keep_blank_values=True) == RequestParameters(
        {"test1": ["value1"], "test2": [""], "test3": ["value3"]}
    )

    assert request.args == RequestParameters(
        {"test1": ["value1"], "test3": ["value3"]}
    )

    assert request.get_args(keep_blank_values=False) == RequestParameters(
        {"test1": ["value1"], "test3": ["value3"]}
    )


@pytest.mark.asyncio
async def test_request_query_args_custom_parsing_asgi(app):
    @app.get("/")
    def handler(request):
        return text("pass")

    request, response = await app.asgi_client.get(
        "/?test1=value1&test2=&test3=value3"
    )

    assert request.get_query_args(keep_blank_values=True) == [
        ("test1", "value1"),
        ("test2", ""),
        ("test3", "value3"),
    ]
    assert request.query_args == [("test1", "value1"), ("test3", "value3")]
    assert request.get_query_args(keep_blank_values=False) == [
        ("test1", "value1"),
        ("test3", "value3"),
    ]

    assert request.get_args(keep_blank_values=True) == RequestParameters(
        {"test1": ["value1"], "test2": [""], "test3": ["value3"]}
    )

    assert request.args == RequestParameters(
        {"test1": ["value1"], "test3": ["value3"]}
    )

    assert request.get_args(keep_blank_values=False) == RequestParameters(
        {"test1": ["value1"], "test3": ["value3"]}
    )


def test_request_cookies(app):

    cookies = {"test": "OK"}

    @app.get("/")
    def handler(request):
        return text("OK")

    request, response = app.test_client.get("/", cookies=cookies)

    assert request.cookies == cookies
    assert request.cookies == cookies  # For request._cookies


@pytest.mark.asyncio
async def test_request_cookies_asgi(app):

    cookies = {"test": "OK"}

    @app.get("/")
    def handler(request):
        return text("OK")

    request, response = await app.asgi_client.get("/", cookies=cookies)

    assert request.cookies == cookies
    assert request.cookies == cookies  # For request._cookies


def test_request_cookies_without_cookies(app):
    @app.get("/")
    def handler(request):
        return text("OK")

    request, response = app.test_client.get("/")

    assert request.cookies == {}


@pytest.mark.asyncio
async def test_request_cookies_without_cookies_asgi(app):
    @app.get("/")
    def handler(request):
        return text("OK")

    request, response = await app.asgi_client.get("/")

    assert request.cookies == {}


def test_request_port(app):
    @app.get("/")
    def handler(request):
        return text("OK")

    request, response = app.test_client.get("/")

    port = request.port
    assert isinstance(port, int)


<<<<<<< HEAD
@pytest.mark.asyncio
async def test_request_port_asgi(app):
    @app.get("/")
    def handler(request):
        return text("OK")

    request, response = await app.asgi_client.get("/")

    port = request.port
    assert isinstance(port, int)


=======
>>>>>>> b565072e
def test_request_socket(app):
    @app.get("/")
    def handler(request):
        return text("OK")

    request, response = app.test_client.get("/")

    socket = request.socket
    assert isinstance(socket, tuple)

    ip = socket[0]
    port = socket[1]

    assert ip == request.ip
    assert port == request.port


def test_request_server_name(app):
    @app.get("/")
    def handler(request):
        return text("OK")

    request, response = app.test_client.get("/")
    assert request.server_name == "127.0.0.1"


def test_request_server_name_in_host_header(app):
    @app.get("/")
    def handler(request):
        return text("OK")

    request, response = app.test_client.get(
        "/", headers={"Host": "my-server:5555"}
    )
    assert request.server_name == "my-server"

    request, response = app.test_client.get(
        "/", headers={"Host": "[2a00:1450:400f:80c::200e]:5555"}
    )
    assert request.server_name == "[2a00:1450:400f:80c::200e]"

    request, response = app.test_client.get(
        "/", headers={"Host": "mal_formed"}
    )
    assert request.server_name == ""


def test_request_server_name_forwarded(app):
    @app.get("/")
    def handler(request):
        return text("OK")

    app.config.PROXIES_COUNT = 1
    request, response = app.test_client.get(
        "/",
        headers={
            "Host": "my-server:5555",
            "X-Forwarded-For": "127.1.2.3",
            "X-Forwarded-Host": "your-server",
        },
    )
    assert request.server_name == "your-server"


def test_request_server_port(app):
    @app.get("/")
    def handler(request):
        return text("OK")

    request, response = app.test_client.get("/", headers={"Host": "my-server"})
    assert request.server_port == 80  # Host with no port means default port


def test_request_server_port_in_host_header(app):
    @app.get("/")
    def handler(request):
        return text("OK")

    request, response = app.test_client.get(
        "/", headers={"Host": "my-server:5555"}
    )
    assert request.server_port == 5555

    request, response = app.test_client.get(
        "/", headers={"Host": "[2a00:1450:400f:80c::200e]:5555"}
    )
    assert request.server_port == 5555


def test_request_server_port_forwarded(app):
    @app.get("/")
    def handler(request):
        return text("OK")

    app.config.PROXIES_COUNT = 1
    request, response = app.test_client.get(
        "/",
        headers={
            "Host": "my-server:5555",
            "X-Forwarded-For": "127.1.2.3",
            "X-Forwarded-Port": "4444",
        },
    )
    assert request.server_port == 4444


def test_request_form_invalid_content_type(app):
    @app.route("/", methods=["POST"])
    async def post(request):
        return text("OK")

    request, response = app.test_client.post("/", json={"test": "OK"})

    assert request.form == {}


def test_server_name_and_url_for(app):
    @app.get("/foo")
    def handler(request):
        return text("ok")

    app.config.SERVER_NAME = "my-server"  # This means default port
    assert app.url_for("handler", _external=True) == "http://my-server/foo"
    request, response = app.test_client.get("/foo")
    assert (
        request.url_for("handler")
        == f"http://my-server/foo"
    )

    app.config.SERVER_NAME = "https://my-server/path"
    request, response = app.test_client.get("/foo")
    url = f"https://my-server/path/foo"
    assert app.url_for("handler", _external=True) == url
    assert request.url_for("handler") == url


def test_url_for_with_forwarded_request(app):
    @app.get("/")
    def handler(request):
        return text("OK")

    @app.get("/another_view/")
    def view_name(request):
        return text("OK")

    app.config.SERVER_NAME = "my-server"
    app.config.PROXIES_COUNT = 1
    request, response = app.test_client.get(
        "/",
        headers={
            "X-Forwarded-For": "127.1.2.3",
            "X-Forwarded-Proto": "https",
            "X-Forwarded-Port": "6789",
        },
    )
    assert app.url_for("view_name") == "/another_view"
    assert (
        app.url_for("view_name", _external=True)
        == "http://my-server/another_view"
    )
    assert (
        request.url_for("view_name") == "https://my-server:6789/another_view"
    )

    request, response = app.test_client.get(
        "/",
        headers={
            "X-Forwarded-For": "127.1.2.3",
            "X-Forwarded-Proto": "https",
            "X-Forwarded-Port": "443",
        },
    )
    assert request.url_for("view_name") == "https://my-server/another_view"


@pytest.mark.asyncio
async def test_request_form_invalid_content_type_asgi(app):
    @app.route("/", methods=["POST"])
    async def post(request):
        return text("OK")

    request, response = await app.asgi_client.post("/", json={"test": "OK"})

    assert request.form == {}


def test_endpoint_basic():
    app = Sanic()

    @app.route("/")
    def my_unique_handler(request):
        return text("Hello")

    request, response = app.test_client.get("/")

    assert request.endpoint == "test_requests.my_unique_handler"


@pytest.mark.asyncio
async def test_endpoint_basic_asgi():
    app = Sanic()

    @app.route("/")
    def my_unique_handler(request):
        return text("Hello")

    request, response = await app.asgi_client.get("/")

    assert request.endpoint == "test_requests.my_unique_handler"


def test_endpoint_named_app():
    app = Sanic("named")

    @app.route("/")
    def my_unique_handler(request):
        return text("Hello")

    request, response = app.test_client.get("/")

    assert request.endpoint == "named.my_unique_handler"


@pytest.mark.asyncio
async def test_endpoint_named_app_asgi():
    app = Sanic("named")

    @app.route("/")
    def my_unique_handler(request):
        return text("Hello")

    request, response = await app.asgi_client.get("/")

    assert request.endpoint == "named.my_unique_handler"


def test_endpoint_blueprint():
    bp = Blueprint("my_blueprint", url_prefix="/bp")

    @bp.route("/")
    async def bp_root(request):
        return text("Hello")

    app = Sanic("named")
    app.blueprint(bp)

    request, response = app.test_client.get("/bp")

    assert request.endpoint == "named.my_blueprint.bp_root"


@pytest.mark.asyncio
async def test_endpoint_blueprint_asgi():
    bp = Blueprint("my_blueprint", url_prefix="/bp")

    @bp.route("/")
    async def bp_root(request):
        return text("Hello")

    app = Sanic("named")
    app.blueprint(bp)

    request, response = await app.asgi_client.get("/bp")

    assert request.endpoint == "named.my_blueprint.bp_root"


def test_url_for_without_server_name(app):
    @app.route("/sample")
    def sample(request):
        return json({"url": request.url_for("url_for")})

    @app.route("/url-for")
    def url_for(request):
        return text("url-for")

    request, response = app.test_client.get("/sample")
    assert (
        response.json["url"]
        == f"http://127.0.0.1:{app.test_client.port}/url-for"
    )<|MERGE_RESOLUTION|>--- conflicted
+++ resolved
@@ -1801,7 +1801,6 @@
     assert isinstance(port, int)
 
 
-<<<<<<< HEAD
 @pytest.mark.asyncio
 async def test_request_port_asgi(app):
     @app.get("/")
@@ -1814,8 +1813,6 @@
     assert isinstance(port, int)
 
 
-=======
->>>>>>> b565072e
 def test_request_socket(app):
     @app.get("/")
     def handler(request):
