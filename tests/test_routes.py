--- conflicted
+++ resolved
@@ -671,25 +671,14 @@
     assert response.json["set"]
 
 
-@pytest.mark.parametrize(
-    "subprotocols,expected",
-    (
-        (["bar"], "bar"),
-        (["bar", "foo"], "bar"),
-        (["baz"], None),
-        (None, None),
-    ),
-)
-def test_websocket_route_with_subprotocols(app, subprotocols, expected):
-    results = "unset"
+def test_websocket_route_with_subprotocols(app):
+    results = []
 
     @app.websocket("/ws", subprotocols=["zero", "one", "two", "three"])
     async def handler(request, ws):
-        nonlocal results
-        results = ws.subprotocol
+        results.append(ws.subprotocol)
         assert ws.subprotocol is not None
 
-<<<<<<< HEAD
     _, response = SanicTestClient(app).websocket("/ws", subprotocols=["one"])
     assert response.opened is True
     assert results == ["one"]
@@ -707,13 +696,6 @@
     _, response = SanicTestClient(app).websocket("/ws")
     assert response.opened is True
     assert results == ["one", "one", None, None]
-=======
-    _, response = SanicTestClient(app).websocket(
-        "/ws", subprotocols=subprotocols
-    )
-    assert response.opened is True
-    assert results == expected
->>>>>>> 945885d5
 
 
 @pytest.mark.parametrize("strict_slashes", [True, False, None])
