--- conflicted
+++ resolved
@@ -28,9 +28,7 @@
     class TestSanic(Sanic):
         def __init__(self, *args, **kwargs):
             super().__init__(*args, **kwargs)
-            self.add_signal(
-                self.after_routing_signal_handler, "http.routing.after"
-            )
+            self.add_signal(self.after_routing_signal_handler, "http.routing.after")
 
         def after_routing_signal_handler(self, *args, **kwargs):
             nonlocal counter
@@ -293,9 +291,7 @@
 
     app.signal_router.finalize()
 
-    event_task = asyncio.create_task(
-        app.event("foo.bar.baz", condition={"one": "two"})
-    )
+    event_task = asyncio.create_task(app.event("foo.bar.baz", condition={"one": "two"}))
     await app.dispatch("foo.bar.baz")
     await asyncio.sleep(0)
     assert not event_task.done()
@@ -500,9 +496,6 @@
 
 
 @pytest.mark.asyncio
-<<<<<<< HEAD
-async def test_dispatch_signal_triggers_event_on_bp_with_context(app):
-=======
 async def test_dispatch_simple_signal_triggers(app):
     counter = 0
 
@@ -551,8 +544,7 @@
 
 
 @pytest.mark.asyncio
-async def test_dispatch_signal_triggers_event_on_bp(app):
->>>>>>> 4499d2c4
+async def test_dispatch_signal_triggers_event_on_bp_with_context(app):
     bp = Blueprint("bp")
 
     @bp.signal("foo.bar.baz")
@@ -692,9 +684,7 @@
 
     registered_signal_handlers = [
         handler
-        for handler, *_ in app.signal_router.get(
-            Event.SERVER_EXCEPTION_REPORT.value
-        )
+        for handler, *_ in app.signal_router.get(Event.SERVER_EXCEPTION_REPORT.value)
     ]
 
     assert catch_any_exception in registered_signal_handlers
