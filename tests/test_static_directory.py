import os
import tempfile

from pathlib import Path

import pytest

from sanic import Sanic
from sanic.handlers.directory import DirectoryHandler


pytestmark = pytest.mark.xdist_group(name="static_files")


def get_file_path(static_file_directory, file_name):
    return os.path.join(static_file_directory, file_name)


def get_file_content(static_file_directory, file_name):
    """The content of the static file to check"""
    with open(get_file_path(static_file_directory, file_name), "rb") as file:
        return file.read()


def test_static_directory_view(app: Sanic, static_file_directory: str):
    app.static("/static", static_file_directory, directory_view=True)

    _, response = app.test_client.get("/static/")
    assert response.status == 200
    assert response.content_type == "text/html; charset=utf-8"
    assert "<title>Directory Viewer</title>" in response.text


def test_static_index_single(app: Sanic, static_file_directory: str):
    app.static("/static", static_file_directory, index="test.html")

    _, response = app.test_client.get("/static/")
    assert response.status == 200
    assert response.body == get_file_content(
        static_file_directory, "test.html"
    )
    assert response.headers["Content-Type"] == "text/html; charset=utf-8"


def test_static_index_single_not_found(app: Sanic, static_file_directory: str):
    app.static("/static", static_file_directory, index="index.html")

    _, response = app.test_client.get("/static/")
    assert response.status == 404


def test_static_index_multiple(app: Sanic, static_file_directory: str):
    app.static(
        "/static",
        static_file_directory,
        index=["index.html", "test.html"],
    )

    _, response = app.test_client.get("/static/")
    assert response.status == 200
    assert response.body == get_file_content(
        static_file_directory, "test.html"
    )
    assert response.headers["Content-Type"] == "text/html; charset=utf-8"


def test_static_directory_view_and_index(
    app: Sanic, static_file_directory: str
):
    app.static(
        "/static",
        static_file_directory,
        directory_view=True,
        index="foo.txt",
    )

    _, response = app.test_client.get("/static/nested/")
    assert response.status == 200
    assert response.content_type == "text/html; charset=utf-8"
    assert "<title>Directory Viewer</title>" in response.text

    _, response = app.test_client.get("/static/nested/dir/")
    assert response.status == 200
    assert response.body == get_file_content(
        f"{static_file_directory}/nested/dir", "foo.txt"
    )
    assert response.content_type == "text/plain; charset=utf-8"


def test_static_directory_handler(app: Sanic, static_file_directory: str):
    dh = DirectoryHandler(
        "/static",
        Path(static_file_directory),
        directory_view=True,
        index="foo.txt",
    )
    app.static("/static", static_file_directory, directory_handler=dh)

    _, response = app.test_client.get("/static/nested/")
    assert response.status == 200
    assert response.content_type == "text/html; charset=utf-8"
    assert "<title>Directory Viewer</title>" in response.text

    _, response = app.test_client.get("/static/nested/dir/")
    assert response.status == 200
    assert response.body == get_file_content(
        f"{static_file_directory}/nested/dir", "foo.txt"
    )
    assert response.content_type == "text/plain; charset=utf-8"


def test_static_directory_handler_fails(app: Sanic):
    dh = DirectoryHandler(
        "/static",
        Path(""),
        directory_view=True,
        index="foo.txt",
    )
    message = (
        "When explicitly setting directory_handler, you cannot "
        "set either directory_view or index. Instead, pass "
        "these arguments to your DirectoryHandler instance."
    )
    with pytest.raises(ValueError, match=message):
        app.static("/static", "", directory_handler=dh, directory_view=True)
    with pytest.raises(ValueError, match=message):
        app.static("/static", "", directory_handler=dh, index="index.html")


<<<<<<< HEAD
@pytest.fixture
def symlink_test_directory(tmp_path):
    static_root = tmp_path / "static"
    static_root.mkdir()

    (static_root / "normal_file.txt").write_text("normal content")

    subdir = static_root / "subdir"
    subdir.mkdir()
    (subdir / "sub_file.txt").write_text("sub content")

    outside_dir = tmp_path / "outside"
    outside_dir.mkdir()
    secret_file = outside_dir / "secret.txt"
    secret_file.write_text("secret content")

    symlink_to_outside_file = static_root / "link_to_secret"
    symlink_to_outside_file.symlink_to(secret_file)

    symlink_to_outside_dir = static_root / "link_to_outside_dir"
    symlink_to_outside_dir.symlink_to(outside_dir)

    symlink_to_inside = static_root / "link_to_subdir"
    symlink_to_inside.symlink_to(subdir)

    broken_symlink = static_root / "broken_link"
    broken_symlink.symlink_to(tmp_path / "nonexistent")

    return static_root


def test_directory_view_hides_symlinks_outside_root(
    app: Sanic, symlink_test_directory: Path
):
    app.static("/static", symlink_test_directory, directory_view=True)

    _, response = app.test_client.get("/static/")
    assert response.status == 200

    assert "normal_file.txt" in response.text
    assert "link_to_subdir" in response.text
    assert "link_to_secret" not in response.text
    assert "link_to_outside_dir" not in response.text
    assert "broken_link" not in response.text


def test_directory_view_broken_symlink_no_crash(
    app: Sanic, symlink_test_directory: Path
):
    app.static("/static", symlink_test_directory, directory_view=True)

    _, response = app.test_client.get("/static/")
    assert response.status == 200


def test_symlink_inside_root_visible(app: Sanic, symlink_test_directory: Path):
    app.static("/static", symlink_test_directory, directory_view=True)

    _, response = app.test_client.get("/static/")
    assert response.status == 200
    assert "link_to_subdir" in response.text

    _, response = app.test_client.get("/static/link_to_subdir/")
    assert response.status == 200
    assert "sub_file.txt" in response.text


def test_symlink_to_outside_file_returns_404(
    app: Sanic, symlink_test_directory: Path
):
    app.static("/static", symlink_test_directory)

    _, response = app.test_client.get("/static/link_to_secret")
    assert response.status == 404


def test_symlink_to_outside_dir_returns_404(
    app: Sanic, symlink_test_directory: Path
):
    app.static("/static", symlink_test_directory)

    _, response = app.test_client.get("/static/link_to_outside_dir/secret.txt")
    assert response.status == 404


@pytest.mark.parametrize(
    "follow_files,follow_dirs,path,expected_status",
    [
        # Normal file - always accessible
        (False, False, "/static/normal_file.txt", 200),
        (True, False, "/static/normal_file.txt", 200),
        (False, True, "/static/normal_file.txt", 200),
        (True, True, "/static/normal_file.txt", 200),
        # Symlink to file inside root - always accessible
        (False, False, "/static/link_to_subdir/sub_file.txt", 200),
        (True, False, "/static/link_to_subdir/sub_file.txt", 200),
        (False, True, "/static/link_to_subdir/sub_file.txt", 200),
        (True, True, "/static/link_to_subdir/sub_file.txt", 200),
        # Symlink to file outside root - only with follow_files=True
        (False, False, "/static/link_to_secret", 404),
        (True, False, "/static/link_to_secret", 200),
        (False, True, "/static/link_to_secret", 404),
        (True, True, "/static/link_to_secret", 200),
        # File in symlinked dir outside root - only with follow_dirs=True
        (False, False, "/static/link_to_outside_dir/secret.txt", 404),
        (True, False, "/static/link_to_outside_dir/secret.txt", 404),
        (False, True, "/static/link_to_outside_dir/secret.txt", 200),
        (True, True, "/static/link_to_outside_dir/secret.txt", 200),
        # Broken symlink - always 404
        (False, False, "/static/broken_link", 404),
        (True, False, "/static/broken_link", 404),
        (False, True, "/static/broken_link", 404),
        (True, True, "/static/broken_link", 404),
    ],
)
def test_symlink_serving_permutations(
    app: Sanic,
    symlink_test_directory: Path,
    follow_files: bool,
    follow_dirs: bool,
    path: str,
    expected_status: int,
):
    app.static(
        "/static",
        symlink_test_directory,
        follow_external_symlink_files=follow_files,
        follow_external_symlink_dirs=follow_dirs,
    )

    _, response = app.test_client.get(path)
    assert response.status == expected_status


@pytest.mark.parametrize(
    "follow_files,follow_dirs,item,expected_visible",
    [
        # Normal file - always visible
        (False, False, "normal_file.txt", True),
        (True, False, "normal_file.txt", True),
        (False, True, "normal_file.txt", True),
        (True, True, "normal_file.txt", True),
        # Subdir - always visible
        (False, False, "subdir", True),
        (True, False, "subdir", True),
        (False, True, "subdir", True),
        (True, True, "subdir", True),
        # Symlink to dir inside root - always visible
        (False, False, "link_to_subdir", True),
        (True, False, "link_to_subdir", True),
        (False, True, "link_to_subdir", True),
        (True, True, "link_to_subdir", True),
        # Symlink to file outside root - only with follow_files=True
        (False, False, "link_to_secret", False),
        (True, False, "link_to_secret", True),
        (False, True, "link_to_secret", False),
        (True, True, "link_to_secret", True),
        # Symlink to dir outside root - only with follow_dirs=True
        (False, False, "link_to_outside_dir", False),
        (True, False, "link_to_outside_dir", False),
        (False, True, "link_to_outside_dir", True),
        (True, True, "link_to_outside_dir", True),
        # Broken symlink - never visible
        (False, False, "broken_link", False),
        (True, False, "broken_link", False),
        (False, True, "broken_link", False),
        (True, True, "broken_link", False),
    ],
)
def test_directory_view_visibility_permutations(
    app: Sanic,
    symlink_test_directory: Path,
    follow_files: bool,
    follow_dirs: bool,
    item: str,
    expected_visible: bool,
):
    app.static(
        "/static",
        symlink_test_directory,
        directory_view=True,
        follow_external_symlink_files=follow_files,
        follow_external_symlink_dirs=follow_dirs,
    )

    _, response = app.test_client.get("/static/")
    assert response.status == 200

    if expected_visible:
        assert item in response.text
    else:
        assert item not in response.text
=======
@pytest.mark.parametrize(
    "dir_name",
    [
        "你好",  # Chinese
        "こんにちは",  # Japanese
        "안녕하세요",  # Korean
        "hello 世界",  # Mixed ASCII and CJK
    ],
)
def test_static_index_with_cjk_directory_name(app: Sanic, dir_name: str):
    """Test static file serving with CJK characters in directory names.

    See: https://github.com/sanic-org/sanic/issues/3008
    """
    with tempfile.TemporaryDirectory() as tmpdir:
        # Create directory with CJK name containing an index file
        cjk_dir = Path(tmpdir) / dir_name
        cjk_dir.mkdir()
        index_file = cjk_dir / "index.html"
        index_content = b"<html>Hello from CJK directory</html>"
        index_file.write_bytes(index_content)

        app.static("/static", tmpdir, index="index.html")

        # Access the CJK directory - should serve index.html
        _, response = app.test_client.get(f"/static/{dir_name}/")
        assert response.status == 200
        assert response.body == index_content
>>>>>>> 41f2b380
<|MERGE_RESOLUTION|>--- conflicted
+++ resolved
@@ -127,7 +127,6 @@
         app.static("/static", "", directory_handler=dh, index="index.html")
 
 
-<<<<<<< HEAD
 @pytest.fixture
 def symlink_test_directory(tmp_path):
     static_root = tmp_path / "static"
@@ -320,7 +319,8 @@
         assert item in response.text
     else:
         assert item not in response.text
-=======
+
+
 @pytest.mark.parametrize(
     "dir_name",
     [
@@ -348,5 +348,4 @@
         # Access the CJK directory - should serve index.html
         _, response = app.test_client.get(f"/static/{dir_name}/")
         assert response.status == 200
-        assert response.body == index_content
->>>>>>> 41f2b380
+        assert response.body == index_content