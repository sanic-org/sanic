from typing import Any, Callable, Coroutine

import pytest

from websockets.client import WebSocketClientProtocol

from sanic import Request, Sanic, Websocket


MimicClientType = Callable[
    [WebSocketClientProtocol], Coroutine[None, None, Any]
]


@pytest.fixture
def simple_ws_mimic_client():
    async def client_mimic(ws: WebSocketClientProtocol):
        await ws.send("test 1")
        await ws.recv()
        await ws.send("test 2")
        await ws.recv()

    return client_mimic


def test_ws_handler(
    app: Sanic,
    simple_ws_mimic_client: MimicClientType,
):
    @app.websocket("/ws")
    async def ws_echo_handler(request: Request, ws: Websocket):
        while True:
            msg = await ws.recv()
            await ws.send(msg)

    _, ws_proxy = app.test_client.websocket(
        "/ws", mimic=simple_ws_mimic_client
    )
    assert ws_proxy.client_sent == ["test 1", "test 2", ""]
    assert ws_proxy.client_received == ["test 1", "test 2"]


def test_ws_handler_async_for(
    app: Sanic,
    simple_ws_mimic_client: MimicClientType,
):
    @app.websocket("/ws")
    async def ws_echo_handler(request: Request, ws: Websocket):
        async for msg in ws:
            await ws.send(msg)

    _, ws_proxy = app.test_client.websocket(
        "/ws", mimic=simple_ws_mimic_client
    )
    assert ws_proxy.client_sent == ["test 1", "test 2", ""]
    assert ws_proxy.client_received == ["test 1", "test 2"]


<<<<<<< HEAD
def test_request_url(
    app: Sanic,
    simple_ws_mimic_client: MimicClientType,
):
    @app.websocket("/ws")
    async def ws_url_handler(request: Request, ws: Websocket):
        request.headers[
            "forwarded"
        ] = "for=[2001:db8::1];proto=https;host=example.com;by=proxy"

        await ws.recv()
        await ws.send(request.url)
        await ws.recv()
        await ws.send(request.url_for("ws_url_handler"))
        await ws.recv()

    for proxy in ["", "proxy", "servername"]:
        app.config.FORWARDED_SECRET = proxy
        app.config.SERVER_NAME = (
            "https://example.com" if proxy == "servername" else ""
        )
        _, ws_proxy = app.test_client.websocket(
            "/ws",
            mimic=simple_ws_mimic_client,
        )
        assert ws_proxy.client_sent == ["test 1", "test 2", ""]
        assert ws_proxy.client_received[0] == ws_proxy.client_received[1]
        if proxy:
            assert ws_proxy.client_received[0] == "wss://example.com/ws"
            assert ws_proxy.client_received[1] == "wss://example.com/ws"
        else:
            assert ws_proxy.client_received[0].startswith("ws://127.0.0.1")
            assert ws_proxy.client_received[1].startswith("ws://127.0.0.1")
=======
def signalapp(app):
    @app.signal("websocket.handler.before")
    async def ws_before(request: Request, websocket: Websocket):
        app.ctx.seq.append("before")
        print("before")
        await websocket.send("before: " + await websocket.recv())
        print("before2")

    @app.signal("websocket.handler.after")
    async def ws_after(request: Request, websocket: Websocket):
        app.ctx.seq.append("after")
        await websocket.send("after: " + await websocket.recv())
        await websocket.recv()

    @app.signal("websocket.handler.exception")
    async def ws_exception(
        request: Request, websocket: Websocket, exception: Exception
    ):
        app.ctx.seq.append("exception")
        await websocket.send(f"exception: {exception}")
        await websocket.recv()

    @app.websocket("/ws")
    async def ws_handler(request: Request, ws: Websocket):
        app.ctx.seq.append("ws")

    @app.websocket("/wserror")
    async def ws_error(request: Request, ws: Websocket):
        print("wserr")
        app.ctx.seq.append("wserror")
        raise Exception(await ws.recv())
        print("wserr2")


def test_ws_signals(
    app: Sanic,
    simple_ws_mimic_client: MimicClientType,
):
    signalapp(app)

    app.ctx.seq = []
    _, ws_proxy = app.test_client.websocket(
        "/ws", mimic=simple_ws_mimic_client
    )
    assert ws_proxy.client_received == ["before: test 1", "after: test 2"]
    assert app.ctx.seq == ["before", "ws", "after"]


def test_ws_signals_exception(
    app: Sanic,
    simple_ws_mimic_client: MimicClientType,
):
    signalapp(app)

    app.ctx.seq = []
    _, ws_proxy = app.test_client.websocket(
        "/wserror", mimic=simple_ws_mimic_client
    )
    assert ws_proxy.client_received == ["before: test 1", "exception: test 2"]
    assert app.ctx.seq == ["before", "wserror", "exception"]
>>>>>>> 5f0787b8
<|MERGE_RESOLUTION|>--- conflicted
+++ resolved
@@ -7,9 +7,7 @@
 from sanic import Request, Sanic, Websocket
 
 
-MimicClientType = Callable[
-    [WebSocketClientProtocol], Coroutine[None, None, Any]
-]
+MimicClientType = Callable[[WebSocketClientProtocol], Coroutine[None, None, Any]]
 
 
 @pytest.fixture
@@ -23,74 +21,6 @@
     return client_mimic
 
 
-def test_ws_handler(
-    app: Sanic,
-    simple_ws_mimic_client: MimicClientType,
-):
-    @app.websocket("/ws")
-    async def ws_echo_handler(request: Request, ws: Websocket):
-        while True:
-            msg = await ws.recv()
-            await ws.send(msg)
-
-    _, ws_proxy = app.test_client.websocket(
-        "/ws", mimic=simple_ws_mimic_client
-    )
-    assert ws_proxy.client_sent == ["test 1", "test 2", ""]
-    assert ws_proxy.client_received == ["test 1", "test 2"]
-
-
-def test_ws_handler_async_for(
-    app: Sanic,
-    simple_ws_mimic_client: MimicClientType,
-):
-    @app.websocket("/ws")
-    async def ws_echo_handler(request: Request, ws: Websocket):
-        async for msg in ws:
-            await ws.send(msg)
-
-    _, ws_proxy = app.test_client.websocket(
-        "/ws", mimic=simple_ws_mimic_client
-    )
-    assert ws_proxy.client_sent == ["test 1", "test 2", ""]
-    assert ws_proxy.client_received == ["test 1", "test 2"]
-
-
-<<<<<<< HEAD
-def test_request_url(
-    app: Sanic,
-    simple_ws_mimic_client: MimicClientType,
-):
-    @app.websocket("/ws")
-    async def ws_url_handler(request: Request, ws: Websocket):
-        request.headers[
-            "forwarded"
-        ] = "for=[2001:db8::1];proto=https;host=example.com;by=proxy"
-
-        await ws.recv()
-        await ws.send(request.url)
-        await ws.recv()
-        await ws.send(request.url_for("ws_url_handler"))
-        await ws.recv()
-
-    for proxy in ["", "proxy", "servername"]:
-        app.config.FORWARDED_SECRET = proxy
-        app.config.SERVER_NAME = (
-            "https://example.com" if proxy == "servername" else ""
-        )
-        _, ws_proxy = app.test_client.websocket(
-            "/ws",
-            mimic=simple_ws_mimic_client,
-        )
-        assert ws_proxy.client_sent == ["test 1", "test 2", ""]
-        assert ws_proxy.client_received[0] == ws_proxy.client_received[1]
-        if proxy:
-            assert ws_proxy.client_received[0] == "wss://example.com/ws"
-            assert ws_proxy.client_received[1] == "wss://example.com/ws"
-        else:
-            assert ws_proxy.client_received[0].startswith("ws://127.0.0.1")
-            assert ws_proxy.client_received[1].startswith("ws://127.0.0.1")
-=======
 def signalapp(app):
     @app.signal("websocket.handler.before")
     async def ws_before(request: Request, websocket: Websocket):
@@ -125,6 +55,69 @@
         print("wserr2")
 
 
+def test_ws_handler(
+    app: Sanic,
+    simple_ws_mimic_client: MimicClientType,
+):
+    @app.websocket("/ws")
+    async def ws_echo_handler(request: Request, ws: Websocket):
+        while True:
+            msg = await ws.recv()
+            await ws.send(msg)
+
+    _, ws_proxy = app.test_client.websocket("/ws", mimic=simple_ws_mimic_client)
+    assert ws_proxy.client_sent == ["test 1", "test 2", ""]
+    assert ws_proxy.client_received == ["test 1", "test 2"]
+
+
+def test_ws_handler_async_for(
+    app: Sanic,
+    simple_ws_mimic_client: MimicClientType,
+):
+    @app.websocket("/ws")
+    async def ws_echo_handler(request: Request, ws: Websocket):
+        async for msg in ws:
+            await ws.send(msg)
+
+    _, ws_proxy = app.test_client.websocket("/ws", mimic=simple_ws_mimic_client)
+    assert ws_proxy.client_sent == ["test 1", "test 2", ""]
+    assert ws_proxy.client_received == ["test 1", "test 2"]
+
+
+@pytest.mark.parametrize("proxy", ["", "proxy", "servername"])
+def test_request_url(
+    app: Sanic,
+    simple_ws_mimic_client: MimicClientType,
+    proxy: str,
+):
+    @app.websocket("/ws")
+    async def ws_url_handler(request: Request, ws: Websocket):
+        request.headers[
+            "forwarded"
+        ] = "for=[2001:db8::1];proto=https;host=example.com;by=proxy"
+
+        await ws.recv()
+        await ws.send(request.url)
+        await ws.recv()
+        await ws.send(request.url_for("ws_url_handler"))
+        await ws.recv()
+
+    app.config.FORWARDED_SECRET = proxy
+    app.config.SERVER_NAME = "https://example.com" if proxy == "servername" else ""
+    _, ws_proxy = app.test_client.websocket(
+        "/ws",
+        mimic=simple_ws_mimic_client,
+    )
+    assert ws_proxy.client_sent == ["test 1", "test 2", ""]
+    assert ws_proxy.client_received[0] == ws_proxy.client_received[1]
+    if proxy:
+        assert ws_proxy.client_received[0] == "wss://example.com/ws"
+        assert ws_proxy.client_received[1] == "wss://example.com/ws"
+    else:
+        assert ws_proxy.client_received[0].startswith("ws://127.0.0.1")
+        assert ws_proxy.client_received[1].startswith("ws://127.0.0.1")
+
+
 def test_ws_signals(
     app: Sanic,
     simple_ws_mimic_client: MimicClientType,
@@ -132,9 +125,7 @@
     signalapp(app)
 
     app.ctx.seq = []
-    _, ws_proxy = app.test_client.websocket(
-        "/ws", mimic=simple_ws_mimic_client
-    )
+    _, ws_proxy = app.test_client.websocket("/ws", mimic=simple_ws_mimic_client)
     assert ws_proxy.client_received == ["before: test 1", "after: test 2"]
     assert app.ctx.seq == ["before", "ws", "after"]
 
@@ -146,9 +137,6 @@
     signalapp(app)
 
     app.ctx.seq = []
-    _, ws_proxy = app.test_client.websocket(
-        "/wserror", mimic=simple_ws_mimic_client
-    )
+    _, ws_proxy = app.test_client.websocket("/wserror", mimic=simple_ws_mimic_client)
     assert ws_proxy.client_received == ["before: test 1", "exception: test 2"]
-    assert app.ctx.seq == ["before", "wserror", "exception"]
->>>>>>> 5f0787b8
+    assert app.ctx.seq == ["before", "wserror", "exception"]