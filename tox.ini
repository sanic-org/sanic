--- conflicted
+++ resolved
@@ -14,15 +14,9 @@
     pytest-sugar
     pytest-benchmark
     pytest-dependency
-<<<<<<< HEAD
     httpcore==0.12.2
     httpx==0.16.1
-    chardet<=2.3.0
-=======
-    httpcore==0.11.*
-    httpx==0.15.4
     chardet==3.*
->>>>>>> 262f89f2
     beautifulsoup4
     gunicorn==20.0.4
     uvicorn
